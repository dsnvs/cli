require 'test_helper'
require 'timecop'

module ShopifyCli
  module Core
    class MonorailTest < MiniTest::Test
      def setup
        super
        ShopifyCli::Git.stubs(:sha).returns("bb6f42193239a248f054e5019e469bc75f3adf1b")
        CLI::UI::Prompt.stubs(:confirm).returns(true)
      end

      def teardown
        ShopifyCli::Core::Monorail.metadata = {}
      end

      def test_log_prompts_for_consent_and_saves_answer
        enabled_and_consented(true, nil)
        ShopifyCli::Config.expects(:get_section).with('analytics').returns(stub("key?" => false))
        CLI::UI::Prompt.expects(:confirm).returns(true)
        ShopifyCli::Config.expects(:set).with('analytics', 'enabled', true)
        Net::HTTP.expects(:start).never

        ShopifyCli::Core::Monorail.log('testcommand', %w(arg argtwo)) { 'This is the block and result' }
      end

      def test_log_doesnt_prompt_for_consent_if_not_enabled
        enabled_and_consented(false, nil)
        ShopifyCli::Config.expects(:get_section).never
        CLI::UI::Prompt.expects(:confirm).never
        Net::HTTP.expects(:start).never

        ShopifyCli::Core::Monorail.log('testcommand', %w(arg argtwo)) { 'This is the block and result' }
      end

      def test_log_doesnt_prompt_for_consent_if_already_answered
        enabled_and_consented(true, false)
        ShopifyCli::Config.expects(:get_section).with('analytics').returns(stub("key?" => true))
        CLI::UI::Prompt.expects(:confirm).never
        Net::HTTP.expects(:start).never

        ShopifyCli::Core::Monorail.log('testcommand', %w(arg argtwo)) { 'This is the block and result' }
      end

      def test_log_event_contains_schema_and_payload_values
        enabled_and_consented(true, true)
        Timecop.freeze do |time|
          this_time = (time.utc.to_f * 1000).to_i
          stub_request(:post, Monorail::ENDPOINT_URI)
            .with(
              headers: {
                'Content-Type': 'application/json; charset=utf-8',
                'X-Monorail-Edge-Event-Created-At-Ms': this_time.to_s,
                'X-Monorail-Edge-Event-Sent-At-Ms': this_time.to_s,
              },
              body: JSON.dump({
                schema_id: ShopifyCli::Core::Monorail::INVOCATIONS_SCHEMA,
                payload: {
                  project_type: 'fake',
                  args: "testcommand arg argtwo",
                  time_start: this_time,
                  time_end: this_time,
                  total_time: 0,
                  success: true,
                  error_message: nil,
                  uname: RbConfig::CONFIG["host"],
                  cli_version: "bb6f42193239a248f054e5019e469bc75f3adf1b",
                  ruby_version: RUBY_VERSION,
                  metadata: "{\"foo\":\"identifier\"}",
<<<<<<< HEAD
                  # api_client_id: "apikey",
=======
                  api_key: "apikey",
>>>>>>> 9ee099ea
                  partner_id: 42,
                },
              })
            )
            .to_return(status: 200)

          ShopifyCli::Core::Monorail.log('testcommand', %w(arg argtwo)) do
            ShopifyCli::Core::Monorail.metadata[:foo] = "identifier"
            'This is the block and result'
          end
        end
      end

      def test_log_event_handles_errors
        enabled_and_consented(true, true)
        Timecop.freeze do |time|
          this_time = (time.utc.to_f * 1000).to_i
          stub_request(:post, Monorail::ENDPOINT_URI)
            .with(
              headers: {
                'Content-Type': 'application/json; charset=utf-8',
                'X-Monorail-Edge-Event-Created-At-Ms': this_time.to_s,
                'X-Monorail-Edge-Event-Sent-At-Ms': this_time.to_s,
              },
              body: JSON.dump({
                schema_id: ShopifyCli::Core::Monorail::INVOCATIONS_SCHEMA,
                payload: {
                  project_type: 'fake',
                  args: "testcommand arg argtwo",
                  time_start: this_time,
                  time_end: this_time,
                  total_time: 0,
                  success: false,
                  error_message: 'test error',
                  uname: RbConfig::CONFIG["host"],
                  cli_version: "bb6f42193239a248f054e5019e469bc75f3adf1b",
                  ruby_version: RUBY_VERSION,
<<<<<<< HEAD
                  # api_client_id: "apikey",
=======
                  api_key: "apikey",
>>>>>>> 9ee099ea
                  partner_id: 42,
                },
              })
            )
            .to_return(status: 200)

          begin
            ShopifyCli::Core::Monorail.log('testcommand', %w(arg argtwo)) do
              raise 'test error'
            end
          rescue
          end
        end
      end

      def test_log_returns_the_result_after_sending_monorail_events
        enabled_and_consented(true, true)
        Net::HTTP.expects(:start).once

        result = ShopifyCli::Core::Monorail.log('testcommand', %w(arg argtwo)) { 'This is the block and result' }
        assert_equal('This is the block and result', result)
      end

      def test_log_returns_the_result_if_not_sending_monorail_events
        enabled_and_consented(true, false)
        Net::HTTP.expects(:start).never

        result = ShopifyCli::Core::Monorail.log('testcommand', %w(arg argtwo)) { 'This is the block and result' }
        assert_equal('This is the block and result', result)
      end

      def test_log_sends_monorail_event_and_raises_exception_if_block_raises_exception
        enabled_and_consented(true, true)
        Net::HTTP.expects(:start).once

        assert_raises Exception do
          ShopifyCli::Core::Monorail.log('testcommand', %w(arg argtwo)) { raise Exception }
        end
      end

      def test_log_doesnt_send_monorail_event_if_not_enabled
        enabled_and_consented(false, true)
        Net::HTTP.expects(:start).never

        ShopifyCli::Core::Monorail.log('testcommand', %w(arg argtwo)) { 'This is the block and result' }
      end

      def test_log_doesnt_send_monorail_event_if_enabled_but_not_consented
        enabled_and_consented(true, false)
        Net::HTTP.expects(:start).never

        ShopifyCli::Core::Monorail.log('testcommand', %w(arg argtwo)) { 'This is the block and result' }
      end

      def test_log_send_event_returns_result_if_monorail_returns_not_200
        enabled_and_consented(true, true)
        stub_request(:post, Monorail::ENDPOINT_URI).to_return(status: 500)

        result = ShopifyCli::Core::Monorail.log('testcommand', %w(arg argtwo)) { 'This is the block and result' }
        assert_equal('This is the block and result', result)
      end

      def test_log_send_event_returns_result_if_timeout_occurs
        enabled_and_consented(true, true)
        stub_request(:post, Monorail::ENDPOINT_URI).to_timeout

        result = ShopifyCli::Core::Monorail.log('testcommand', %w(arg argtwo)) { 'This is the block and result' }
        assert_equal('This is the block and result', result)
      end

      private

      def enabled_and_consented(enabled, consented)
        ShopifyCli::Context.any_instance.stubs(:system?).returns(enabled)
        ShopifyCli::Config.stubs(:get_bool).with('analytics', 'enabled').returns(consented)
      end
    end
  end
end<|MERGE_RESOLUTION|>--- conflicted
+++ resolved
@@ -67,11 +67,7 @@
                   cli_version: "bb6f42193239a248f054e5019e469bc75f3adf1b",
                   ruby_version: RUBY_VERSION,
                   metadata: "{\"foo\":\"identifier\"}",
-<<<<<<< HEAD
-                  # api_client_id: "apikey",
-=======
                   api_key: "apikey",
->>>>>>> 9ee099ea
                   partner_id: 42,
                 },
               })
@@ -109,11 +105,7 @@
                   uname: RbConfig::CONFIG["host"],
                   cli_version: "bb6f42193239a248f054e5019e469bc75f3adf1b",
                   ruby_version: RUBY_VERSION,
-<<<<<<< HEAD
-                  # api_client_id: "apikey",
-=======
                   api_key: "apikey",
->>>>>>> 9ee099ea
                   partner_id: 42,
                 },
               })
