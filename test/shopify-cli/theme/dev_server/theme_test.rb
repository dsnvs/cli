# frozen_string_literal: true
require "test_helper"
require "socket"
require "securerandom"
require "shopify-cli/theme/dev_server"

class ThemeTest < Minitest::Test
  def setup
    super
    config = ShopifyCli::Theme::DevServer::Config.from_path(ShopifyCli::ROOT + "/test/fixtures/theme")
<<<<<<< HEAD
    @ctx = TestHelpers::FakeContext.new(root: ShopifyCli::ROOT + "/test/fixtures/theme")
    @theme = ShopifyCli::Theme::DevServer::Theme.new(@ctx, config)
=======
    ctx = TestHelpers::FakeContext.new(root: config.root)
    @theme = ShopifyCli::Theme::DevServer::Theme.new(ctx, config)
>>>>>>> 018a1639
  end

  def test_assets
    assert_includes(@theme.asset_paths, Pathname.new("assets/theme.css"))
  end

  def test_theme_files
    assert_includes(@theme.theme_files.map(&:relative_path), Pathname.new("layout/theme.liquid"))
    assert_includes(@theme.theme_files.map(&:relative_path), Pathname.new("templates/blog.json"))
    assert_includes(@theme.theme_files.map(&:relative_path), Pathname.new("locales/en.default.json"))
    assert_includes(@theme.theme_files.map(&:relative_path), Pathname.new("assets/theme.css"))
    assert_includes(@theme.theme_files.map(&:relative_path), Pathname.new("assets/theme.js"))
  end

  def test_get_file
    assert_equal(Pathname.new("layout/theme.liquid"), @theme["layout/theme.liquid"].relative_path)
    assert_equal(Pathname.new("layout/theme.liquid"),
      @theme[Pathname.new("#{ShopifyCli::ROOT}/test/fixtures//theme/layout/theme.liquid")].relative_path)
    assert_equal(@theme.theme_files.first, @theme[@theme.theme_files.first])
  end

  def test_is_theme_file
    assert(@theme.theme_file?(@theme["layout/theme.liquid"]))
    assert(@theme.theme_file?(@theme[Pathname.new(ShopifyCli::ROOT).join("test/fixtures/theme/layout/theme.liquid")]))
  end

  def test_ignores_file
    assert(@theme.ignore?(@theme["config/settings_data.json"]))
    assert(@theme.ignore?(@theme["config/super_secret.json"]))
    refute(@theme.ignore?(@theme["assets/theme.css"]))
  end

<<<<<<< HEAD
  def test_creates_development_theme_if_missing_from_storage
    shop = "dev-theme-server-store.myshopify.com"
    theme_name = "Development (5676d8-theme-dev)"

    ShopifyCli::DB.stubs(:get).with(:shop).returns(shop)
    ShopifyCli::DB.stubs(:get).with(:development_theme_id).returns(nil)
    ShopifyCli::DB.expects(:set).with(development_theme_id: "12345678")
    @theme.stubs(:name).returns(theme_name)

    ShopifyCli::AdminAPI.expects(:rest_request).with(
      @ctx,
      shop: shop,
      path: "themes.json",
      method: "POST",
      body: JSON.generate({
        theme: {
          name: theme_name,
          role: "development",
        },
      }),
      api_version: "unstable",
    ).returns([
      201,
      "theme" => {
        "id" => "12345678",
      },
    ])

    @theme.ensure_development_theme_exists!
  end

  def test_creates_development_theme_if_missing_from_api
    shop = "dev-theme-server-store.myshopify.com"
    theme_name = "Development (5676d8-theme-dev)"
    theme_id = "12345678"

    ShopifyCli::DB.stubs(:get).with(:shop).returns(shop)
    ShopifyCli::DB.stubs(:get).with(:development_theme_id).returns(theme_id)
    ShopifyCli::DB.expects(:set).with(development_theme_id: "12345678")
    @theme.stubs(:name).returns(theme_name)

    ShopifyCli::AdminAPI.expects(:rest_request).with(
      @ctx,
      shop: shop,
      path: "themes/#{theme_id}.json",
      api_version: "unstable",
    ).raises(ShopifyCli::API::APIRequestNotFoundError)

    ShopifyCli::AdminAPI.expects(:rest_request).with(
      @ctx,
      shop: shop,
      path: "themes.json",
      method: "POST",
      body: JSON.generate({
        theme: {
          name: theme_name,
          role: "development",
        },
      }),
      api_version: "unstable",
    ).returns([
      201,
      "theme" => {
        "id" => "12345678",
      },
    ])

    @theme.ensure_development_theme_exists!
  end

  def test_name_is_generated_unless_exists_in_db
    hostname = "theme-dev.lan"
    hash = "5676d"
    theme_name = "Development (#{hash}-#{hostname.split(".").shift})"

    ShopifyCli::DB.stubs(:get).with(:development_theme_name).returns(nil)
    SecureRandom.expects(:hex).returns(hash)
    Socket.expects(:gethostname).returns(hostname)
    ShopifyCli::DB.expects(:set).with(development_theme_name: theme_name)

    assert_equal(theme_name, @theme.name)
=======
  def test_mime_type
    assert_equal("text/x-liquid", @theme["layout/theme.liquid"].mime_type.name)
    assert_equal("text/css", @theme["assets/theme.css"].mime_type.name)
  end

  def test_text
    assert(@theme["layout/theme.liquid"].mime_type.text?)
  end

  def test_checksum
    content = @theme["layout/theme.liquid"].read
    assert_equal(Digest::MD5.hexdigest(content), @theme["layout/theme.liquid"].checksum)
  end

  def test_normalize_json_for_checksum
    normalized = JSON.parse(@theme["templates/blog.json"].read).to_json
    assert_equal(Digest::MD5.hexdigest(normalized), @theme["templates/blog.json"].checksum)
>>>>>>> 018a1639
  end
end<|MERGE_RESOLUTION|>--- conflicted
+++ resolved
@@ -8,13 +8,8 @@
   def setup
     super
     config = ShopifyCli::Theme::DevServer::Config.from_path(ShopifyCli::ROOT + "/test/fixtures/theme")
-<<<<<<< HEAD
-    @ctx = TestHelpers::FakeContext.new(root: ShopifyCli::ROOT + "/test/fixtures/theme")
+    @ctx = TestHelpers::FakeContext.new(root: config.root)
     @theme = ShopifyCli::Theme::DevServer::Theme.new(@ctx, config)
-=======
-    ctx = TestHelpers::FakeContext.new(root: config.root)
-    @theme = ShopifyCli::Theme::DevServer::Theme.new(ctx, config)
->>>>>>> 018a1639
   end
 
   def test_assets
@@ -47,7 +42,6 @@
     refute(@theme.ignore?(@theme["assets/theme.css"]))
   end
 
-<<<<<<< HEAD
   def test_creates_development_theme_if_missing_from_storage
     shop = "dev-theme-server-store.myshopify.com"
     theme_name = "Development (5676d8-theme-dev)"
@@ -129,7 +123,8 @@
     ShopifyCli::DB.expects(:set).with(development_theme_name: theme_name)
 
     assert_equal(theme_name, @theme.name)
-=======
+  end
+
   def test_mime_type
     assert_equal("text/x-liquid", @theme["layout/theme.liquid"].mime_type.name)
     assert_equal("text/css", @theme["assets/theme.css"].mime_type.name)
@@ -147,6 +142,5 @@
   def test_normalize_json_for_checksum
     normalized = JSON.parse(@theme["templates/blog.json"].read).to_json
     assert_equal(Digest::MD5.hexdigest(normalized), @theme["templates/blog.json"].checksum)
->>>>>>> 018a1639
   end
 end