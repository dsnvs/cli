require "test_helper"
require "project_types/extension/extension_test_helpers"

module Extension
  module Forms
    module Questions
      class AskTypeTest < MiniTest::Test
        include TestHelpers
<<<<<<< HEAD
        include TestHelpers::FakeUI
=======
        include ExtensionTestHelpers::Messages
>>>>>>> 24f6f9c2
        include ExtensionTestHelpers

        def setup
          super
          ShopifyCli::ProjectType.load_type(:extension)
        end

        def test_returns_if_the_given_extension_type_valid
          ask(type: "TEST_EXTENSION").tap do |result|
            assert_predicate(result, :success?)
            result.value.tap do |project_details|
              refute_nil project_details.type
              assert_kind_of(TestExtension, project_details.type)
            end
          end
        end

        def test_aborts_if_the_given_extension_type_is_invalid
          ask(type: "INVALID_EXTENSION_IDENTIFIER").tap do |result|
            assert_predicate(result, :failure?)
            result.error.tap do |error|
              assert_kind_of(CLI::Kit::Abort, error)
            end
          end
        end

        def test_prompts_user_to_choose_extension_type_if_no_type_was_given
          prompt = PromptToChooseOption.new
          ask(prompt: prompt).tap do |result|
            assert_predicate(result, :success?)
            result.value.tap do |project_details|
              refute_nil project_details.type
              assert_kind_of(TestExtension, project_details.type)
            end
          end

          assert_equal 1, prompt.options.count
        end

        def test_aborts_if_server_does_not_return_any_specifications
          specifications = Models::Specifications.new(fetch_specifications: -> { [] })
          Models::Specifications.expects(:new).returns(specifications)
          project_details = OpenStruct.new(app: Models::App.new(api_key: "1234", secret: "0000"))
          context = FakeContext.new
          context.expects(:puts).with(context.message("create.no_available_extensions"))

          AskType.new(ctx: context).call(project_details).tap do |result|
            assert_predicate(result, :failure?)
            result.error.tap do |error|
              assert_kind_of(ShopifyCli::AbortSilent, error)
            end
          end
        end

        class PromptToChooseOption
          Option = Struct.new(:message, :value)

          attr_reader :options

          def initialize
            @options = []
          end

          def option(message, &block)
            @options.push(Option.new(message, block.call))
          end

          def to_proc
            ->(handler, _message, &configure) {
              configure.call(handler)
              handler.options.sample.value
            }.curry[self]
          end
        end

        private

        def ask(**options)
          specifications = DummySpecifications.build(
            custom_handler_root: File.expand_path("../../", __FILE__),
            custom_handler_namespace: ::Extension::ExtensionTestHelpers,
          )
          Models::Specifications.expects(:new).returns(specifications)
          project_details = OpenStruct.new(app: Models::App.new(api_key: "1234", secret: "0000"))
          AskType.new(ctx: FakeContext.new, **options).call(project_details)
        end
      end
    end
  end
end<|MERGE_RESOLUTION|>--- conflicted
+++ resolved
@@ -6,11 +6,6 @@
     module Questions
       class AskTypeTest < MiniTest::Test
         include TestHelpers
-<<<<<<< HEAD
-        include TestHelpers::FakeUI
-=======
-        include ExtensionTestHelpers::Messages
->>>>>>> 24f6f9c2
         include ExtensionTestHelpers
 
         def setup
