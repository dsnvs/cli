# frozen_string_literal: true
require "test_helper"
require "project_types/extension/extension_test_helpers"

module Extension
  module Commands
    class CreateTest < MiniTest::Test
<<<<<<< HEAD
      include TestHelpers::FakeUI
      include ExtensionTestHelpers
      include ExtensionTestHelpers::TestExtensionSetup
      include ExtensionTestHelpers::Stubs::GetOrganizations
=======
      include ExtensionTestHelpers::Messages
>>>>>>> 27650474
      include ExtensionTestHelpers::Stubs::GetApp

      def setup
        super
        @name = "My Ext"
        @directory_name = "my_ext"

        ShopifyCli::ProjectType.load_type(:extension)

        ExtensionTestHelpers.fake_extension_project(with_mocks: true)
        @specification_handler = ExtensionTestHelpers.test_specification_handler

        @app = Models::App.new(title: "Fake", api_key: "1234", secret: "4567", business_name: "Fake Business")
        stub_get_app(api_key: "1234", app: @app)
      end

      def test_prints_help
        io = capture_io { run_cmd("create extension --help") }
        assert_message_output(io: io, expected_content: [Extension::Commands::Create.help])
      end

      def test_create_aborts_if_the_directory_already_exists
        Dir.expects(:exist?).with(@directory_name).returns(true).once
        Models::SpecificationHandlers::Default.any_instance.expects(:create).never

        io = capture_io_and_assert_raises(ShopifyCli::Abort) do
          run_create(%W(extension --name=#{@name} --type=#{@specification_handler.identifier}
                        --api-key=#{@app.api_key}))
        end

        assert_message_output(io: io, expected_content: [
          @context.message("create.errors.directory_exists", @directory_name),
        ])
      end

      def test_runs_type_create_and_writes_project_files
        Dir.expects(:exist?).with(@directory_name).returns(false).once
        Models::SpecificationHandlers::Default
          .any_instance.expects(:create).with(@directory_name, @context).returns(true).once
        ExtensionProject.expects(:write_cli_file).with(context: @context, type: @specification_handler.identifier).once
        ExtensionProject
          .expects(:write_env_file)
          .with(context: @context, title: @name, api_key: @app.api_key, api_secret: @app.secret)
          .once

        io = capture_io do
          run_create(%W(extension --name=#{@name} --type=#{@specification_handler.identifier}
                        --api-key=#{@app.api_key}))
        end

        assert_message_output(io: io, expected_content: [
          @context.message("create.ready_to_start", @directory_name, @name),
          @context.message("create.learn_more", @specification_handler.name),
        ])
      end

      def test_does_not_create_project_files_and_outputs_try_again_message_if_type_create_failed
        Dir.expects(:exist?).with(@directory_name).returns(false).once
        Models::SpecificationHandlers::Default
          .any_instance.expects(:create).with(@directory_name, @context).returns(false).once
        ExtensionProject.expects(:write_cli_file).never
        ExtensionProject.expects(:write_env_file).never

        io = capture_io do
          run_create(%W(extension --name=#{@name} --type=#{@specification_handler.identifier}
                        --api-key=#{@app.api_key}))
        end

        assert_message_output(io: io, expected_content: @context.message("create.try_again"))
      end

      def test_help_does_not_load_extension_project_type
        io = capture_io do
          run_create(%w(create --help))
        end

        output = io.join
        refute_match(" extension ", output)
      end

      private

      def run_create(arguments)
        specifications = ExtensionTestHelpers.test_specifications
        Models::Specifications.stubs(:new).returns(specifications)
        Commands::Create.ctx = @context
        Commands::Create.call(arguments, "create", "create")
      end
    end
  end
end<|MERGE_RESOLUTION|>--- conflicted
+++ resolved
@@ -5,14 +5,7 @@
 module Extension
   module Commands
     class CreateTest < MiniTest::Test
-<<<<<<< HEAD
-      include TestHelpers::FakeUI
-      include ExtensionTestHelpers
-      include ExtensionTestHelpers::TestExtensionSetup
-      include ExtensionTestHelpers::Stubs::GetOrganizations
-=======
-      include ExtensionTestHelpers::Messages
->>>>>>> 27650474
+
       include ExtensionTestHelpers::Stubs::GetApp
 
       def setup
