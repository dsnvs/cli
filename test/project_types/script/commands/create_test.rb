# frozen_string_literal: true

require 'project_types/script/test_helper'

module Script
  module Commands
    class CreateTest < MiniTest::Test
      include TestHelpers::Partners
      include TestHelpers::FakeUI
      include TestHelpers::FakeFS

      def setup
        super
        ShopifyCli::Core::Monorail.stubs(:log).yields
        @context = TestHelpers::FakeContext.new
        @language = 'assemblyscript'
        @script_name = 'name'
        @ep_type = 'discount'
        @description = 'description'
        @script_project = TestHelpers::FakeScriptProject.new(
          language: @language,
          extension_point_type: @ep_type,
          script_name: @script_name,
          description: @description
        )
        Layers::Application::ExtensionPoints.stubs(:languages).returns(%w(assemblyscript))
      end

      def test_prints_help_with_no_name_argument
        root = File.expand_path(__dir__ + '../../../../..')
        FakeFS::FileSystem.clone(root + '/lib/project_types/script/config/extension_points.yml')
        @script_name = nil
        io = capture_io { perform_command }
        assert_match(CLI::UI.fmt(Script::Commands::Create.help), io.join)
      end

      def test_can_create_new_script
        Script::Layers::Application::CreateScript.expects(:call).with(
          ctx: @context,
          language: @language,
          script_name: @script_name,
          extension_point_type: @ep_type,
          description: @description
        ).returns(@script_project)

        @context
          .expects(:puts)
          .with(@context.message('script.create.change_directory_notice', @script_project.script_name))
        perform_command
      end

      def test_help
        Script::Layers::Application::ExtensionPoints.expects(:types).returns(%w(ep1 ep2))
        ShopifyCli::Context
          .expects(:message)
          .with('script.create.help', ShopifyCli::TOOL_NAME, '{{cyan:ep1}}, {{cyan:ep2}}')
        Script::Commands::Create.help
      end

      def test_cleanup_after_error
        Dir.mktmpdir(@script_name)
        Layers::Application::CreateScript.expects(:call).with(
          ctx: @context,
          language: @language,
          script_name: @script_name,
          extension_point_type: @ep_type,
          description: @description
        ).raises(StandardError)

        ScriptProject.expects(:cleanup).with(
          ctx: @context,
          script_name: @script_name,
          root_dir: @context.root
        )

        assert_raises StandardError do
          capture_io do
            perform_command
          end
        end

        refute @context.dir_exist?(@script_name)
      end

      def test_directory_already_exists
        error = Script::Errors::ScriptProjectAlreadyExistsError.new
        Dir.mktmpdir(@script_name)
        Layers::Application::CreateScript.expects(:call).with(
          ctx: @context,
          language: @language,
          script_name: @script_name,
          extension_point_type: @ep_type,
          description: @description
        ).raises(error)

        UI::ErrorHandler.expects(:pretty_print_and_raise).with(
          error,
          failed_op: @context.message('script.create.error.operation_failed')
        )

        ScriptProject.expects(:cleanup).never

        capture_io do
          perform_command
        end
      end

      private

<<<<<<< HEAD
      def perform_command_snake_case
        run_cmd("create script --name=#{@script_name} --extension_point=#{@ep_type} --language=#{@language}")
=======
      def perform_command
        args = {
          name: @script_name,
          description: @description,
          extension_point: @ep_type,
          language: @language,
        }

        run_cmd("create script #{args.map { |k, v| "--#{k}=#{v}" }.join(' ')}")
>>>>>>> ad871126
      end

      def perform_command
        run_cmd("create script --name=#{@script_name} --extension-point=#{@ep_type} --language=#{@language}")
      end
    end
  end
end<|MERGE_RESOLUTION|>--- conflicted
+++ resolved
@@ -107,11 +107,7 @@
 
       private
 
-<<<<<<< HEAD
       def perform_command_snake_case
-        run_cmd("create script --name=#{@script_name} --extension_point=#{@ep_type} --language=#{@language}")
-=======
-      def perform_command
         args = {
           name: @script_name,
           description: @description,
@@ -120,8 +116,6 @@
         }
 
         run_cmd("create script #{args.map { |k, v| "--#{k}=#{v}" }.join(' ')}")
->>>>>>> ad871126
-      end
 
       def perform_command
         run_cmd("create script --name=#{@script_name} --extension-point=#{@ep_type} --language=#{@language}")
