<!--
If your feature is significant enough that CLI users will want to know about it,
write a short summary sentence here. This is a draft document and will be
finalized when a new minor version is released.

Notes should look like this:

# App

* ***A cool thing.*** Rather than doing the annoying thing you used to do, you can
now do a different and much cooler thing.
* ***A faster thing.*** The `command` command was sped up by 3x in most cases.

# Theme

* ***Another cool thing.*** You get the idea by now.
-->

# App

<<<<<<< HEAD
* ***JS functions.*** JavaScript functions are now available! You can learn more
in the docs: https://shopify.dev/docs/apps/functions/language-support/javascript
* ***Theme app extension logs.*** Logs for theme app extensions will no longer
appear in a separate area and conflict with other logs or the preview/quit bar.
Instead, they will be integrated with the other logs. Progress bars have been
replaced with static output to accommodate this placement.
* ***Customer accounts UI extension preview.*** The link from the dev console for
Customer Accounts UI Extensions will now redirect to the customer account page.

# Theme

* ***Theme environments.*** Configure environments with theme and store in a
`shopify.theme.toml` file in your project root. Use the `--environment` flag (or
`-e` for short) to switch between environments. For more details, read the docs
at https://shopify.dev/docs/themes/tools/cli/environments
* ***Fix: Clean up errors on theme dev.*** Analytics requests were causing many
errors in both the CLI and Chrome consoles. These requests have been stubbed out.
* ***Fix: 422 error on theme dev.*** Truncate the development theme name to ≤ 50
characters, preventing a 422 error.
* ***Fix: `Ruby is required to continue`.*** Eliminate error where the CLI can't
find the ruby executable.
* ***Fix: gem install permissions issues.*** Use a local directory for gem
installations, avoiding permissions issues users experienced when installing to
their system gem directory.

# UI (applicable across project types)

* ***Resizable select prompts.*** The height of select prompts adjusts to the
height of the terminal, so that prompts won't be cut off in shorter terminals.
* ***Fix: Log output utf8 support.*** Special characters were appearing strangely
in subprocess logs, now they are correctly rendered using utf8.
* ***Fix: Duplicated taskbar.*** Swallow return key presses so they don't cause
the rainbow taskbar to be duplicated.
* ***Fix: Dev footer duplicates on resize.*** The persistent footer for `app dev`
would self-duplicate on terminal window resize. It is now displayed correctly.
* ***Fix: Narrow terminal support.*** Previously certain UI elements would look
strange in very narrow terminals, such as in CI tools. Now we enforce a minimum
of 20 characters' width, which is much easier to read.
=======
* Adapt the height of select prompts to the height of the terminal so that prompts won't be cut off in shorter terminals.
* You can now define custom ports for the frontend or backend processes of the app.
>>>>>>> 227f9bc2
<|MERGE_RESOLUTION|>--- conflicted
+++ resolved
@@ -18,9 +18,10 @@
 
 # App
 
-<<<<<<< HEAD
 * ***JS functions.*** JavaScript functions are now available! You can learn more
 in the docs: https://shopify.dev/docs/apps/functions/language-support/javascript
+* ***Custom ports for `app dev`.*** You can now define custom ports for the
+frontend or backend processes of the app.
 * ***Theme app extension logs.*** Logs for theme app extensions will no longer
 appear in a separate area and conflict with other logs or the preview/quit bar.
 Instead, they will be integrated with the other logs. Progress bars have been
@@ -56,8 +57,4 @@
 would self-duplicate on terminal window resize. It is now displayed correctly.
 * ***Fix: Narrow terminal support.*** Previously certain UI elements would look
 strange in very narrow terminals, such as in CI tools. Now we enforce a minimum
-of 20 characters' width, which is much easier to read.
-=======
-* Adapt the height of select prompts to the height of the terminal so that prompts won't be cut off in shorter terminals.
-* You can now define custom ports for the frontend or backend processes of the app.
->>>>>>> 227f9bc2
+of 20 characters' width, which is much easier to read.