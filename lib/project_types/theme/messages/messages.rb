# frozen_string_literal: true
module Theme
  module Messages
    MESSAGES = {
      theme: {
        help: <<~HELP,
          Suite of commands for developing Shopify themes. See {{command:%1$s theme <command> --help}} for usage of each command.
            Usage: {{command:%1$s theme [ %2$s ]}}
        HELP

        connect: {
          duplicate: "Duplicate directory, theme files weren't connected",
          help: <<~HELP,
<<<<<<< HEAD
            {{command:%s theme connect}}: Connects an existing theme in your store to Shopify App CLI. Creates a config file.
              Usage: {{command:%s theme connect}}
=======
            {{command:%s connect theme}}: Connects an existing theme in your store to Shopify CLI. Creates a config file.
              Usage: {{command:%s connect theme}}
>>>>>>> 801f40dd
          HELP
          inside_project: "You are inside an existing theme, theme files weren't connected",
          connect: "Downloading theme files...",
          connected: "Successfully connected. Config file created at {{green:%s}}",
        },
        create: {
          creating_theme: "Creating theme %s",
          duplicate_theme: "Duplicate theme",
          failed: "Couldn't create the theme, %s",
          help: <<~HELP,
            {{command:%s theme create}}: Creates a theme.
              Usage: {{command:%s theme create}}
              Options:
                {{command:--store=MYSHOPIFYDOMAIN}} Store URL. Must be an existing store with private apps enabled.
                {{command:--password=PASSWORD}} Private app password. App must have Read and Write Theme access.
                {{command:--name=NAME}} Theme name. Any string.
          HELP
          info: {
            created: "{{green:%s}} was created for {{underline:%s}} in {{green:%s}}",
            dir_created: "Created directories",
          },
        },
        deploy: {
          abort: "Theme wasn't deployed",
          confirmation: "This will change your live theme. Do you wish to proceed?",
          deploying: "Deploying theme",
          error: "Theme couldn't be deployed",
          help: <<~HELP,
            {{command:%s theme deploy}}: Uploads your local theme files to Shopify, then sets your theme as the live theme.
              Usage: {{command:%s theme deploy}}
          HELP
          info: {
            deployed: "Theme was updated and set as the live theme",
            pushed: "All theme files were updated",
          },
          push_fail: "Theme files couldn't be updated",
        },
        forms: {
          ask_password: "Password:",
          ask_store: "Store domain:",
          create: {
            ask_title: "Title:",
            private_app: <<~APP,
              To create a new theme, Shopify CLI needs to connect with a private app installed on your store. Visit {{underline:%s/admin/apps/private}} to create a new API key and password, or retrieve an existing password.
              If you create a new private app, ensure that it has Read and Write Theme access.
            APP
          },
          connect: {
            private_app: <<~APP,
              To fetch your existing themes, Shopify CLI needs to connect with your store. Visit {{underline:%s/admin/apps/private}} to create a new API key and password, or retrieve an existing password.
              If you create a new private app, ensure that it has Read and Write Theme access.
            APP
          },
          errors: "%s can't be blank",
        },
        generate: {
          env: {
            ask_password: "Password",
            ask_password_default: "Password (defaults to {{green:%s}})",
            ask_store: "Store",
            ask_store_default: "Store (defaults to {{green:%s}})",
            ask_theme: "Select theme",
            help: <<~HELP,
              Create or update configuration file in the current directory.
                Usage: {{command:%s theme generate env}}
                Options:
                  {{command:--store=MYSHOPIFYDOMAIN}} Store URL. Must be an existing store with private apps enabled.
                  {{command:--password=PASSWORD}} Private app password. App must have Read and Write Theme access.
                  {{command:--themeid=THEMEID}} Theme ID. Must be an existing theme on your store.
            HELP
            no_themes: "Please create a new theme using %s create theme",
          },
          help: <<~HELP,
            Generate code in your Theme. Currently supports generating new envs.
              Usage: {{command:%s theme generate [ env ]}}
          HELP
        },
        push: {
          remove_abort: "Theme files weren't deleted",
          remove_confirm: "This will delete the local and remote copies of the theme files. Do you wish to proceed?",
          error: {
            push_error: "Theme files couldn't be pushed to Shopify",
            remove_error: "Theme files couldn't be removed from Shopify",
          },
          help: <<~HELP,
            {{command:%s theme push}}: Uploads your local theme files to Shopify, overwriting the remote versions. If you specify filenames, separated by a space, only those files will be replaced. Otherwise, the whole theme will be replaced.
              Usage: {{command:%s theme push}}
              Options:
                {{command:--remove}} Deletes both the local and the remote copies of the specified files. At least one filename must be specified.
                {{command:--allow-live}} Allows Shopify CLI to replace files on the store's live production theme.
                {{command:--nodelete}} Runs the push command without deleting remote files from Shopify.
          HELP
          info: {
            push: "Theme files were pushed from {{green:%s}} to Shopify",
            remove: "Theme files were deleted from {{green:%s}} and Shopify",
          },
          push: "Pushing theme files to Shopify",
          remove: "Deleting theme files",
        },
        serve: {
          help: <<~HELP,
            Sync your current changes, then view the active store in your default browser. Any theme edits will continue to update in real time. Also prints the active store's URL in your terminal.
            Usage: {{command:%s theme serve}}
          HELP
          serve: "Viewing theme...",
          open_fail: "Couldn't open the theme",
        },
        tasks: {
          ensure_themekit_installed: {
            auto_update: "Would you like to enable auto-updating?",
            downloading: "Downloading Theme Kit %s",
            errors: {
              digest_fail: "Unable to verify download",
              releases_fail: "Unable to fetch Theme Kit's list of releases",
              update_fail: "Unable to update Theme Kit",
              write_fail: "Unable to download Theme Kit",
            },
            installing_themekit: "Installing Theme Kit",
            successful: "Theme Kit installed successfully",
            updating_themekit: "Updating Theme Kit",
            verifying: "Verifying download...",
          },
        },
        themekit: {
          query_themes: {
            bad_password: "Bad password",
            not_connect: "Couldn't connect to given shop",
          },
        },
      },
    }.freeze
  end
end<|MERGE_RESOLUTION|>--- conflicted
+++ resolved
@@ -11,13 +11,8 @@
         connect: {
           duplicate: "Duplicate directory, theme files weren't connected",
           help: <<~HELP,
-<<<<<<< HEAD
-            {{command:%s theme connect}}: Connects an existing theme in your store to Shopify App CLI. Creates a config file.
+            {{command:%s theme connect}}: Connects an existing theme in your store to Shopify CLI. Creates a config file.
               Usage: {{command:%s theme connect}}
-=======
-            {{command:%s connect theme}}: Connects an existing theme in your store to Shopify CLI. Creates a config file.
-              Usage: {{command:%s connect theme}}
->>>>>>> 801f40dd
           HELP
           inside_project: "You are inside an existing theme, theme files weren't connected",
           connect: "Downloading theme files...",
