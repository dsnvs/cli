# frozen_string_literal: true
module Theme
  module Messages
    MESSAGES = {
      theme: {
        help: <<~HELP,
          Suite of commands for developing Shopify themes. See {{command:%1$s theme <command> --help}} for usage of each command.
            Usage: {{command:%1$s theme [ %2$s ]}}
        HELP

<<<<<<< HEAD
=======
        init: {
          help: <<~HELP,
            {{command:%s theme init}}: Clones a Git repository to use as a starting point for building a new theme.

              Usage: {{command:%s theme init [ NAME ]}}

              Options:
                {{command:-u, --clone-url=URL}} The Git URL to clone from. Defaults to Shopify's example theme, Dawn: https://github.com/Shopify/dawn.git
          HELP
          ask_name: "Theme name",
        },

>>>>>>> 2857f850
        publish: {
          confirmation: "This will change your live theme. Do you want to continue?",
          deploying: "Deploying theme",
          error: "Theme couldn't be deployed",
          help: <<~HELP,
            {{command:%s theme publish}}: Set a remote theme as the live theme.
              Usage: {{command:%s theme publish [ THEME_ID ]}}

              Options:
                {{command:-f, --force}}         Skip confirmation.

              Run without arguments to select theme from a list.
          HELP
          done: "Your theme is now live at %s",
          not_found: "Theme #%s does not exist",
          select: "Select theme to push to",
          confirm: "Are you sure you want to make %s the new live theme on %s?",
        },
        forms: {
          ask_password: "Password:",
          ask_store: "Store domain:",
          errors: "%s can't be blank",
        },
        push: {
          remove_abort: "Theme files weren't deleted",
          remove_confirm:
            "This will delete the local and remote copies of the theme files, which " \
            "can't be undone. Do you want to continue?",
          error: {
            push_error: "Theme files couldn't be pushed to Shopify",
            remove_error: "Theme files couldn't be removed from Shopify",
          },
          help: <<~HELP,
            {{command:%s theme push}}: Uploads your local theme files to the connected store, overwriting the remote version if specified. Push will fail if the theme uses the GitHub integration.

              Usage: {{command:%s theme push [ ROOT ]}}

              Options:
                {{command:-i, --themeid=THEMEID}} Theme ID. Must be an existing theme on your store.
                {{command:-d, --development}}     Push to your remote development theme, and create it if needed.
                {{command:-u, --unpublished}}     Create a new unpublished theme and push to it.
                {{command:-n, --nodelete}}        Runs the push command without deleting remote files from Shopify.
                {{command:-j, --json}}            Output JSON instead of a UI.
                {{command:-a, --allow-live}}      Allow push to a live theme.
                {{command:-p, --publish}}         Publish as the live theme after uploading.

              Run without options to select theme from a list.
          HELP
          info: {
            pushing: "Pushing theme files to %s (#%s) on %s",
          },
          push: "Pushing theme files to Shopify",
          select: "Select theme to push to",
          live: "Are you sure you want to push to your live theme?",
          theme_not_found: "Theme #%s doesn't exist",
          done: <<~DONE,
            {{green:Your theme was pushed successfully}}

              {{info:View your theme:}}
              {{underline:%s}}

              {{info:Customize this theme in the Online Store Editor:}}
              {{underline:%s}}
          DONE
          name: "Theme name",
        },
        serve: {
          help: <<~HELP,
            Uploads the current theme as a development theme to the connected store, then prints theme editor and preview URLs to your terminal. While running, changes will push to the store in real time.
            Usage: {{command:%s theme serve}}
          HELP
          serve: "Viewing theme...",
          open_fail: "Couldn't open the theme",
        },
        check: {
          help: <<~HELP,
            Check your theme for errors, suggestions, and best practices.
            Usage: {{command:%s check}}
          HELP
        },
        delete: {
          help: <<~HELP,
            {{command:%s theme delete}}: Delete remote themes from the connected store. This command can't be undone.

            Usage: {{command:%s theme delete [ THEME_ID [ ... ] ]}}

            Options:
              {{command:-d, --development}}     Delete your development theme.
              {{command:-a, --show-all}}        Include others development themes in theme list.
              {{command:-f, --force}}           Skip confirmation.

            Run without options to select the theme to delete from a list.
          HELP
          select: "Select theme to delete",
          done: "%s theme(s) deleted",
          not_found: "{{x}} Theme #%s does not exist",
          live: "{{x}} Theme #%s is your live theme. You can't delete it.",
          confirm: "Are you sure you want to delete %s on %s?",
        },
      },
    }.freeze
  end
end<|MERGE_RESOLUTION|>--- conflicted
+++ resolved
@@ -8,8 +8,6 @@
             Usage: {{command:%1$s theme [ %2$s ]}}
         HELP
 
-<<<<<<< HEAD
-=======
         init: {
           help: <<~HELP,
             {{command:%s theme init}}: Clones a Git repository to use as a starting point for building a new theme.
@@ -21,8 +19,6 @@
           HELP
           ask_name: "Theme name",
         },
-
->>>>>>> 2857f850
         publish: {
           confirmation: "This will change your live theme. Do you want to continue?",
           deploying: "Deploying theme",
