# frozen_string_literal: true
module Rails
  class Command
<<<<<<< HEAD
    class Serve < ShopifyCLI::Command::AppSubCommand
      include ShopifyCLI::CommandOptions::CommandServeOptions

=======
    class Serve < ShopifyCLI::SubCommand
>>>>>>> 17bd75db
      prerequisite_task ensure_project_type: :rails
      prerequisite_task :ensure_env, :ensure_dev_store

      parse_host_option
      parse_port_option

      def call(*)
        project = ShopifyCLI::Project.current
        tunnel_port = port.to_s
        url = host || ShopifyCLI::Tunnel.start(@ctx, port: tunnel_port)
        project.env.update(@ctx, :host, url)
        ShopifyCLI::Tasks::UpdateDashboardURLS.call(
          @ctx,
          url: url,
          callback_url: "/auth/shopify/callback",
        )

        if project.env.shop
          project_url = "#{project.env.host}/login?shop=#{project.env.shop}"
          @ctx.puts("\n" + @ctx.message("rails.serve.open_info", project_url) + "\n")
        end

        CLI::UI::Frame.open(@ctx.message("rails.serve.running_server")) do
          env = ShopifyCLI::Project.current.env.to_h
          env.delete("HOST")
          env["PORT"] = tunnel_port
          env["GEM_PATH"] = Gem.gem_path(@ctx)
          if @ctx.windows?
            @ctx.system("ruby bin\\rails server", env: env)
          else
            @ctx.system("bin/rails server", env: env)
          end
        end
      end

      def self.help
        ShopifyCLI::Context.message("rails.serve.help", ShopifyCLI::TOOL_NAME)
      end

      def self.extended_help
        ShopifyCLI::Context.message("rails.serve.extended_help", ShopifyCLI::TOOL_NAME)
      end
    end
  end
end<|MERGE_RESOLUTION|>--- conflicted
+++ resolved
@@ -1,13 +1,9 @@
 # frozen_string_literal: true
 module Rails
   class Command
-<<<<<<< HEAD
-    class Serve < ShopifyCLI::Command::AppSubCommand
+    class Serve < ShopifyCLI::SubCommand
       include ShopifyCLI::CommandOptions::CommandServeOptions
 
-=======
-    class Serve < ShopifyCLI::SubCommand
->>>>>>> 17bd75db
       prerequisite_task ensure_project_type: :rails
       prerequisite_task :ensure_env, :ensure_dev_store
 
