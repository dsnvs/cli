# frozen_string_literal: true

module Script
  module Layers
    module Infrastructure
      module Languages
        class AssemblyScriptTaskRunner
          BYTECODE_FILE = "build/script.wasm"
          METADATA_FILE = "build/metadata.json"
          SCRIPT_SDK_BUILD = "npm run build"

          attr_reader :ctx, :script_name

          def initialize(ctx, script_name)
            @ctx = ctx
            @script_name = script_name
          end

          def build
            compile
            bytecode
          end

          def compiled_type
            "wasm"
          end

          def install_dependencies
            check_node_version!

            output, status = ctx.capture2e("npm install --no-audit --no-optional --legacy-peer-deps --loglevel error")
            raise Errors::DependencyInstallError, output unless status.success?
          end

          def dependencies_installed?
            # Assuming if node_modules folder exist at root of script folder, all deps are installed
            ctx.dir_exist?("node_modules")
          end

          def metadata
            unless @ctx.file_exist?(METADATA_FILE)
              msg = @ctx.message("script.error.metadata_not_found_cause", METADATA_FILE)
              raise Domain::Errors::MetadataNotFoundError, msg
            end

            raw_contents = File.read(METADATA_FILE)
            Domain::Metadata.create_from_json(@ctx, raw_contents)
          end

          def library_version(library_name)
<<<<<<< HEAD
            output = JSON.parse(CommandRunner.new(ctx: ctx).call("npm list --json"))
=======
            output = JSON.parse(CommandRunner.new(ctx: ctx).call("npm -s list --json"))
>>>>>>> 1318640b
            library_version_from_npm_list(output, library_name)
          rescue Errors::SystemCallFailureError => error
            library_version_from_npm_list_error_output(error, library_name)
          end

          private

          def library_version_from_npm_list_error_output(error, library_name)
            # npm list can return a failure status code, even when returning the correct data.
            # This causes the CommandRunner to throw a SystemCallFailure error that contains the data.
            # In here, we check that the output contains `npm list`'s structure and extract the version.
            output = JSON.parse(error.out)
            raise error unless output.key?("dependencies")

            library_version_from_npm_list(output, library_name)
          rescue JSON::ParserError
            raise error
          end

          def library_version_from_npm_list(output, library_name)
            output.dig("dependencies", library_name, "version").tap do |version|
              raise Errors::APILibraryNotFoundError, library_name unless version
            end
          end

          def check_node_version!
            output, status = @ctx.capture2e("node", "--version")
            raise Errors::DependencyInstallError, output unless status.success?

            require "semantic/semantic"
            version = ::Semantic::Version.new(output[1..-1])
            unless version >= ::Semantic::Version.new(AssemblyScriptProjectCreator::MIN_NODE_VERSION)
              raise Errors::DependencyInstallError,
                "Node version must be >= v#{AssemblyScriptProjectCreator::MIN_NODE_VERSION}. "\
                "Current version: #{output.strip}."
            end
          end

          def compile
            check_compilation_dependencies!
            CommandRunner.new(ctx: ctx).call(SCRIPT_SDK_BUILD)
          end

          def check_compilation_dependencies!
            pkg = JSON.parse(File.read("package.json"))
            build_script = pkg.dig("scripts", "build")

            raise Errors::BuildScriptNotFoundError,
              "Build script not found" if build_script.nil?

            unless build_script.start_with?("shopify-scripts")
              raise Errors::InvalidBuildScriptError, "Invalid build script"
            end
          end

          def bytecode
            raise Errors::WebAssemblyBinaryNotFoundError unless ctx.file_exist?(BYTECODE_FILE)

            contents = ctx.binread(BYTECODE_FILE)
            ctx.rm(BYTECODE_FILE)

            contents
          end
        end
      end
    end
  end
end<|MERGE_RESOLUTION|>--- conflicted
+++ resolved
@@ -48,11 +48,7 @@
           end
 
           def library_version(library_name)
-<<<<<<< HEAD
-            output = JSON.parse(CommandRunner.new(ctx: ctx).call("npm list --json"))
-=======
             output = JSON.parse(CommandRunner.new(ctx: ctx).call("npm -s list --json"))
->>>>>>> 1318640b
             library_version_from_npm_list(output, library_name)
           rescue Errors::SystemCallFailureError => error
             library_version_from_npm_list_error_output(error, library_name)
