# frozen_string_literal: true

require "shopify_cli"

module Script
  module Layers
    module Application
      class ConnectApp
        class << self
          def call(ctx:, force: false, strict: false)
            script_project_repo = Layers::Infrastructure::ScriptProjectRepository.new(ctx: ctx)
            script_project = script_project_repo.get
<<<<<<< HEAD
            return false if script_project.env_valid?
            
=======

            return false if script_project.env_valid? && !force

>>>>>>> 2856dce3
            if ShopifyCLI::Shopifolk.check && Forms::RunAgainstShopifyOrg.ask(ctx, nil, nil).response
              ShopifyCLI::Shopifolk.act_as_shopify_organization
            end

            org =
              if partner_proxy_bypass
                stubbed_org
              else
                orgs = ShopifyCLI::PartnersAPI::Organizations.fetch_with_app(ctx)
                Forms::AskOrg.ask(ctx, orgs, nil).org
              end

            app = Forms::AskApp.ask(
              ctx,
              {
                apps: org["apps"],
                acting_as_shopify_organization: ShopifyCLI::Shopifolk.acting_as_shopify_organization?,
              },
              nil
            ).app

            script_service = Layers::Infrastructure::ServiceLocator.script_service(ctx: ctx, api_key: app["apiKey"])
            extension_point_type = script_project.extension_point_type
            scripts = script_service.get_app_scripts(extension_point_type: extension_point_type)

            uuid = Forms::AskScriptUuid.ask(ctx, scripts, nil)&.uuid

            if strict && uuid.nil?
              ctx.abort(ctx.message("script.connect.missing_script"))
            end

            script_project_repo.create_env(
              api_key: app["apiKey"],
              secret: app["apiSecretKeys"].first["secret"],
              uuid: uuid
            )
            ctx.done(ctx.message("script.connect.connected", app["title"]))

            true
          end

          private

          def partner_proxy_bypass
            !ENV["BYPASS_PARTNERS_PROXY"].nil?
          end

          def stubbed_org
            {
              "apps" => [
                {
                  "appType" => "custom",
                  "apiKey" => "stubbed-api-key",
                  "apiSecretKeys" => [{ "secret" => "stubbed-api-secret" }],
                  "title" => "Fake App (Not connected to Partners)",
                },
              ],
            }
          end
        end
      end
    end
  end
end<|MERGE_RESOLUTION|>--- conflicted
+++ resolved
@@ -10,14 +10,9 @@
           def call(ctx:, force: false, strict: false)
             script_project_repo = Layers::Infrastructure::ScriptProjectRepository.new(ctx: ctx)
             script_project = script_project_repo.get
-<<<<<<< HEAD
-            return false if script_project.env_valid?
-            
-=======
 
             return false if script_project.env_valid? && !force
 
->>>>>>> 2856dce3
             if ShopifyCLI::Shopifolk.check && Forms::RunAgainstShopifyOrg.ask(ctx, nil, nil).response
               ShopifyCLI::Shopifolk.act_as_shopify_organization
             end
