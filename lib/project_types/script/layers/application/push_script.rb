# frozen_string_literal: true

module Script
  module Layers
    module Application
      class PushScript
        class << self
          def call(ctx:, force:, project:)
<<<<<<< HEAD
            is_interactive = ctx.tty?
            script_project_repo = Infrastructure::ScriptProjectRepository.new(ctx: ctx)
            script_project = script_project_repo.get
            puts "SCRIPT PROJECT #{script_project.inspect}"
            script_project.env = project.env
            puts "SCRIPT PROJECT NEW #{script_project.inspect}"
=======
            script_project_repo = Infrastructure::ScriptProjectRepository.new(ctx: ctx)
            script_project = script_project_repo.get
            script_project.env = project.env
>>>>>>> 74f464fe
            task_runner = Infrastructure::Languages::TaskRunner
              .for(ctx, script_project.language, script_project.script_name)

            extension_point = ExtensionPoints.get(type: script_project.extension_point_type)
            library_name = extension_point.libraries.for(script_project.language)&.package
            raise Infrastructure::Errors::LanguageLibraryForAPINotFoundError.new(
              language: script_project.language,
              api: script_project.extension_point_type
            ) unless library_name

            library = {
              language: script_project.language,
              version: task_runner.library_version(library_name),
            }

            ProjectDependencies.install(ctx: ctx, task_runner: task_runner)
            BuildScript.call(ctx: ctx, task_runner: task_runner, script_project: script_project, library: library)

            UI::PrintingSpinner.spin(ctx, ctx.message("script.application.pushing")) do |p_ctx, spinner|
              package = Infrastructure::PushPackageRepository.new(ctx: p_ctx).get_push_package(
                script_project: script_project,
                compiled_type: task_runner.compiled_type,
                metadata: task_runner.metadata,
                library: library,
              )
              script_service = Infrastructure::ServiceLocator.script_service(
                ctx: p_ctx,
                api_key: script_project.api_key
              )
              module_upload_url = Infrastructure::ScriptUploader.new(script_service).upload(package.script_content)
              uuid = script_service.set_app_script(
                uuid: package.uuid,
                extension_point_type: package.extension_point_type,
                force: force,
                metadata: package.metadata,
                script_config: package.script_config,
                module_upload_url: module_upload_url,
                library: package.library,
              )
<<<<<<< HEAD
              if is_interactive
=======
              if ShopifyCLI::Environment.interactive?
>>>>>>> 74f464fe
                script_project_repo.update_env(uuid: uuid)
              end
              spinner.update_title(p_ctx.message("script.application.pushed"))
            end
          end
        end
      end
    end
  end
end<|MERGE_RESOLUTION|>--- conflicted
+++ resolved
@@ -6,18 +6,9 @@
       class PushScript
         class << self
           def call(ctx:, force:, project:)
-<<<<<<< HEAD
-            is_interactive = ctx.tty?
-            script_project_repo = Infrastructure::ScriptProjectRepository.new(ctx: ctx)
-            script_project = script_project_repo.get
-            puts "SCRIPT PROJECT #{script_project.inspect}"
-            script_project.env = project.env
-            puts "SCRIPT PROJECT NEW #{script_project.inspect}"
-=======
             script_project_repo = Infrastructure::ScriptProjectRepository.new(ctx: ctx)
             script_project = script_project_repo.get
             script_project.env = project.env
->>>>>>> 74f464fe
             task_runner = Infrastructure::Languages::TaskRunner
               .for(ctx, script_project.language, script_project.script_name)
 
@@ -57,11 +48,7 @@
                 module_upload_url: module_upload_url,
                 library: package.library,
               )
-<<<<<<< HEAD
-              if is_interactive
-=======
               if ShopifyCLI::Environment.interactive?
->>>>>>> 74f464fe
                 script_project_repo.update_env(uuid: uuid)
               end
               spinner.update_title(p_ctx.message("script.application.pushed"))
