--- conflicted
+++ resolved
@@ -15,15 +15,6 @@
       end
 
       def call(_args, _name)
-<<<<<<< HEAD
-        project = Script::Loaders::Project.load(
-          directory: Dir.pwd,
-          api_key: options.flags[:api_key],
-          api_secret: options.flags[:api_secret],
-          uuid: options.flags[:uuid]
-        )
-
-=======
         connect_to_app
         project = load_project
         push(project: project)
@@ -33,22 +24,10 @@
       end
 
       def push(project:)
->>>>>>> 74f464fe
         force = options.flags.key?(:force)
         api_key = project.env[:api_key]
         uuid = project.env[:extra]["UUID"]
 
-<<<<<<< HEAD
-        if @ctx.tty? || (uuid && !uuid.empty?)
-          Layers::Application::PushScript.call(ctx: @ctx, force: force, project: project)
-          @ctx.puts(@ctx.message("script.push.script_pushed", api_key: api_key))
-        else
-          @ctx.puts(@ctx.message("script.push.error.operation_failed_no_uuid"))
-        end
-      rescue StandardError => e
-        UI::ErrorHandler.pretty_print_and_raise(e,
-          failed_op: @ctx.message("script.push.error.operation_failed_no_api_key"))
-=======
         if ShopifyCLI::Environment.interactive? || (uuid && !uuid.empty?)
           Layers::Application::PushScript.call(ctx: @ctx, force: force, project: project)
           @ctx.puts(@ctx.message("script.push.script_pushed", api_key: api_key))
@@ -70,7 +49,6 @@
         if ShopifyCLI::Environment.interactive?
           Layers::Application::ConnectApp.call(ctx: @ctx)
         end
->>>>>>> 74f464fe
       end
 
       def self.help
