{
  "name": "@shopify/cli-kit",
  "version": "3.56.0",
  "private": false,
  "description": "A set of utilities, interfaces, and models that are common across all the platform features",
  "keywords": [
    "shopify",
    "shopify-cli",
    "shopify-partners"
  ],
  "bugs": {
    "url": "https://github.com/Shopify/cli/issues/new/choose"
  },
  "repository": {
    "type": "git",
    "url": "https://github.com/Shopify/cli/edit/main/packages/cli-kit"
  },
  "license": "MIT",
  "type": "module",
  "exports": {
    ".": {
      "import": "./dist/index.js",
      "types": "./dist/index.d.ts"
    },
    "./*": {
      "node": "./dist/public/*.js",
      "types": "./dist/public/*.d.ts"
    },
    "./assets/*": "./assets/*",
    "./testing/*": {
      "node": "./dist/testing/*.js",
      "types": "./dist/testing/*.d.ts"
    },
    "./typing/*": {
      "node": "./dist/typing/*.js",
      "types": "./dist/typing/*.d.ts"
    }
  },
  "module": "dist/index.js",
  "types": "dist/index.d.ts",
  "files": [
    "/dist",
    "/assets"
  ],
  "scripts": {
    "build": "nx build",
    "bundle": "nx bundle",
    "clean": "nx clean",
    "docs:generate": "nx docs:generate",
    "docs:open": "nx docs:open",
    "lint": "nx lint",
    "lint:ruby": "nx lint:ruby",
    "lint:js": "nx lint:js",
    "lint:fix": "nx lint:fix",
    "lint:js:fix": "nx lint:js:fix",
    "lint:ruby:fix": "nx lint:ruby:fix",
    "prepack": "cross-env NODE_ENV=production pnpm nx build && cp ../../README.md README.md",
    "test": "nx test",
    "test:ruby": "nx test:ruby",
    "test:js": "nx test:js",
    "test:coverage": "nx test:coverage",
    "test:watch": "nx test:watch",
    "type-check": "nx type-check",
    "refresh-documentation": "nx refresh-documentation"
  },
  "eslintConfig": {
    "extends": [
      "../../.eslintrc.cjs"
    ],
    "ignorePatterns": [
      "**/vendor/otel-js/**/*.ts"
    ],
    "overrides": [
      {
        "files": [
          "**/node/cli.ts"
        ],
        "rules": {
          "@shopify/cli/specific-imports-in-bootstrap-code": [
            "error",
            {
              "dynamic": [
                "./node-package-manager.js",
                "./error-handler.js",
                "../../public/node/context/local.js",
                "./context/local.js",
                "@oclif/core",
                "../../private/node/constants.js",
                "./path.js",
                "./system.js",
                "./ui.js"
              ],
              "static": [
                "@oclif/core",
                "./context/utilities.js",
                "../../private/node/demo-recorder.js"
              ]
            }
          ]
        }
      }
    ]
  },
  "dependencies": {
    "@bugsnag/js": "7.21.0",
    "@iarna/toml": "2.2.5",
<<<<<<< HEAD
    "@oclif/core": "3.19.5-dev.0",
=======
    "@oclif/core": "3.22.0",
>>>>>>> 86dab90a
    "@opentelemetry/api": "1.6.0",
    "@opentelemetry/core": "1.17.1",
    "@opentelemetry/exporter-metrics-otlp-http": "0.43.0",
    "@opentelemetry/resources": "1.17.1",
    "@opentelemetry/sdk-metrics": "1.17.1",
    "@opentelemetry/semantic-conventions": "1.17.1",
    "@types/archiver": "5.3.2",
    "abort-controller": "3.0.0",
    "ansi-escapes": "6.2.0",
    "archiver": "5.3.2",
    "bottleneck": "2.19.5",
    "chalk": "5.3.0",
    "change-case": "4.1.2",
    "color-json": "3.0.5",
    "commondir": "1.0.1",
    "conf": "11.0.2",
    "cross-zip": "4.0.0",
    "deepmerge": "4.3.1",
    "del": "6.1.1",
    "env-paths": "3.0.0",
    "envfile": "6.18.0",
    "execa": "7.2.0",
    "fast-glob": "3.3.1",
    "figures": "5.0.0",
    "find-process": "1.4.7",
    "find-up": "6.3.0",
    "find-versions": "5.1.0",
    "form-data": "4.0.0",
    "fs-extra": "11.1.0",
    "fuzzy": "0.1.3",
    "get-port-please": "3.0.1",
    "gradient-string": "2.0.2",
    "graphql": "16.8.1",
    "graphql-request": "5.2.0",
    "ink": "4.4.1",
    "is-interactive": "2.0.0",
    "js-yaml": "4.1.0",
    "kill-port-process": "3.1.0",
    "latest-version": "7.0.0",
    "liquidjs": "10.9.2",
    "lodash": "4.17.21",
    "macaddress": "0.5.3",
    "mrmime": "1.0.1",
    "node-abort-controller": "3.1.1",
    "node-fetch": "3.3.2",
    "open": "8.4.2",
    "pathe": "1.1.1",
    "react": "18.2.0",
    "semver": "7.5.4",
    "simple-git": "3.19.1",
    "source-map-support": "0.5.21",
    "stacktracey": "2.1.8",
    "strip-ansi": "7.1.0",
    "supports-hyperlinks": "3.0.0",
    "tempy": "3.0.0",
    "term-size": "3.0.2",
    "terminal-link": "3.0.0",
    "ts-error": "1.0.6",
    "unique-string": "3.0.0",
    "zod": "3.22.3"
  },
  "devDependencies": {
    "@types/commondir": "^1.0.0",
    "@types/cross-zip": "^4.0.0",
    "@types/diff": "^5.0.3",
    "@types/fs-extra": "9.0.13",
    "@types/gradient-string": "^1.1.2",
    "@types/lodash": "4.14.195",
    "@types/node": "18.19.3",
    "@types/react": "18.2.0",
    "@types/semver": "^7.5.2",
    "@vitest/coverage-istanbul": "^0.34.3",
    "node-stream-zip": "^1.15.0",
    "ts-morph": "^17.0.1",
    "typedoc": "^0.25.7",
    "typescript": "5.2.2",
    "vite": "^4.4.9",
    "vitest": "^0.34.3"
  },
  "engines": {
    "node": ">=18.12.0"
  },
  "os": [
    "darwin",
    "linux",
    "win32"
  ],
  "publishConfig": {
    "@shopify:registry": "https://registry.npmjs.org",
    "access": "public"
  },
  "engine-strict": true
}<|MERGE_RESOLUTION|>--- conflicted
+++ resolved
@@ -104,11 +104,7 @@
   "dependencies": {
     "@bugsnag/js": "7.21.0",
     "@iarna/toml": "2.2.5",
-<<<<<<< HEAD
-    "@oclif/core": "3.19.5-dev.0",
-=======
     "@oclif/core": "3.22.0",
->>>>>>> 86dab90a
     "@opentelemetry/api": "1.6.0",
     "@opentelemetry/core": "1.17.1",
     "@opentelemetry/exporter-metrics-otlp-http": "0.43.0",
