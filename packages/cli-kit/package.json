{
  "name": "@shopify/cli-kit",
  "version": "0.12.0",
  "private": false,
  "description": "A set of utilities, interfaces, and models that are common across all the platform features",
  "keywords": [
    "shopify",
    "shopify-cli",
    "shopify-partners"
  ],
  "license": "MIT",
  "type": "module",
  "module": "dist/index.js",
  "types": "dist/index.d.ts",
  "exports": {
    ".": {
      "import": "./dist/index.js",
      "types": "./dist/index.d.ts"
    }
  },
  "files": [
    "/dist"
  ],
  "publishConfig": {
    "access": "public",
    "@shopify:registry": "https://registry.npmjs.org"
  },
  "scripts": {
    "clean": "shx rm -rf dist",
    "build": "rollup -c",
    "prepack": "cross-env NODE_ENV=production yarn run build",
    "lint": "prettier -c src/** && eslint src/**/*.ts",
    "lint:fix": "prettier -w src/** && eslint src/**/*.ts --fix",
    "test": "vitest run",
    "test:watch": "vitest watch",
    "tsc": "tsc --noEmit"
  },
  "eslintConfig": {
    "extends": [
      "../../package.json"
    ]
  },
  "engine-strict": true,
  "engines": {
    "node": "^14.13.1 || ^16.0.0 || ^17.0.0"
  },
  "os": [
    "darwin",
    "linux",
    "win32"
  ],
  "dependencies": {
    "keytar": "^7.9.0"
  },
  "devDependencies": {
    "node-fetch": "^3.2.1",
    "change-case": "^4.1.2",
    "conf": "^10.1.1",
    "del": "^6.0.0",
    "enquirer": "^2.3.6",
    "execa": "^6.0.0",
    "fast-glob": "^3.2.11",
    "find-up": "^6.2.0",
    "find-versions": "^5.0.0",
    "fs-extra": "^10.0.0",
<<<<<<< HEAD
    "graphql": "^16.3.0",
    "graphql-request": "^4.0.0",
=======
    "keytar": "^7.9.0",
>>>>>>> 123f98c2
    "latest-version": "^6.0.0",
    "liquidjs": "^9.35.1",
    "listr2": "^4.0.2",
    "pathe": "^0.2.0",
    "picocolors": "^1.0.0",
    "term-size": "^3.0.1",
    "terminal-link": "^3.0.0",
    "toml": "^3.0.0",
    "zod": "^3.11.6"
  }
}<|MERGE_RESOLUTION|>--- conflicted
+++ resolved
@@ -63,12 +63,9 @@
     "find-up": "^6.2.0",
     "find-versions": "^5.0.0",
     "fs-extra": "^10.0.0",
-<<<<<<< HEAD
     "graphql": "^16.3.0",
     "graphql-request": "^4.0.0",
-=======
     "keytar": "^7.9.0",
->>>>>>> 123f98c2
     "latest-version": "^6.0.0",
     "liquidjs": "^9.35.1",
     "listr2": "^4.0.2",
