/* eslint-disable @typescript-eslint/naming-convention */
<<<<<<< HEAD
import * as environment from './environment.js'
import {fetch} from './http.js'
import {platformAndArch} from './os.js'
import {resolve} from './path.js'
import {version as rubyVersion} from './ruby.js'
import {debug, content, token} from './output.js'
import constants from './constants.js'
import {cliKitStore} from './store.js'
=======
import * as environment from './environment'
import {fetch} from './http'
import {platformAndArch} from './os'
import {join, resolve} from './path'
import {version as rubyVersion} from './ruby'
import {getAppInfo} from './store'
import {cliVersion} from './version'
import {debug, content, token} from './output'
import {getProjectType} from './dependency'
>>>>>>> 6208ab27

export const url = 'https://monorail-edge.shopifysvc.com/v1/produce'

export const reportEvent = async (command: string, args: string[]) => {
  if (environment.local.isDebug() || environment.local.analyticsDisabled()) {
    return
  }
  try {
    const currentTime = new Date().getTime()
    const payload = await buildPayload(command, args, currentTime)
    const body = JSON.stringify(payload)
    const headers = buildHeaders(currentTime)

    const response = await fetch(url, {method: 'POST', body, headers})
    if (response.status === 200) {
      debug(content`Analytics event sent: ${token.json(payload)}`)
    } else {
      debug(`Failed to report usage analytics: ${response.statusText}`)
    }
    // eslint-disable-next-line no-catch-all/no-catch-all
  } catch (error) {
    let message = 'Failed to report usage analytics'
    if (error instanceof Error) {
      message = message.concat(`: ${error.message}`)
    }
    debug(message)
  }
}

const buildHeaders = (currentTime: number) => {
  return {
    'Content-Type': 'application/json; charset=utf-8',
    'X-Monorail-Edge-Event-Created-At-Ms': currentTime.toString(),
    'X-Monorail-Edge-Event-Sent-At-Ms': currentTime.toString(),
  }
}

const buildPayload = async (command: string, args: string[] = [], currentTime: number) => {
  let directory = process.cwd()
  const pathFlagIndex = args.indexOf('--path')
  if (pathFlagIndex >= 0) {
    directory = resolve(args[pathFlagIndex + 1])
  }
  const appInfo = cliKitStore().getAppInfo(directory)
  const {platform, arch} = platformAndArch()

  const rawPartnerId = appInfo?.orgId
  let partnerIdAsInt: number | undefined
  if (rawPartnerId !== undefined) {
    partnerIdAsInt = parseInt(rawPartnerId, 10)
    if (isNaN(partnerIdAsInt)) {
      partnerIdAsInt = undefined
    }
  }

  return {
    schema_id: 'app_cli3_command/1.0',
    payload: {
      project_type: await getProjectType(join(directory, 'web')),
      command,
      args: args.join(' '),
      time_start: currentTime,
      time_end: currentTime,
      total_time: 0,
      success: true,
      uname: `${platform} ${arch}`,
      cli_version: await constants.versions.cliKit(),
      ruby_version: (await rubyVersion()) || '',
      node_version: process.version.replace('v', ''),
      is_employee: await environment.local.isShopify(),
      api_key: appInfo?.appId,
      partner_id: partnerIdAsInt,
    },
  }
}<|MERGE_RESOLUTION|>--- conflicted
+++ resolved
@@ -1,24 +1,13 @@
 /* eslint-disable @typescript-eslint/naming-convention */
-<<<<<<< HEAD
 import * as environment from './environment.js'
 import {fetch} from './http.js'
 import {platformAndArch} from './os.js'
-import {resolve} from './path.js'
+import {join, resolve} from './path.js'
 import {version as rubyVersion} from './ruby.js'
 import {debug, content, token} from './output.js'
+import {getProjectType} from './dependency.js'
 import constants from './constants.js'
 import {cliKitStore} from './store.js'
-=======
-import * as environment from './environment'
-import {fetch} from './http'
-import {platformAndArch} from './os'
-import {join, resolve} from './path'
-import {version as rubyVersion} from './ruby'
-import {getAppInfo} from './store'
-import {cliVersion} from './version'
-import {debug, content, token} from './output'
-import {getProjectType} from './dependency'
->>>>>>> 6208ab27
 
 export const url = 'https://monorail-edge.shopifysvc.com/v1/produce'
 
