--- conflicted
+++ resolved
@@ -24,15 +24,11 @@
 import {Writable} from 'node:stream'
 import {WriteStream, createWriteStream} from 'node:fs'
 
-<<<<<<< HEAD
+export {default as logUpdate} from 'log-update'
+
 const logFileName = 'shopify.cli.log'
 let logFileStream: WriteStream
 let commandUuid: string
-=======
-export {default as logUpdate} from 'log-update'
-
-let logFile: string
->>>>>>> 37cffffe
 
 export function initiateLogging(options: {logDir?: string} = {}) {
   if (isUnitTest()) return
