--- conflicted
+++ resolved
@@ -33,18 +33,14 @@
   }
 }
 
-<<<<<<< HEAD
+export default BaseCommand
+
 export async function addFromParsedFlags(flags: {
   path?: string
   verbose?: boolean
   reset?: boolean
   'skip-dependencies-installation'?: boolean
 }) {
-=======
-export default BaseCommand
-
-export async function addFromParsedFlags(flags: {path?: string; verbose?: boolean}) {
->>>>>>> 77373a46
   await addPublic(() => ({
     cmd_all_verbose: flags.verbose,
     cmd_all_path_override: flags.path !== undefined,
