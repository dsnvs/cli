--- conflicted
+++ resolved
@@ -9,12 +9,7 @@
 import {content, token} from '../output.js'
 import {Writable} from 'node:stream'
 
-<<<<<<< HEAD
-
-const RubyCLIVersion = '2.24.0'
-=======
-const RubyCLIVersion = '2.28.0'
->>>>>>> 11f1c3e4
+const RubyCLIVersion = '2.29.0'
 const ThemeCheckVersion = '1.10.3'
 const MinBundlerVersion = '2.3.8'
 const MinRubyVersion = '2.7.5'
@@ -46,12 +41,8 @@
     ...process.env,
     SHOPIFY_CLI_STOREFRONT_RENDERER_AUTH_TOKEN: storefrontToken,
     SHOPIFY_CLI_ADMIN_AUTH_TOKEN: adminSession?.token,
-<<<<<<< HEAD
     SHOPIFY_SHOP: adminSession?.storeFqdn,
-=======
-    SHOPIFY_CLI_STORE: adminSession?.storeFqdn,
     SHOPIFY_CLI_AUTH_TOKEN: token,
->>>>>>> 11f1c3e4
     SHOPIFY_CLI_RUN_AS_SUBPROCESS: 'true',
     // Bundler uses this Gemfile to understand which gems are available in the
     // environment. We use this to specify our own Gemfile for CLI2, which exists
