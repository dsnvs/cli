--- conflicted
+++ resolved
@@ -1,10 +1,6 @@
 import {allDefaultScopes, apiScopes} from './session/scopes'
 import {identity as identityFqdn} from './environment/fqdn'
-import {
-  exchangeAccessForApplicationTokens,
-  exchangeCodeForAccessToken,
-  ExchangeScopes,
-} from './session/exchange'
+import {exchangeAccessForApplicationTokens, exchangeCodeForAccessToken, ExchangeScopes} from './session/exchange'
 import {authorize} from './session/authorize'
 import constants from './constants'
 import {Session} from './session/schema'
@@ -77,13 +73,6 @@
   const expiresAtThreshold = new Date(
     new Date().getTime() + constants.session.expirationTimeMarginInMinutes * 60 * 1000,
   )
-<<<<<<< HEAD
-  const identityFqdn = await getIdentityFqdn()
-  const identityClientId = getIdentityClientId()
-  const scopes = ['openid'] // employee
-  const authorizationCode = await authorize(identityFqdn, identityClientId, scopes)
-  outputMessage(`Code: ${authorizationCode}`)
-=======
 
   const scopes = getFlattenScopes(applications)
   const exchangeScopes = getExchangeScopes(applications)
@@ -97,11 +86,7 @@
   const identityToken = await exchangeCodeForAccessToken(code)
 
   // Exchange identity token for application tokens
-  const result = await exchangeAccessForApplicationTokens(
-    identityToken,
-    exchangeScopes,
-    store,
-  )
+  const result = await exchangeAccessForApplicationTokens(identityToken, exchangeScopes, store)
 
   // Store tokens in secure store
   const session: Session = {
@@ -133,5 +118,4 @@
     partners: apiScopes('partners', partnerScope),
     storefront: apiScopes('storefront-renderer', storefrontScopes),
   }
->>>>>>> d5077f7f
 }