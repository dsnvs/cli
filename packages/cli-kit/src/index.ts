--- conflicted
+++ resolved
@@ -14,9 +14,6 @@
 export * as schema from './schema'
 export * as toml from './toml'
 export * as store from './store'
-<<<<<<< HEAD
 export * as api from './api'
-=======
 export * as http from './http'
-export {default as constants} from './constants'
->>>>>>> 123f98c2
+export {default as constants} from './constants'