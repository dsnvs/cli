--- conflicted
+++ resolved
@@ -1,10 +1,4 @@
-<<<<<<< HEAD
-import {request as graphqlRequest} from 'graphql-request'
-
-=======
 import {buildHeaders} from './common'
-import {ApplicationToken} from '../session/schema'
->>>>>>> 2f9ff6b2
 import {partners as partnersFqdn} from '../environment/fqdn'
 import {request as graphqlRequest} from 'graphql-request'
 
