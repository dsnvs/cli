--- conflicted
+++ resolved
@@ -5,17 +5,8 @@
 
 import {buildHeaders} from './common'
 
-<<<<<<< HEAD
 export async function request<T>(query: any, token: ApplicationToken, variables?: any): Promise<T> {
-  const url = await partners()
-=======
-export async function request<T>(
-  query: any,
-  token: ApplicationToken,
-  variables?: any,
-): Promise<T> {
   const url = await partnersFqdn()
->>>>>>> d5077f7f
   const headers = await buildHeaders(token.accessToken)
   return graphqlRequest<T>(url, query, variables, headers)
 }