<<<<<<< HEAD
import {isSpin} from './spin.js'
import {
  hasGit,
  isDevelopment,
  isShopify,
  isUnitTest,
  analyticsDisabled,
  useDeviceAuth,
  cloudEnvironment,
  macAddress,
} from './local.js'
=======
import {hasGit, isDevelopment, isShopify, isUnitTest, analyticsDisabled, useDeviceAuth} from './local.js'
>>>>>>> 77373a46
import {exists as fileExists} from '../file.js'
import {exec} from '../system.js'
import {expect, it, describe, vi, test} from 'vitest'

vi.mock('../file')
vi.mock('../system')

describe('isUnitTest', () => {
  it('returns true when SHOPIFY_UNIT_TEST is truthy', () => {
    // Given
    const env = {SHOPIFY_UNIT_TEST: '1'}

    // When
    const got = isUnitTest(env)

    // Then
    expect(got).toBe(true)
  })
})

describe('isDevelopment', () => {
  it('returns true when SHOPIFY_CLI_ENV is debug', () => {
    // Given
    const env = {SHOPIFY_CLI_ENV: 'development'}

    // When
    const got = isDevelopment(env)

    // Then
    expect(got).toBe(true)
  })
})

describe('isShopify', () => {
  it('returns false when the SHOPIFY_RUN_AS_USER env. variable is truthy', async () => {
    // Given
    const env = {SHOPIFY_RUN_AS_USER: '1'}

    // When
    await expect(isShopify(env)).resolves.toEqual(false)
  })

  it('returns false when the SHOPIFY_RUN_AS_USER env. variable is falsy', async () => {
    // Given
    const env = {SHOPIFY_RUN_AS_USER: '0'}

    // When
    await expect(isShopify(env)).resolves.toEqual(true)
  })

  it('returns true when dev is installed', async () => {
    // Given
    vi.mocked(fileExists).mockResolvedValue(true)

    // When
    await expect(isShopify()).resolves.toBe(true)
  })

  it('returns true when it is a spin environment', async () => {
    // Given
    const env = {SPIN: '1'}

    // When
    await expect(isShopify(env)).resolves.toBe(true)
  })
})

describe('hasGit', () => {
  test('returns false if git --version errors', async () => {
    // Given
    vi.mocked(exec).mockRejectedValue(new Error('git not found'))

    // When
    const got = await hasGit()

    // Then
    expect(got).toBeFalsy()
  })

  test('returns true if git --version succeeds', async () => {
    // Given
    vi.mocked(exec).mockResolvedValue(undefined)

    // When
    const got = await hasGit()

    // Then
    expect(got).toBeTruthy()
  })
})

describe('analitycsDisabled', () => {
  it('returns true when SHOPIFY_CLI_NO_ANALYTICS is truthy', () => {
    // Given
    const env = {SHOPIFY_CLI_NO_ANALYTICS: '1'}

    // When
    const got = analyticsDisabled(env)

    // Then
    expect(got).toBe(true)
  })

  it('returns true when in development', () => {
    // Given
    const env = {SHOPIFY_CLI_ENV: 'development'}

    // When
    const got = analyticsDisabled(env)

    // Then
    expect(got).toBe(true)
  })

  it('returns false without env variables', () => {
    // Given
    const env = {}

    // When
    const got = analyticsDisabled(env)

    // Then
    expect(got).toBe(false)
  })
})

describe('useDeviceAuth', () => {
  it.each(['SHOPIFY_CLI_DEVICE_AUTH', 'SPIN', 'CODESPACES', 'GITPOD_WORKSPACE_URL'])(
    'returns true if %s is truthy',
    (envVar) => {
      // Given
      const env = {[envVar]: '1'}

      // When
      const got = useDeviceAuth(env)

      // Then
      expect(got).toBe(true)
    },
  )

  it('returns false when SHOPIFY_CLI_DEVICE_AUTH, SPIN, CODESPACES or GITPOD_WORKSPACE_URL are missing', () => {
    // Given
    const env = {}

    // When
    const got = useDeviceAuth(env)

    // Then
    expect(got).toBe(false)
  })
})

describe('cloudEnvironment', () => {
  it('returns codespaces when CODESPACES is truthy', () => {
    // Given
    const env = {CODESPACES: '1'}

    // When
    const got = cloudEnvironment(env)

    // Then
    expect(got).toBe('codespaces')
  })

  it('returns gitpod when GITPOD_WORKSPACE_ID is truthy', () => {
    // Given
    const env = {GITPOD_WORKSPACE_ID: '1'}

    // When
    const got = cloudEnvironment(env)

    // Then
    expect(got).toBe('gitpod')
  })

  it('returns spin when SPIN is truthy', () => {
    // Given
    const env = {SPIN: '1'}

    // When
    const got = cloudEnvironment(env)

    // Then
    expect(got).toBe('spin')
  })

  it('returns localhost when no cloud enviroment varible is ser', () => {
    // Given
    const env = {}

    // When
    const got = cloudEnvironment(env)

    // Then
    expect(got).toBe('localhost')
  })
})

describe('macAddress', () => {
  it('returns any mac address value', async () => {
    // When
    const got = await macAddress()

    // Then
    expect(got).not.toBeUndefined()
  })
})<|MERGE_RESOLUTION|>--- conflicted
+++ resolved
@@ -1,5 +1,3 @@
-<<<<<<< HEAD
-import {isSpin} from './spin.js'
 import {
   hasGit,
   isDevelopment,
@@ -10,9 +8,6 @@
   cloudEnvironment,
   macAddress,
 } from './local.js'
-=======
-import {hasGit, isDevelopment, isShopify, isUnitTest, analyticsDisabled, useDeviceAuth} from './local.js'
->>>>>>> 77373a46
 import {exists as fileExists} from '../file.js'
 import {exec} from '../system.js'
 import {expect, it, describe, vi, test} from 'vitest'
@@ -159,10 +154,20 @@
     const env = {}
 
     // When
-    const got = useDeviceAuth(env)
-
-    // Then
-    expect(got).toBe(false)
+    const got = cloudEnvironment(env)
+
+    // Then
+    expect(got).toBe('localhost')
+  })
+})
+
+describe('macAddress', () => {
+  it('returns any mac address value', async () => {
+    // When
+    const got = await macAddress()
+
+    // Then
+    expect(got).not.toBeUndefined()
   })
 })
 
