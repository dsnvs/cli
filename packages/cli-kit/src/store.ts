--- conflicted
+++ resolved
@@ -14,10 +14,6 @@
 }
 
 interface ConfSchema {
-<<<<<<< HEAD
-  activeStore: string
-=======
->>>>>>> fe351771
   appInfo: CachedAppInfo[]
 }
 
