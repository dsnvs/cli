--- conflicted
+++ resolved
@@ -1,12 +1,6 @@
-<<<<<<< HEAD
 import * as admin from './api/admin.js'
 import * as partners from './api/partners.js'
 import * as graphql from './api/graphql/index.js'
-=======
-import * as admin from './api/admin'
-import * as partners from './api/partners'
-import * as graphql from './api/graphql'
-import * as identity from './api/identity'
->>>>>>> eb92f8a2
+import * as identity from './api/identity.js'
 
 export {admin, partners, graphql, identity}