import {isUnitTest} from '../../public/node/context/local.js'
import {LocalStorage} from '../../public/node/local-storage.js'
import {outputContent, outputDebug} from '@shopify/cli-kit/node/output'

interface CacheValue<T> {
  value: T
  timestamp: number
}

export type IntrospectionUrlKey = `identity-introspection-url-${string}`
export type PackageVersionKey = `npm-package-${string}`
type MostRecentOccurrenceKey = `most-recent-occurrence-${string}`
type RateLimitKey = `rate-limited-occurrences-${string}`

type ExportedKey = IntrospectionUrlKey | PackageVersionKey

interface Cache {
  [introspectionUrlKey: IntrospectionUrlKey]: CacheValue<string>
  [packageVersionKey: PackageVersionKey]: CacheValue<string>
  [mostRecentOccurrenceKey: MostRecentOccurrenceKey]: CacheValue<boolean>
  [rateLimitKey: RateLimitKey]: CacheValue<number[]>
}

export interface ConfSchema {
  sessionStore: string
  cache?: Cache
}

let _instance: LocalStorage<ConfSchema> | undefined

/**
 * CLIKIT Store.
 *
 * @returns CLIKitStore.
 */
function cliKitStore() {
  if (!_instance) {
    _instance = new LocalStorage<ConfSchema>({projectName: `shopify-cli-kit${isUnitTest() ? '-test' : ''}`})
  }
  return _instance
}

/**
 * Get session.
 *
 * @returns Session.
 */
export function getSession(config: LocalStorage<ConfSchema> = cliKitStore()): string | undefined {
  outputDebug(outputContent`Getting session store...`)
  return config.get('sessionStore')
}

/**
 * Set session.
 *
 * @param session - Session.
 */
export function setSession(session: string, config: LocalStorage<ConfSchema> = cliKitStore()): void {
  outputDebug(outputContent`Setting session store...`)
  config.set('sessionStore', session)
}

/**
 * Remove session.
 */
export function removeSession(config: LocalStorage<ConfSchema> = cliKitStore()): void {
  outputDebug(outputContent`Removing session store...`)
  config.delete('sessionStore')
}

type CacheValueForKey<TKey extends keyof Cache> = NonNullable<Cache[TKey]>['value']

/**
 * Fetch from cache, or run the provided function to get the value, and cache it
 * before returning it.
 * @param key - The key to use for the cache.
 * @param fn - The function to run to get the value to cache, if a cache miss occurs.
 * @param timeout - The maximum valid age of a cached value, in milliseconds.
 * If the cached value is older than this, it will be refreshed.
 * @returns The value from the cache or the result of the function.
 */
export async function cacheRetrieveOrRepopulate(
  key: ExportedKey,
  fn: () => Promise<CacheValueForKey<typeof key>>,
  timeout?: number,
  config = cliKitStore(),
): Promise<CacheValueForKey<typeof key>> {
  const cache: Cache = config.get('cache') || {}
  const cached = cache[key]

  if (cached?.value !== undefined && (timeout === undefined || Date.now() - cached.timestamp < timeout)) {
    return cached.value
  }

  const value = await fn()
  cache[key] = {value, timestamp: Date.now()}
  config.set('cache', cache)
  return value
}

/**
 * Fetch from cache if already populated, otherwise return undefined.
 * @param key - The key to use for the cache.
 * @returns The value from the cache or the result of the function.
 */
export function cacheRetrieve(key: ExportedKey, config = cliKitStore()): CacheValueForKey<typeof key> | undefined {
  const cache: Cache = config.get('cache') || {}
  const cached = cache[key]
  return cached?.value
}

export function cacheClear(config = cliKitStore()): void {
  config.delete('cache')
}

interface TimeInterval {
  days?: number
  hours?: number
  minutes?: number
  seconds?: number
}

function timeIntervalToMilliseconds({days = 0, hours = 0, minutes = 0, seconds = 0}: TimeInterval): number {
  return (days * 24 * 60 * 60 + hours * 60 * 60 + minutes * 60 + seconds) * 1000
}

/**
 * Execute a task only if the most recent occurrence of the task is older than the specified timeout.
 * @param key - The key to use for the cache.
 * @param timeout - The maximum valid age of the most recent occurrence, expressed as an object with
 * days, hours, minutes, and seconds properties.
 * If the most recent occurrence is older than this, the task will be executed.
 * @param task - The task to run if the most recent occurrence is older than the timeout.
 * @returns true if the task was run, or false if the task was not run.
 */
export async function runAtMinimumInterval(
  key: string,
  timeout: TimeInterval,
  task: () => Promise<void>,
  config = cliKitStore(),
): Promise<boolean> {
  const cache: Cache = config.get('cache') || {}
  const cacheKey: MostRecentOccurrenceKey = `most-recent-occurrence-${key}`
  const cached = cache[cacheKey]

  if (cached?.value !== undefined && Date.now() - cached.timestamp < timeIntervalToMilliseconds(timeout)) {
    return false
  }

  await task()
  cache[cacheKey] = {value: true, timestamp: Date.now()}
  config.set('cache', cache)
  return true
}

<<<<<<< HEAD
export function getConfigStoreForPartnerStatus() {
  return new LocalStorage<{[partnerToken: string]: {status: true; checkedAt: string}}>({
    projectName: 'shopify-cli-kit-partner-status',
  })
}

export function getCachedPartnerAccountStatus(partnersToken: string): true | null {
  if (!partnersToken) return null
  const store = getConfigStoreForPartnerStatus()

  const hasPartnerAccount = store.get(partnersToken)
  if (hasPartnerAccount) {
    // this never needs to expire
    return true
  }
  return null
}

export function setCachedPartnerAccountStatus(partnersToken: string) {
  const store = getConfigStoreForPartnerStatus()

  store.set(partnersToken, {status: true, checkedAt: new Date().toISOString()})
=======
interface RunWithRateLimitOptions {
  /**
   * The key to use for the cache.
   */
  key: string

  /**
   * The number of times the task can be run within the limit
   */
  limit: number

  /**
   * The window of time after which the rate limit is refreshed,
   * expressed as an object with days, hours, minutes, and seconds properties.
   * If the most recent occurrence is older than this, the task will be executed.
   */
  timeout: TimeInterval

  /**
   * The task to run if the most recent occurrence is older than the timeout.
   */
  task: () => Promise<void>
}

/**
 * Execute a task with a time-based rate limit. The rate limit is enforced by
 * checking how many times that task has been executed in a window of time ending
 * at the current time. If the task has been executed more than the allowed number
 * of times in that window, the task will not be executed.
 *
 * Note that this function has side effects, as it will also remove events prior
 * to the window of time that is being checked.
 * @param options - The options for the rate limiting.
 * @returns true, or undefined if the task was not run.
 */
export async function runWithRateLimit(options: RunWithRateLimitOptions, config = cliKitStore()): Promise<boolean> {
  const {key, limit, timeout, task} = options
  const cache: Cache = config.get('cache') || {}
  const cacheKey: RateLimitKey = `rate-limited-occurrences-${key}`
  const cached = cache[cacheKey]
  const now = Date.now()

  if (cached?.value) {
    // First sweep through the cache and eliminate old events
    const windowStart = now - timeIntervalToMilliseconds(timeout)
    const occurrences = cached.value.filter((occurrence) => occurrence >= windowStart)

    // Now check that the number of occurrences within the interval is below the limit
    if (occurrences.length >= limit) {
      // First remove the old occurrences from the cache
      cache[cacheKey] = {value: occurrences, timestamp: Date.now()}
      config.set('cache', cache)

      return false
    }

    await task()
    cache[cacheKey] = {value: [...occurrences, now], timestamp: now}
  } else {
    await task()
    cache[cacheKey] = {value: [now], timestamp: now}
  }
  config.set('cache', cache)

  return true
>>>>>>> 40c0e860
}<|MERGE_RESOLUTION|>--- conflicted
+++ resolved
@@ -153,30 +153,6 @@
   return true
 }
 
-<<<<<<< HEAD
-export function getConfigStoreForPartnerStatus() {
-  return new LocalStorage<{[partnerToken: string]: {status: true; checkedAt: string}}>({
-    projectName: 'shopify-cli-kit-partner-status',
-  })
-}
-
-export function getCachedPartnerAccountStatus(partnersToken: string): true | null {
-  if (!partnersToken) return null
-  const store = getConfigStoreForPartnerStatus()
-
-  const hasPartnerAccount = store.get(partnersToken)
-  if (hasPartnerAccount) {
-    // this never needs to expire
-    return true
-  }
-  return null
-}
-
-export function setCachedPartnerAccountStatus(partnersToken: string) {
-  const store = getConfigStoreForPartnerStatus()
-
-  store.set(partnersToken, {status: true, checkedAt: new Date().toISOString()})
-=======
 interface RunWithRateLimitOptions {
   /**
    * The key to use for the cache.
@@ -242,5 +218,28 @@
   config.set('cache', cache)
 
   return true
->>>>>>> 40c0e860
+}
+
+export function getConfigStoreForPartnerStatus() {
+  return new LocalStorage<{[partnerToken: string]: {status: true; checkedAt: string}}>({
+    projectName: 'shopify-cli-kit-partner-status',
+  })
+}
+
+export function getCachedPartnerAccountStatus(partnersToken: string): true | null {
+  if (!partnersToken) return null
+  const store = getConfigStoreForPartnerStatus()
+
+  const hasPartnerAccount = store.get(partnersToken)
+  if (hasPartnerAccount) {
+    // this never needs to expire
+    return true
+  }
+  return null
+}
+
+export function setCachedPartnerAccountStatus(partnersToken: string) {
+  const store = getConfigStoreForPartnerStatus()
+
+  store.set(partnersToken, {status: true, checkedAt: new Date().toISOString()})
 }