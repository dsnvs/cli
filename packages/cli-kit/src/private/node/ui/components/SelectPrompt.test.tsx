import {SelectPrompt} from './SelectPrompt.js'
import {getLastFrameAfterUnmount, sendInputAndWaitForChange, waitForInputsToBeReady, render} from '../../testing/ui.js'
import {unstyled} from '../../../../public/node/output.js'
import {Stdout} from '../../ui.js'
import {AbortController} from '../../../../public/node/abort.js'
import {beforeEach, describe, expect, test, vi} from 'vitest'
import React from 'react'
import {useStdout} from 'ink'

vi.mock('ink', async () => {
  // eslint-disable-next-line @typescript-eslint/no-explicit-any
  const original: any = await vi.importActual('ink')
  return {
    ...original,
    useStdout: vi.fn(),
  }
})

const ARROW_DOWN = '\u001B[B'
const ARROW_UP = '\u001B[A'
const ENTER = '\r'

beforeEach(() => {
  vi.mocked(useStdout).mockReturnValue({
    stdout: new Stdout({
      columns: 80,
      rows: 80,
      // eslint-disable-next-line @typescript-eslint/no-explicit-any
    }) as any,
    write: () => {},
  })
})

describe('SelectPrompt', async () => {
  test('choose an answer', async () => {
    const onEnter = vi.fn()

    const items = [
      {label: 'first', value: 'first'},
      {label: 'second', value: 'second'},
      {label: 'third', value: 'third'},
    ]

    const infoTable = {Add: ['new-ext'], Remove: ['integrated-demand-ext', 'order-discount']}

    const renderInstance = render(
      <SelectPrompt
        message="Associate your project with the org Castile Ventures?"
        choices={items}
        infoTable={infoTable}
        onSubmit={onEnter}
      />,
    )

    await waitForInputsToBeReady()
    await sendInputAndWaitForChange(renderInstance, ARROW_DOWN)
    await sendInputAndWaitForChange(renderInstance, ENTER)

    expect(getLastFrameAfterUnmount(renderInstance)).toMatchInlineSnapshot(`
      "?  Associate your project with the org Castile Ventures?
      [36m✔[39m  [36msecond[39m
      "
    `)

    expect(onEnter).toHaveBeenCalledWith(items[1]!.value)
  })

  test('renders groups', async () => {
    const items = [
      {label: 'first', value: 'first', group: 'Automations'},
      {label: 'second', value: 'second', group: 'Automations'},
      {label: 'third', value: 'third', group: 'Merchant Admin'},
      {label: 'fourth', value: 'fourth', group: 'Merchant Admin'},
      {label: 'fifth', value: 'fifth'},
      {label: 'sixth', value: 'sixth'},
      {label: 'seventh', value: 'seventh'},
      {label: 'eighth', value: 'eighth'},
      {label: 'ninth', value: 'ninth'},
      {label: 'tenth', value: 'tenth'},
    ]

    const renderInstance = render(
      <SelectPrompt
        message="Associate your project with the org Castile Ventures?"
        choices={items}
        onSubmit={() => {}}
      />,
    )

    expect(renderInstance.lastFrame()).toMatchInlineSnapshot(`
      "?  Associate your project with the org Castile Ventures?

         [1mAutomations[22m
         [36m>[39m  [36mfirst[39m
            second

         [1mMerchant Admin[22m
            third
            fourth

         [1mOther[22m
            fifth
            sixth
            seventh
            eighth
            ninth
            tenth

         [2mPress ↑↓ arrows to select, enter to confirm.[22m
      "
    `)
  })

  test('supports an info table', async () => {
    const items = [
      {label: 'first', value: 'first'},
      {label: 'second', value: 'second'},
      {label: 'third', value: 'third'},
      {label: 'fourth', value: 'fourth'},
    ]

    const infoTable = [
      {
        header: 'Add',
        items: ['new-ext'],
        bullet: '+',
      },
      {
        header: 'Remove',
        items: ['integrated-demand-ext', ['order-discount', {subdued: '(1)'}]],
        bullet: '-',
      },
    ]

    const renderInstance = render(
      <SelectPrompt
        message="Associate your project with the org Castile Ventures?"
        choices={items}
        infoTable={infoTable}
        onSubmit={() => {}}
      />,
    )

    expect(renderInstance.lastFrame()).toMatchInlineSnapshot(`
      "?  Associate your project with the org Castile Ventures?

         ┃  \u001b[1mAdd\u001b[22m
         ┃  + new-ext
         ┃
         ┃  \u001b[1mRemove\u001b[22m
         ┃  - integrated-demand-ext
         ┃  - order-discount [2m(1)[22m

      [36m>[39m  [36mfirst[39m
         second
         third
         fourth

         [2mPress ↑↓ arrows to select, enter to confirm.[22m
      "
    `)
  })

  test('supports an info message', async () => {
    const items = [
      {label: 'first', value: 'first'},
      {label: 'second', value: 'second'},
      {label: 'third', value: 'third'},
      {label: 'fourth', value: 'fourth'},
    ]

    const infoMessage = {
      title: {
        color: 'red',
        text: 'Info message title',
      },
      body: 'Info message body',
    }

    const renderInstance = render(
      <SelectPrompt
        message="Associate your project with the org Castile Ventures?"
        choices={items}
        onSubmit={() => {}}
      />,
    )

    expect(renderInstance.lastFrame()).toMatchInlineSnapshot(`
      "?  Associate your project with the org Castile Ventures?

<<<<<<< HEAD
      [36m>[39m  [36mfirst[39m
         second
         third
         fourth
=======
         ┃  [31mInfo message title[39m
         ┃
         ┃  Info message body

      [36m>[39m  [36m(1) first[39m
         (2) second
         (3) third
         (4) fourth
>>>>>>> efcb5138

         [2mPress ↑↓ arrows to select, enter to confirm.[22m
      "
    `)
  })

  test("it doesn't submit if there are no choices", async () => {
    const onEnter = vi.fn()

    // eslint-disable-next-line @typescript-eslint/no-explicit-any
    const items: any[] = []

    const renderInstance = render(
      <SelectPrompt
        message="Associate your project with the org Castile Ventures?"
        choices={items}
        onSubmit={onEnter}
      />,
    )

    expect(unstyled(getLastFrameAfterUnmount(renderInstance)!)).toContain(
      'ERROR  SelectPrompt requires at least one choice',
    )
  })

  test("doesn't append a colon to the message if it ends with a question mark", async () => {
    const {lastFrame} = render(
      <SelectPrompt choices={[{label: 'a', value: 'a'}]} onSubmit={() => {}} message="Test question?" />,
    )

    expect(unstyled(lastFrame()!)).toMatchInlineSnapshot(`
      "?  Test question?

      >  a


         Press ↑↓ arrows to select, enter to confirm.
      "
    `)
  })

  test('accepts a default value', async () => {
    const onEnter = vi.fn()
    const items = [
      {label: 'a', value: 'a'},
      {label: 'b', value: 'b'},
    ]

    const renderInstance = render(
      <SelectPrompt choices={items} onSubmit={onEnter} message="Test question?" defaultValue="b" />,
    )

    expect(unstyled(renderInstance.lastFrame()!)).toMatchInlineSnapshot(`
      "?  Test question?

         a
      >  b

         Press ↑↓ arrows to select, enter to confirm.
      "
    `)

    await waitForInputsToBeReady()
    await sendInputAndWaitForChange(renderInstance, ENTER)

    expect(getLastFrameAfterUnmount(renderInstance)).toMatchInlineSnapshot(`
      "?  Test question?
      [36m✔[39m  [36mb[39m
      "
    `)
    expect(onEnter).toHaveBeenCalledWith(items[1]!.value)
  })

  test('can submit the initial value', async () => {
    const onEnter = vi.fn()
    const items = [
      {label: 'a', value: 'a'},
      {label: 'b', value: 'b'},
    ]

    const renderInstance = render(<SelectPrompt choices={items} onSubmit={onEnter} message="Test question?" />)

    expect(unstyled(renderInstance.lastFrame()!)).toMatchInlineSnapshot(`
      "?  Test question?

      >  a
         b

         Press ↑↓ arrows to select, enter to confirm.
      "
    `)

    await waitForInputsToBeReady()
    await sendInputAndWaitForChange(renderInstance, ENTER)

    expect(getLastFrameAfterUnmount(renderInstance)).toMatchInlineSnapshot(`
      "?  Test question?
      [36m✔[39m  [36ma[39m
      "
    `)
    expect(onEnter).toHaveBeenCalledWith(items[0]!.value)
  })

  test('allow submitting with a shortcut directly', async () => {
    const onEnter = vi.fn()
    const items = [
      {label: 'a', value: 'a', key: 'a'},
      {label: 'b', value: 'b', key: 'b'},
    ]

    const renderInstance = render(<SelectPrompt choices={items} onSubmit={onEnter} message="Test question?" />)

    expect(unstyled(renderInstance.lastFrame()!)).toMatchInlineSnapshot(`
      "?  Test question?

      >  (a) a
         (b) b

         Press ↑↓ arrows to select, enter or a shortcut to confirm.
      "
    `)

    await waitForInputsToBeReady()
    await sendInputAndWaitForChange(renderInstance, 'b')

    expect(getLastFrameAfterUnmount(renderInstance)).toMatchInlineSnapshot(`
      "?  Test question?
      [36m✔[39m  [36mb[39m
      "
    `)
    expect(onEnter).toHaveBeenCalledWith(items[1]!.value)
  })

  test('adapts to the height of the container', async () => {
    vi.mocked(useStdout).mockReturnValue({
      // eslint-disable-next-line @typescript-eslint/no-explicit-any
      stdout: new Stdout({rows: 10}) as any,
      write: () => {},
    })

    const items = [
      {label: 'first', value: 'first', group: 'Automations'},
      {label: 'second', value: 'second', group: 'Automations'},
      {label: 'third', value: 'third', group: 'Merchant Admin'},
      {label: 'fourth', value: 'fourth', group: 'Merchant Admin'},
      {label: 'fifth', value: 'fifth'},
      {label: 'sixth', value: 'sixth'},
      {label: 'seventh', value: 'seventh'},
      {label: 'eighth', value: 'eighth'},
      {label: 'ninth', value: 'ninth'},
      {label: 'tenth', value: 'tenth'},
    ]

    const renderInstance = render(
      <SelectPrompt
        message="Associate your project with the org Castile Ventures?"
        choices={items}
        onSubmit={() => {}}
      />,
    )

    expect(renderInstance.lastFrame()).toMatchInlineSnapshot(`
      "?  Associate your project with the org Castile Ventures?

         [1mAutomations[22m
         [36m>[39m  [36mfirst[39m
            second

         [1mMerchant Admin[22m

         [2mPress ↑↓ arrows to select, enter to confirm.[22m
         [2m10 options available, 2 visible.[22m
      "
    `)
  })

  test('allows passing false as the default value', async () => {
    const items = [
      {label: 'yes', value: true},
      {label: 'no', value: false},
    ]

    const renderInstance = render(
      <SelectPrompt
        message="Associate your project with the org Castile Ventures?"
        choices={items}
        onSubmit={() => {}}
        defaultValue={false}
      />,
    )

    expect(renderInstance.lastFrame()).toMatchInlineSnapshot(`
      "?  Associate your project with the org Castile Ventures?

         yes
      [36m>[39m  [36mno[39m

         [2mPress ↑↓ arrows to select, enter to confirm.[22m
      "
    `)
  })

  test('allows selecting a different option after having selected an option with a falsy value', async () => {
    const items = [
      {label: 'yes', value: true},
      {label: 'no', value: false},
    ]

    const renderInstance = render(
      <SelectPrompt
        message="Associate your project with the org Castile Ventures?"
        choices={items}
        onSubmit={() => {}}
      />,
    )

    await waitForInputsToBeReady()
    await sendInputAndWaitForChange(renderInstance, ARROW_DOWN)

    expect(renderInstance.lastFrame()).toMatchInlineSnapshot(`
      "?  Associate your project with the org Castile Ventures?

         yes
      [36m>[39m  [36mno[39m

         [2mPress ↑↓ arrows to select, enter to confirm.[22m
      "
    `)

    await sendInputAndWaitForChange(renderInstance, ARROW_UP)

    expect(renderInstance.lastFrame()).toMatchInlineSnapshot(`
      "?  Associate your project with the org Castile Ventures?

      [36m>[39m  [36myes[39m
         no

         [2mPress ↑↓ arrows to select, enter to confirm.[22m
      "
    `)
  })

  test('abortController can be used to exit the prompt from outside', async () => {
    const items = [
      {label: 'a', value: 'a'},
      {label: 'b', value: 'b'},
    ]

    const abortController = new AbortController()

    const renderInstance = render(
      <SelectPrompt
        choices={items}
        onSubmit={() => {}}
        message="Test question?"
        abortSignal={abortController.signal}
      />,
    )

    const promise = renderInstance.waitUntilExit()

    expect(unstyled(renderInstance.lastFrame()!)).toMatchInlineSnapshot(`
      "?  Test question?

      >  a
         b

         Press ↑↓ arrows to select, enter to confirm.
      "
    `)

    abortController.abort()

    expect(getLastFrameAfterUnmount(renderInstance)).toEqual('')
    await expect(promise).resolves.toEqual(undefined)
  })
})<|MERGE_RESOLUTION|>--- conflicted
+++ resolved
@@ -188,21 +188,14 @@
     expect(renderInstance.lastFrame()).toMatchInlineSnapshot(`
       "?  Associate your project with the org Castile Ventures?
 
-<<<<<<< HEAD
+         ┃  [31mInfo message title[39m
+         ┃
+         ┃  Info message body
+
       [36m>[39m  [36mfirst[39m
          second
          third
          fourth
-=======
-         ┃  [31mInfo message title[39m
-         ┃
-         ┃  Info message body
-
-      [36m>[39m  [36m(1) first[39m
-         (2) second
-         (3) third
-         (4) fourth
->>>>>>> efcb5138
 
          [2mPress ↑↓ arrows to select, enter to confirm.[22m
       "
