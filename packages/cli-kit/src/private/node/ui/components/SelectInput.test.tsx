import {SelectInput} from './SelectInput.js'
import {
  sendInputAndWait,
  sendInputAndWaitForChange,
  waitForInputsToBeReady,
  render,
  getLastFrameAfterUnmount,
} from '../../testing/ui.js'
import {platformAndArch} from '../../../../public/node/os.js'
import {describe, expect, test, vi} from 'vitest'
import React from 'react'

const ARROW_UP = '\u001B[A'
const ARROW_DOWN = '\u001B[B'
const ENTER = '\r'

describe('SelectInput', async () => {
  test('move up with up arrow key', async () => {
    const onChange = vi.fn()

    const items = [
      {
        label: 'First',
        value: 'first',
      },
      {
        label: 'Second',
        value: 'second',
      },
      {
        label: 'Third',
        value: 'third',
      },
    ]

    const renderInstance = render(<SelectInput items={items} onChange={onChange} />)

    await waitForInputsToBeReady()
    await sendInputAndWaitForChange(renderInstance, ARROW_DOWN)
    await sendInputAndWaitForChange(renderInstance, ARROW_DOWN)
    await sendInputAndWaitForChange(renderInstance, ARROW_UP)

    expect(renderInstance.lastFrame()).toMatchInlineSnapshot(`
      "   First
      [36m>[39m  [36mSecond[39m
         Third

         [2mPress ↑↓ arrows to select, enter to confirm.[22m"
    `)
    expect(onChange).toHaveBeenLastCalledWith(items[1])
  })

  test('move down with down arrow key', async () => {
    const onChange = vi.fn()

    const items = [
      {
        label: 'First',
        value: 'first',
      },
      {
        label: 'Second',
        value: 'second',
      },
      {
        label: 'Third',
        value: 'third',
      },
    ]

    const renderInstance = render(<SelectInput items={items} onChange={onChange} />)

    await waitForInputsToBeReady()
    await sendInputAndWaitForChange(renderInstance, ARROW_DOWN)

    expect(renderInstance.lastFrame()).toMatchInlineSnapshot(`
      "   First
      [36m>[39m  [36mSecond[39m
         Third

         [2mPress ↑↓ arrows to select, enter to confirm.[22m"
    `)
    expect(onChange).toHaveBeenCalledWith(items[1])
  })

  test('throws an error if a key has more than 1 character', async () => {
    const onChange = vi.fn()

    const items = [
      {
        label: 'First',
        value: 'first',
        key: 'a',
      },
      {
        label: 'Second',
        value: 'second',
        key: 'b',
      },
      {
        label: 'Third',
        value: 'third',
        key: 'ab',
      },
    ]

    const renderInstance = render(<SelectInput items={items} onChange={onChange} />)
    expect(getLastFrameAfterUnmount(renderInstance)).toMatch('SelectInput: Keys must be a single character')
  })

  test("throws an error if an item has key but others don't", async () => {
    const onChange = vi.fn()

    const items = [
      {
        label: 'First',
        value: 'first',
      },
      {
        label: 'Second',
        value: 'second',
      },
      {
        label: 'Third',
        value: 'third',
        key: 'a',
      },
    ]

    const renderInstance = render(<SelectInput items={items} onChange={onChange} />)
    expect(getLastFrameAfterUnmount(renderInstance)).toMatch('SelectInput: All items must have keys if one does')
  })

  test('handles pressing non existing keys', async () => {
    const onChange = vi.fn()
    const items = [
      {
        label: 'First',
        value: 'first',
      },
      {
        label: 'Second',
        value: 'second',
      },
      {
        label: 'Tenth',
        value: 'tenth',
      },
    ]

    const renderInstance = render(<SelectInput items={items} onChange={onChange} />)

    await waitForInputsToBeReady()
    // nothing changes when pressing a key that doesn't exist
    await sendInputAndWait(renderInstance, 100, '4')

    expect(renderInstance.lastFrame()).toMatchInlineSnapshot(`
      "[36m>[39m  [36mFirst[39m
         Second
         Tenth

         [2mPress ↑↓ arrows to select, enter to confirm.[22m"
    `)
    expect(onChange).not.toHaveBeenCalled()
  })

  const runningOnWindows = platformAndArch().platform === 'windows'

  test.skipIf(runningOnWindows)('support groups', async () => {
    const onChange = vi.fn()

    const items = [
      {label: 'first', value: 'first', group: 'Automations'},
      {label: 'second', value: 'second', group: 'Automations'},
      {label: 'third', value: 'third', group: 'Merchant Admin'},
      {label: 'fourth', value: 'fourth', group: 'Merchant Admin'},
      {label: 'fifth', value: 'fifth'},
      {label: 'sixth', value: 'sixth'},
      {label: 'seventh', value: 'seventh'},
      {label: 'eighth', value: 'eighth'},
      {label: 'ninth', value: 'ninth'},
      {label: 'tenth', value: 'tenth'},
    ]

    const renderInstance = render(<SelectInput items={items} onChange={onChange} />)

    expect(renderInstance.lastFrame()).toMatchInlineSnapshot(`
      "   [1mAutomations[22m
         [36m>[39m  [36mfirst[39m
            second

         [1mMerchant Admin[22m
            third
            fourth

         [1mOther[22m
            fifth
            sixth
            seventh
            eighth
            ninth
            tenth

         [2mPress ↑↓ arrows to select, enter to confirm.[22m"
    `)

    await waitForInputsToBeReady()
    await sendInputAndWaitForChange(renderInstance, ARROW_DOWN)
    await sendInputAndWaitForChange(renderInstance, ARROW_DOWN)

    expect(renderInstance.lastFrame()).toMatchInlineSnapshot(`
      "   [1mAutomations[22m
            first
            second

         [1mMerchant Admin[22m
         [36m>[39m  [36mthird[39m
            fourth

         [1mOther[22m
            fifth
            sixth
            seventh
            eighth
            ninth
            tenth

         [2mPress ↑↓ arrows to select, enter to confirm.[22m"
    `)
    expect(onChange).toHaveBeenLastCalledWith(items[2])
  })

  test('allows disabling shortcuts', async () => {
    const onChange = vi.fn()
    const items = [
      {
        label: 'First',
        value: 'first',
      },
      {
        label: 'Second',
        value: 'second',
      },
      {
        label: 'Third',
        value: 'third',
      },
    ]

    const renderInstance = render(<SelectInput items={items} onChange={onChange} enableShortcuts={false} />)

    await waitForInputsToBeReady()
    // input doesn't change on shortcut pressed
    await sendInputAndWait(renderInstance, 100, '2')

    expect(renderInstance.lastFrame()).toMatchInlineSnapshot(`
      "[36m>[39m  [36mFirst[39m
         Second
         Third

         [2mPress ↑↓ arrows to select, enter to confirm.[22m"
    `)
    expect(onChange).not.toHaveBeenCalled()
  })

  test('accepts a default value', async () => {
    const items = [
      {
        label: 'First',
        value: 'first',
      },
      {
        label: 'Second',
        value: 'second',
      },
      {
        label: 'Third',
        value: 'third',
      },
    ]

    const renderInstance = render(<SelectInput items={items} onChange={() => {}} defaultValue="second" />)

    await waitForInputsToBeReady()

    expect(renderInstance.lastFrame()).toMatchInlineSnapshot(`
      "   First
      [36m>[39m  [36mSecond[39m
         Third

         [2mPress ↑↓ arrows to select, enter to confirm.[22m"
    `)
  })

  test('shows if there are more pages', async () => {
    const items = [
      {
        label: 'First',
        value: 'first',
      },
      {
        label: 'Second',
        value: 'second',
      },
      {
        label: 'Third',
        value: 'third',
      },
    ]

    const renderInstance = render(
      <SelectInput
        items={items}
        onChange={() => {}}
        morePagesMessage="Keep scrolling to see more items"
        hasMorePages
      />,
    )

    await waitForInputsToBeReady()

    expect(renderInstance.lastFrame()).toMatchInlineSnapshot(`
      "[36m>[39m  [36mFirst[39m
         Second
         Third

         [2mPress ↑↓ arrows to select, enter to confirm.[22m
         [1m1-3 of many[22m  Keep scrolling to see more items"
    `)
  })

  test('supports a limit of items to show', async () => {
    const items = [
      {label: 'first', value: 'first'},
      {label: 'second', value: 'second'},
      {label: 'third', value: 'third'},
      {label: 'fourth', value: 'fourth'},
      {label: 'fifth', value: 'fifth', group: 'Automations'},
      {label: 'sixth', value: 'sixth', group: 'Automations'},
      {label: 'seventh', value: 'seventh'},
      {label: 'eighth', value: 'eighth', group: 'Merchant Admin'},
      {label: 'ninth', value: 'ninth', group: 'Merchant Admin'},
      {label: 'tenth', value: 'tenth'},
    ]

    const renderInstance = render(<SelectInput items={items} onChange={() => {}} availableLines={10} />)

    expect(renderInstance.lastFrame()).toMatchInlineSnapshot(`
<<<<<<< HEAD
      "   [1mAutomations[22m
         [36m>[39m  [36mfifth[39m
            sixth

         [1mMerchant Admin[22m
            eighth
            ninth

         [1mOther[22m
            first

         [2mPress ↑↓ arrows to select, enter to confirm.[22m
         [2m10 options available, 5 visible.[22m"
=======
      "   [1mAutomations[22m                                                                                     [46m [49m
         [36m>[39m   [36m(a) fifth[39m                                                                                   [46m [49m
             (2) sixth                                                                                   [46m [49m
                                                                                                         [46m [49m
         [1mMerchant Admin[22m                                                                                  [46m [49m
             (3) eighth                                                                                  [100m [49m
             (4) ninth                                                                                   [100m [49m
                                                                                                         [100m [49m
         [1mOther[22m                                                                                           [100m [49m
             (f) first                                                                                   [100m [49m

         [2mPress ↑↓ arrows to select, enter to confirm.[22m"
>>>>>>> 728d9bc7
    `)

    await waitForInputsToBeReady()
    await sendInputAndWaitForChange(renderInstance, ARROW_DOWN)
    await sendInputAndWaitForChange(renderInstance, ARROW_DOWN)
    await sendInputAndWaitForChange(renderInstance, ARROW_DOWN)
    await sendInputAndWaitForChange(renderInstance, ARROW_DOWN)
    await sendInputAndWaitForChange(renderInstance, ARROW_DOWN)

    expect(renderInstance.lastFrame()).toMatchInlineSnapshot(`
<<<<<<< HEAD
      "   [1mAutomations[22m
            sixth

         [1mMerchant Admin[22m
            eighth
            ninth

         [1mOther[22m
            first
         [36m>[39m  [36msecond[39m
=======
      "   [1mAutomations[22m                                                                                     [100m [49m
             (2) sixth                                                                                   [46m [49m
                                                                                                         [46m [49m
         [1mMerchant Admin[22m                                                                                  [46m [49m
             (3) eighth                                                                                  [46m [49m
             (4) ninth                                                                                   [46m [49m
                                                                                                         [100m [49m
         [1mOther[22m                                                                                           [100m [49m
             (f) first                                                                                   [100m [49m
         [36m>[39m   [36m(s) second[39m                                                                                  [100m [49m
>>>>>>> 728d9bc7

         [2mPress ↑↓ arrows to select, enter to confirm.[22m"
    `)
  })

  test('pressing enter calls onSubmit on the default option', async () => {
    const onSubmit = vi.fn()
    const items = [
      {
        label: 'First',
        value: 'first',
      },
      {
        label: 'Second',
        value: 'second',
      },
      {
        label: 'Third',
        value: 'third',
      },
    ]

    const renderInstance = render(<SelectInput items={items} onChange={() => {}} onSubmit={onSubmit} />)

    await waitForInputsToBeReady()
    await sendInputAndWait(renderInstance, 100, ENTER)

    expect(onSubmit).toHaveBeenCalledWith(items[0])
  })

  test('pressing enter calls onSubmit on the selected option', async () => {
    const onSubmit = vi.fn()
    const items = [
      {
        label: 'First',
        value: 'first',
      },
      {
        label: 'Second',
        value: 'second',
      },
      {
        label: 'Third',
        value: 'third',
      },
    ]

    const renderInstance = render(<SelectInput items={items} onChange={() => {}} onSubmit={onSubmit} />)

    await waitForInputsToBeReady()
    await sendInputAndWait(renderInstance, 100, ARROW_DOWN)
    await sendInputAndWait(renderInstance, 100, ENTER)

    expect(onSubmit).toHaveBeenCalledWith(items[1])
  })

  test('using a shortcut calls onSubmit', async () => {
    const onSubmit = vi.fn()
    const items = [
      {
        label: 'First',
        value: 'first',
        key: 'f',
      },
      {
        label: 'Second',
        value: 'second',
        key: 's',
      },
      {
        label: 'Third',
        value: 'third',
        key: 't',
      },
    ]

    const renderInstance = render(<SelectInput items={items} onChange={() => {}} onSubmit={onSubmit} />)

    await waitForInputsToBeReady()
    await sendInputAndWait(renderInstance, 100, 's')

    expect(onSubmit).toHaveBeenCalledWith(items[1])
  })

  test('supports disabled options', async () => {
    const onSubmit = vi.fn()
    const items = [
      {
        label: 'First',
        value: 'first',
      },
      {
        label: 'Second',
        value: 'second',
        disabled: true,
      },
      {
        label: 'Third',
        value: 'third',
      },
    ]

    const renderInstance = render(<SelectInput items={items} onChange={() => {}} onSubmit={onSubmit} />)

    await waitForInputsToBeReady()
    await sendInputAndWaitForChange(renderInstance, ARROW_DOWN)

    expect(renderInstance.lastFrame()).toMatchInlineSnapshot(`
      "   First
         [2mSecond[22m
      [36m>[39m  [36mThird[39m

         [2mPress ↑↓ arrows to select, enter to confirm.[22m"
    `)

    await sendInputAndWait(renderInstance, 100, ENTER)

    expect(onSubmit).toHaveBeenCalledWith(items[2])
  })

  test('default value will be skipped if the option is disabled', async () => {
    const onSubmit = vi.fn()
    const items = [
      {
        label: 'First',
        value: 'first',
      },
      {
        label: 'Second',
        value: 'second',
        disabled: true,
      },
      {
        label: 'Third',
        value: 'third',
      },
    ]

    const renderInstance = render(
      <SelectInput items={items} onChange={() => {}} onSubmit={onSubmit} defaultValue="second" />,
    )

    expect(renderInstance.lastFrame()).toMatchInlineSnapshot(`
      "[36m>[39m  [36mFirst[39m
         [2mSecond[22m
         Third

         [2mPress ↑↓ arrows to select, enter to confirm.[22m"
    `)

    await waitForInputsToBeReady()
    await sendInputAndWait(renderInstance, 100, ENTER)

    expect(onSubmit).toHaveBeenCalledWith(items[0])
  })

  test('selects the next non-disabled option if the first option is disabled', async () => {
    const onSubmit = vi.fn()
    const items = [
      {
        label: 'First',
        value: 'first',
        key: 'f',
        disabled: true,
      },
      {
        label: 'Second',
        value: 'second',
        key: 's',
        disabled: true,
      },
      {
        label: 'Third',
        value: 'third',
        key: 't',
      },
    ]

    const renderInstance = render(<SelectInput items={items} onChange={() => {}} onSubmit={onSubmit} />)

    await waitForInputsToBeReady()

    expect(renderInstance.lastFrame()).toMatchInlineSnapshot(`
      "   [2m(f) First[22m
         [2m(s) Second[22m
      [36m>[39m  [36m(t) Third[39m

         [2mPress ↑↓ arrows to select, enter or a shortcut to confirm.[22m"
    `)

    await sendInputAndWait(renderInstance, 100, ENTER)

    expect(onSubmit).toHaveBeenCalledWith(items[2])
  })

  test("doesn't allow submitting disabled options with shortcuts", async () => {
    const onSubmit = vi.fn()
    const items = [
      {
        label: 'First',
        value: 'first',
        key: 'f',
      },
      {
        label: 'Second',
        value: 'second',
        key: 's',
        disabled: true,
      },
      {
        label: 'Third',
        value: 'third',
        key: 't',
      },
    ]

    const renderInstance = render(<SelectInput items={items} onChange={() => {}} onSubmit={onSubmit} />)

    await waitForInputsToBeReady()
    await sendInputAndWait(renderInstance, 100, 's')

    expect(onSubmit).not.toHaveBeenCalled()
  })
})<|MERGE_RESOLUTION|>--- conflicted
+++ resolved
@@ -346,67 +346,38 @@
     const renderInstance = render(<SelectInput items={items} onChange={() => {}} availableLines={10} />)
 
     expect(renderInstance.lastFrame()).toMatchInlineSnapshot(`
-<<<<<<< HEAD
-      "   [1mAutomations[22m
-         [36m>[39m  [36mfifth[39m
-            sixth
-
-         [1mMerchant Admin[22m
-            eighth
-            ninth
-
-         [1mOther[22m
-            first
-
-         [2mPress ↑↓ arrows to select, enter to confirm.[22m
-         [2m10 options available, 5 visible.[22m"
-=======
       "   [1mAutomations[22m                                                                                     [46m [49m
-         [36m>[39m   [36m(a) fifth[39m                                                                                   [46m [49m
-             (2) sixth                                                                                   [46m [49m
+         [36m>[39m   [36mfifth[39m                                                                                   [46m [49m
+             sixth                                                                                   [46m [49m
                                                                                                          [46m [49m
          [1mMerchant Admin[22m                                                                                  [46m [49m
-             (3) eighth                                                                                  [100m [49m
-             (4) ninth                                                                                   [100m [49m
+             eighth                                                                                  [100m [49m
+             ninth                                                                                   [100m [49m
                                                                                                          [100m [49m
          [1mOther[22m                                                                                           [100m [49m
-             (f) first                                                                                   [100m [49m
-
-         [2mPress ↑↓ arrows to select, enter to confirm.[22m"
->>>>>>> 728d9bc7
-    `)
-
-    await waitForInputsToBeReady()
-    await sendInputAndWaitForChange(renderInstance, ARROW_DOWN)
-    await sendInputAndWaitForChange(renderInstance, ARROW_DOWN)
-    await sendInputAndWaitForChange(renderInstance, ARROW_DOWN)
-    await sendInputAndWaitForChange(renderInstance, ARROW_DOWN)
-    await sendInputAndWaitForChange(renderInstance, ARROW_DOWN)
-
-    expect(renderInstance.lastFrame()).toMatchInlineSnapshot(`
-<<<<<<< HEAD
-      "   [1mAutomations[22m
-            sixth
-
-         [1mMerchant Admin[22m
-            eighth
-            ninth
-
-         [1mOther[22m
-            first
-         [36m>[39m  [36msecond[39m
-=======
+             first                                                                                   [100m [49m
+
+         [2mPress ↑↓ arrows to select, enter to confirm.[22m"
+    `)
+
+    await waitForInputsToBeReady()
+    await sendInputAndWaitForChange(renderInstance, ARROW_DOWN)
+    await sendInputAndWaitForChange(renderInstance, ARROW_DOWN)
+    await sendInputAndWaitForChange(renderInstance, ARROW_DOWN)
+    await sendInputAndWaitForChange(renderInstance, ARROW_DOWN)
+    await sendInputAndWaitForChange(renderInstance, ARROW_DOWN)
+
+    expect(renderInstance.lastFrame()).toMatchInlineSnapshot(`
       "   [1mAutomations[22m                                                                                     [100m [49m
-             (2) sixth                                                                                   [46m [49m
+             sixth                                                                                   [46m [49m
                                                                                                          [46m [49m
          [1mMerchant Admin[22m                                                                                  [46m [49m
-             (3) eighth                                                                                  [46m [49m
-             (4) ninth                                                                                   [46m [49m
+             eighth                                                                                  [46m [49m
+             ninth                                                                                   [46m [49m
                                                                                                          [100m [49m
          [1mOther[22m                                                                                           [100m [49m
-             (f) first                                                                                   [100m [49m
-         [36m>[39m   [36m(s) second[39m                                                                                  [100m [49m
->>>>>>> 728d9bc7
+             first                                                                                   [100m [49m
+         [36m>[39m   [36msecond[39m                                                                                  [100m [49m
 
          [2mPress ↑↓ arrows to select, enter to confirm.[22m"
     `)
