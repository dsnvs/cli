--- conflicted
+++ resolved
@@ -265,13 +265,12 @@
   } else {
     const optionsHeight = initialItems.length + maximumLinesLostToGroups(initialItems)
     const minHeight = hasAnyGroup ? 5 : 2
-    const sectionHeight = Math.max(minHeight, Math.min(availableLines, optionsHeight))
+    const sectionHeight = Math.max(minHeight, Math.min(availableLinesToUse, optionsHeight))
     const maxKeyLength = itemsWithKeys
       .map((item) => item.key?.length ?? 0)
       .reduce((lenA, lenB) => Math.max(lenA, lenB), 0)
 
     return (
-<<<<<<< HEAD
       <Box flexDirection="column" ref={ref} gap={1}>
         <Box flexDirection="row" height={sectionHeight} width="100%">
           <Box flexGrow={1}>
@@ -298,25 +297,6 @@
               visibleListSectionLength={limit}
               fullListLength={items.length}
               visibleFromIndex={state.visibleFromIndex}
-=======
-      <Box flexDirection="column" ref={ref}>
-        <Box
-          flexDirection="column"
-          height={Math.max(minHeight, Math.min(availableLinesToUse, optionsHeight))}
-          overflowY="hidden"
-        >
-          {state.visibleOptions.map((item: ItemWithKey<T>, index: number) => (
-            <Item
-              key={item.key}
-              item={item}
-              previousItem={state.visibleOptions[index - 1]}
-              highlightedTerm={highlightedTerm}
-              isSelected={item.value === state.value}
-              items={state.visibleOptions}
-              enableShortcuts={enableShortcuts}
-              hasAnyGroup={hasAnyGroup}
-              maxKeyLength={maxKeyLength}
->>>>>>> 39641e22
             />
           ) : null}
         </Box>
