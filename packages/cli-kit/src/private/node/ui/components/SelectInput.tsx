--- conflicted
+++ resolved
@@ -7,16 +7,11 @@
 import chalk from 'chalk'
 import figures from 'figures'
 
-<<<<<<< HEAD
 interface OnChangeOptions<T> {
   item: Item<T> | undefined
   usedShortcut: boolean
 }
-
-export interface Props<T> {
-=======
 export interface SelectInputProps<T> {
->>>>>>> 702e80fc
   items: Item<T>[]
   onChange: ({item, usedShortcut}: OnChangeOptions<T>) => void
   enableShortcuts?: boolean
@@ -130,12 +125,8 @@
   errorMessage,
   hasMorePages = false,
   morePagesMessage,
-<<<<<<< HEAD
   infoMessage,
-}: React.PropsWithChildren<Props<T>>): JSX.Element | null {
-=======
 }: React.PropsWithChildren<SelectInputProps<T>>): JSX.Element | null {
->>>>>>> 702e80fc
   const defaultValueIndex = defaultValue ? items.findIndex((item) => item.value === defaultValue.value) : -1
   const initialIndex = defaultValueIndex === -1 ? 0 : defaultValueIndex
   const inputStack = useRef<string | null>(null)
