--- conflicted
+++ resolved
@@ -151,31 +151,6 @@
                     {chunk.prefix}
                     {prefixBuffer} {lineVertical} {line}
                   </Text>
-<<<<<<< HEAD
-                </Box>
-              ))}
-            </Box>
-          )
-        }}
-      </Static>
-      {footer ? (
-        <Box
-          marginY={1}
-          flexDirection="column"
-          flexGrow={1}
-          borderStyle="single"
-          borderBottom={false}
-          borderLeft={false}
-          borderRight={false}
-          borderTop
-        >
-          {useShortcuts ? (
-            <Box flexDirection="column">
-              {footer.shortcuts.map((shortcut, index) => (
-                <Text key={index}>
-                  {figures.pointerSmall} Press <Text bold>{shortcut.key}</Text> {figures.lineVertical} {shortcut.action}
-=======
->>>>>>> 0bec2697
                 </Text>
               </Box>
             ))}
