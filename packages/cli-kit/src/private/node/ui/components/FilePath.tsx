--- conflicted
+++ resolved
@@ -8,13 +8,8 @@
 /**
  * `FilePath` displays a path to a file.
  */
-<<<<<<< HEAD
-const FilePath: React.FC<Props> = ({filePath}: React.PropsWithChildren<Props>): JSX.Element => {
+const FilePath: FunctionComponent<FilePathProps> = ({filePath}): JSX.Element => {
   return <Text italic>{filePath}</Text>
-=======
-const FilePath: FunctionComponent<FilePathProps> = ({filePath}): JSX.Element => {
-  return <Text>{filePath}</Text>
->>>>>>> 702e80fc
 }
 
 export {FilePath}