--- conflicted
+++ resolved
@@ -1,10 +1,5 @@
-<<<<<<< HEAD
-import SelectInput, {Props as SelectProps, Item as SelectItem} from './SelectInput.js'
-import InfoTable, {Props as InfoTableProps} from './Prompts/InfoTable.js'
-=======
-import {SelectInput, SelectInputProps, Item as SelectItem, Item} from './SelectInput.js'
+import {SelectInput, SelectInputProps, Item as SelectItem} from './SelectInput.js'
 import {InfoTable, InfoTableProps} from './Prompts/InfoTable.js'
->>>>>>> 702e80fc
 import {InlineToken, LinkToken, TokenItem, TokenizedText} from './TokenizedText.js'
 import {handleCtrlC} from '../../ui.js'
 import {messageWithPunctuation} from '../utilities.js'
@@ -29,12 +24,8 @@
   infoTable,
   onSubmit,
   defaultValue,
-<<<<<<< HEAD
   submitWithShortcuts = false,
-}: React.PropsWithChildren<Props<T>>): ReactElement | null {
-=======
 }: React.PropsWithChildren<SelectPromptProps<T>>): ReactElement | null {
->>>>>>> 702e80fc
   if (choices.length === 0) {
     throw new Error('SelectPrompt requires at least one choice')
   }
