--- conflicted
+++ resolved
@@ -80,29 +80,20 @@
    */
   const {errorHandler} = await import('./error-handler.js')
   const {isDevelopment} = await import('./context/local.js')
-<<<<<<< HEAD
   const oclif = await import('@oclif/core')
-=======
-  const {run, settings, flush, Errors} = await import('@oclif/core')
   const {ShopifyConfig} = await import('./custom-oclif-loader.js')
->>>>>>> 58b9f75e
 
   if (isDevelopment()) {
     oclif.default.settings.debug = true
   }
 
   try {
-<<<<<<< HEAD
-    await oclif.default.run(undefined, options.moduleURL)
-    await oclif.default.flush()
-=======
     // Use a custom OCLIF config to customize the behavior of the CLI
     const config = new ShopifyConfig({root: fileURLToPath(options.moduleURL)})
     await config.load()
 
-    await run(undefined, config)
-    await flush()
->>>>>>> 58b9f75e
+    await oclif.default.run(undefined, config)
+    await oclif.default.flush()
     printEventsJson()
     // eslint-disable-next-line no-catch-all/no-catch-all
   } catch (error) {
