--- conflicted
+++ resolved
@@ -78,21 +78,20 @@
    */
   const {errorHandler} = await import('./error-handler.js')
   const {isDevelopment} = await import('./context/local.js')
-<<<<<<< HEAD
   const {run, settings, flush, Errors} = await import('@oclif/core')
-=======
-  const {run, settings, flush} = await import('@oclif/core')
   const {fileURLToPath} = await import('url')
   const {ShopifyConfig} = await import('./custom-oclif-loader.js')
->>>>>>> 41153b56
 
   if (isDevelopment()) {
     settings.debug = true
   }
 
-<<<<<<< HEAD
   try {
-    await run(undefined, options.moduleURL)
+    // Use a custom OCLIF config so that plug-ins can be dynamically discovered and loaded
+    const config = new ShopifyConfig({root: fileURLToPath(options.moduleURL)})
+    await config.load()
+
+    await run(undefined, config)
     await flush()
     printEventsJson()
     // eslint-disable-next-line no-catch-all/no-catch-all
@@ -100,15 +99,6 @@
     await errorHandler(error as Error)
     return Errors.handle(error as Error)
   }
-=======
-  // Use a custom OCLIF config so that plug-ins can be dynamically discovered and loaded
-  const config = new ShopifyConfig({root: fileURLToPath(options.moduleURL)})
-  await config.load()
-
-  run(undefined, config)
-    .then(() => flush())
-    .catch(errorHandler)
->>>>>>> 41153b56
 }
 
 /**
