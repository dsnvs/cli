/* eslint-disable tsdoc/syntax */
import {AbortError, AbortSilentError, FatalError as Fatal, FatalErrorType} from './error.js'
import {
  collectLog,
  consoleError,
  consoleLog,
  Logger,
  LogLevel,
  outputContent,
  outputDebug,
  outputToken,
  outputWhereAppropriate,
} from './output.js'
import {isUnitTest} from './context/local.js'
import {terminalSupportsRawMode} from './system.js'
import {AbortController} from './abort.js'
import {ConcurrentOutput, ConcurrentOutputProps} from '../../private/node/ui/components/ConcurrentOutput.js'
import {render, renderOnce} from '../../private/node/ui.js'
import {alert, AlertOptions} from '../../private/node/ui/alert.js'
import {CustomSection} from '../../private/node/ui/components/Alert.js'
import {FatalError} from '../../private/node/ui/components/FatalError.js'
import ScalarDict from '../../private/node/ui/components/Table/ScalarDict.js'
import {Table, TableColumn, TableProps} from '../../private/node/ui/components/Table/Table.js'
import {
  tokenItemToString,
  InlineToken,
  LinkToken,
  ListToken,
  TokenItem,
} from '../../private/node/ui/components/TokenizedText.js'
import {SelectPrompt, SelectPromptProps, InfoMessage} from '../../private/node/ui/components/SelectPrompt.js'
import {Tasks, Task} from '../../private/node/ui/components/Tasks.js'
import {TextPrompt, TextPromptProps} from '../../private/node/ui/components/TextPrompt.js'
import {AutocompletePromptProps, AutocompletePrompt} from '../../private/node/ui/components/AutocompletePrompt.js'
import {InfoTableSection} from '../../private/node/ui/components/Prompts/InfoTable.js'
import {recordUIEvent, resetRecordedSleep} from '../../private/node/demo-recorder.js'
import React from 'react'
import {Key as InkKey, RenderOptions} from 'ink'

type PartialBy<T, TKey extends keyof T> = Omit<T, TKey> & Partial<Pick<T, TKey>>

export interface RenderConcurrentOptions extends PartialBy<ConcurrentOutputProps, 'abortSignal'> {
  renderOptions?: RenderOptions
}

/**
 * Renders output from concurrent processes to the terminal with {@link ConcurrentOutput}.
 * @example
 * 0000-00-00 00:00:00 │ backend  │ first backend message
 * 0000-00-00 00:00:00 │ backend  │ second backend message
 * 0000-00-00 00:00:00 │ backend  │ third backend message
 * 0000-00-00 00:00:00 │ frontend │ first frontend message
 * 0000-00-00 00:00:00 │ frontend │ second frontend message
 * 0000-00-00 00:00:00 │ frontend │ third frontend message
 *
 * › Press p │ preview in your browser
 * › Press q │ quit.
 *
 * Preview URL: https://shopify.com
 *
 */
export async function renderConcurrent({renderOptions, ...props}: RenderConcurrentOptions) {
  const abortSignal = props.abortSignal ?? new AbortController().signal

  if (terminalSupportsRawMode(renderOptions?.stdin)) {
    return render(<ConcurrentOutput {...props} abortSignal={abortSignal} />, {
      ...renderOptions,
      exitOnCtrlC: typeof props.onInput === 'undefined',
    })
  } else {
    return Promise.all(
      props.processes.map(async (concurrentProcess) => {
        await concurrentProcess.action(process.stdout, process.stderr, abortSignal)
      }),
    )
  }
}

export type AlertCustomSection = CustomSection
export type RenderAlertOptions = Omit<AlertOptions, 'type'>

/**
 * Renders an information banner to the console.
 * @example Basic
 * ╭─ info ───────────────────────────────────────────────────╮
 * │                                                          │
 * │  CLI update available.                                   │
 * │                                                          │
 * │  Run `npm run shopify upgrade`.                          │
 * │                                                          │
 * ╰──────────────────────────────────────────────────────────╯
 *
 * @example Complete
 * ╭─ info ───────────────────────────────────────────────────╮
 * │                                                          │
 * │  my-app initialized and ready to build.                  │
 * │                                                          │
 * │  Next steps                                              │
 * │    • Run `cd verification-app`                           │
 * │    • To preview your project, run `npm app dev`          │
 * │    • To add extensions, run `npm generate extension`     │
 * │                                                          │
 * │  Reference                                               │
 * │    • Run `npm shopify help`                              │
 * │    • Dev docs [1]                                        │
 * │                                                          │
 * │  Custom section                                          │
 * │    • Item 1 [2]                                          │
 * │    • Item 2                                              │
 * │    • Item 3 [3]                                          │
 * │                                                          │
 * ╰──────────────────────────────────────────────────────────╯
 * [1] https://shopify.dev
 * [2] https://www.google.com/search?q=jh56t9l34kpo35tw8s28hn7s
 * 9s2xvzla01d8cn6j7yq&rlz=1C1GCEU_enUS832US832&oq=jh56t9l34kpo
 * 35tw8s28hn7s9s2xvzla01d8cn6j7yq&aqs=chrome.0.35i39l2j0l4j46j
 * 69i60.2711j0j7&sourceid=chrome&ie=UTF-8
 * [3] https://shopify.com
 *
 */
export function renderInfo(options: RenderAlertOptions) {
  return alert({...options, type: 'info'})
}

/**
 * Renders a success banner to the console.
 * @example Basic
 * ╭─ success ────────────────────────────────────────────────╮
 * │                                                          │
 * │  CLI updated.                                            │
 * │                                                          │
 * │  You are now running version 3.47.                       │
 * │                                                          │
 * ╰──────────────────────────────────────────────────────────╯
 *
 * @example Complete
 * ╭─ success ────────────────────────────────────────────────╮
 * │                                                          │
 * │  Deployment successful.                                  │
 * │                                                          │
 * │  Your extensions have been uploaded to your Shopify      │
 * │  Partners Dashboard.                                     │
 * │                                                          │
 * │  Next steps                                              │
 * │    • See your deployment and set it live [1]             │
 * │                                                          │
 * ╰──────────────────────────────────────────────────────────╯
 * [1] https://partners.shopify.com/1797046/apps/4523695/deploy
 * ments
 *
 */
export function renderSuccess(options: RenderAlertOptions) {
  return alert({...options, type: 'success'})
}

/**
 * Renders a warning banner to the console.
 * @example Basic
 * ╭─ warning ────────────────────────────────────────────────╮
 * │                                                          │
 * │  You have reached your limit of checkout extensions for  │
 * │   this app.                                              │
 * │                                                          │
 * │  You can free up space for a new one by deleting an      │
 * │  existing one.                                           │
 * │                                                          │
 * ╰──────────────────────────────────────────────────────────╯
 *
 * @example Complete
 * ╭─ warning ────────────────────────────────────────────────╮
 * │                                                          │
 * │  Required access scope update.                           │
 * │                                                          │
 * │  The deadline for re-selecting your app scopes is May    │
 * │  1, 2022.                                                │
 * │                                                          │
 * │  Reference                                               │
 * │    • Dev docs [1]                                        │
 * │                                                          │
 * ╰──────────────────────────────────────────────────────────╯
 * [1] https://shopify.dev/app/scopes
 *
 */
export function renderWarning(options: RenderAlertOptions) {
  return alert({...options, type: 'warning'})
}

/**
 * Renders an error banner to the console.
 * @example
 * ╭─ error ──────────────────────────────────────────────────╮
 * │                                                          │
 * │  Version couldn't be released.                           │
 * │                                                          │
 * │  This version needs to be submitted for review and       │
 * │  approved by Shopify before it can be released.          │
 * │                                                          │
 * ╰──────────────────────────────────────────────────────────╯
 *
 */
export function renderError(options: RenderAlertOptions) {
  return alert({...options, type: 'error'})
}

interface RenderFatalErrorOptions {
  renderOptions?: RenderOptions
}

/**
 * Renders a Fatal error to the console inside a banner.
 * @example Basic
 * ╭─ error ──────────────────────────────────────────────────╮
 * │                                                          │
 * │  Something went wrong.                                   │
 * │                                                          │
 * │  To investigate the issue, examine this stack trace:     │
 * │    at _compile (internal/modules/cjs/loader.js:1137)     │
 * │    at js (internal/modules/cjs/loader.js:1157)           │
 * │    at load (internal/modules/cjs/loader.js:985)          │
 * │    at _load (internal/modules/cjs/loader.js:878)         │
 * │                                                          │
 * ╰──────────────────────────────────────────────────────────╯
 *
 * @example Complete
 * ╭─ error ──────────────────────────────────────────────────╮
 * │                                                          │
 * │  No Organization found                                   │
 * │                                                          │
 * │  Next steps                                              │
 * │    • Have you created a Shopify Partners organization    │
 * │      [1]?                                                │
 * │    • Have you confirmed your accounts from the emails    │
 * │      you received?                                       │
 * │    • Need to connect to a different App or               │
 * │      organization? Run the command again with `--reset`  │
 * │                                                          │
 * │  amortizable-marketplace-ext                             │
 * │    • Some other error                                    │
 * │  Validation errors                                       │
 * │    • Missing expected key(s).                            │
 * │                                                          │
 * │  amortizable-marketplace-ext-2                           │
 * │    • Something was not found                             │
 * │                                                          │
 * ╰──────────────────────────────────────────────────────────╯
 * [1] https://partners.shopify.com/signup
 *
 */
// eslint-disable-next-line max-params
export function renderFatalError(error: Fatal, {renderOptions}: RenderFatalErrorOptions = {}) {
  recordUIEvent({
    type: 'fatalError',
    properties: {...error, errorType: error.type === FatalErrorType.Bug ? 'bug' : 'abort'},
  })

  return renderOnce(<FatalError error={error} />, {logLevel: 'error', logger: consoleError, renderOptions})
}

export interface RenderSelectPromptOptions<T> extends Omit<SelectPromptProps<T>, 'onSubmit'> {
  isConfirmationPrompt?: boolean
  renderOptions?: RenderOptions
}

/**
 * Renders a select prompt to the console.
 * @example
 * ?  Associate your project with the org Castile Ventures?
 *
 *        Add:     • new-ext
 *
 *        Remove:  • integrated-demand-ext
 *                 • order-discount
 *
 *    Automations
 * >  (a) fifth
 *    (2) sixth
 *
 *    Merchant Admin
 *    (3) eighth
 *    (4) ninth
 *
 *    Other
 *    (f) first
 *    (s) second
 *    (7) third (limit reached)
 *    (8) fourth
 *    (9) seventh
 *    (10) tenth
 *
 *    Press ↑↓ arrows to select, enter to confirm
 *
 */
export async function renderSelectPrompt<T>({
  renderOptions,
  isConfirmationPrompt,
  ...props
}: RenderSelectPromptOptions<T>): Promise<T> {
  throwInNonTTY({message: props.message, stdin: renderOptions?.stdin})

  if (!isConfirmationPrompt) {
    recordUIEvent({type: 'selectPrompt', properties: {renderOptions, ...props}})
  }
  // eslint-disable-next-line max-params
  return new Promise((resolve, reject) => {
    render(<SelectPrompt {...props} onSubmit={(value: T) => resolve(value)} />, {
      ...renderOptions,
      exitOnCtrlC: false,
    })
      .catch(reject)
      .finally(resetRecordedSleep)
  })
}

export interface RenderConfirmationPromptOptions
<<<<<<< HEAD
  extends Pick<SelectPromptProps<boolean>, 'message' | 'infoTable' | 'abortSignal' | 'infoMessage'> {
=======
  extends Pick<SelectPromptProps<boolean>, 'message' | 'infoTable' | 'gitDiff' | 'abortSignal'> {
>>>>>>> e6a5ae44
  confirmationMessage?: string
  cancellationMessage?: string
  renderOptions?: RenderOptions
  defaultValue?: boolean
}

/**
 * Renders a confirmation prompt to the console.
 * @example
 * ?  Delete the following themes from the store?
 *
 *        Info message title
 *
 *        Info message body
 *
 *        • first theme (#1)
 *        • second theme (#2)
 *
 * >  (y) Yes, confirm changes
 *    (n) Cancel
 *
 *    Press ↑↓ arrows to select, enter or a shortcut to confirm
 *
 */
export async function renderConfirmationPrompt({
  message,
  infoTable,
  gitDiff,
  confirmationMessage = 'Yes, confirm',
  cancellationMessage = 'No, cancel',
  renderOptions,
  defaultValue = true,
  abortSignal,
  infoMessage,
}: RenderConfirmationPromptOptions): Promise<boolean> {
  // eslint-disable-next-line prefer-rest-params
  recordUIEvent({type: 'confirmationPrompt', properties: arguments[0]})

  const choices = [
    {
      label: confirmationMessage,
      value: true,
      key: 'y',
    },
    {
      label: cancellationMessage,
      value: false,
      key: 'n',
    },
  ]

  return renderSelectPrompt({
    choices,
    message,
    infoTable,
    gitDiff,
    submitWithShortcuts: true,
    renderOptions,
    defaultValue,
    isConfirmationPrompt: true,
    abortSignal,
    infoMessage,
  })
}

export interface RenderAutocompleteOptions<T>
  extends PartialBy<Omit<AutocompletePromptProps<T>, 'onSubmit'>, 'search'> {
  renderOptions?: RenderOptions
}

/**
 * Renders an autocomplete prompt to the console.
 * @example
 * ?  Select a template:   Type to search...
 *
 *        Info message title
 *
 *        Info message body
 *
 * >  first
 *    second
 *    third
 *    fourth
 *    fifth
 *    sixth
 *    seventh
 *    eighth
 *    ninth
 *    tenth
 *    eleventh
 *    twelfth
 *    thirteenth
 *    fourteenth
 *    fifteenth
 *    sixteenth
 *    seventeenth
 *    eighteenth
 *    nineteenth (disabled)
 *    twentieth
 *    twenty-first
 *    twenty-second
 *    twenty-third
 *    twenty-fourth
 *    twenty-fifth
 *
 *    Press ↑↓ arrows to select, enter to confirm
 *
 */
export async function renderAutocompletePrompt<T>({renderOptions, ...props}: RenderAutocompleteOptions<T>): Promise<T> {
  throwInNonTTY({message: props.message, stdin: renderOptions?.stdin})

  // eslint-disable-next-line prefer-rest-params
  recordUIEvent({type: 'autocompletePrompt', properties: arguments[0]})

  const newProps = {
    search(term: string) {
      return Promise.resolve({
        data: props.choices.filter((item) => item.label.toLowerCase().includes(term.toLowerCase())),
      })
    },
    ...props,
  }

  // eslint-disable-next-line max-params
  return new Promise((resolve, reject) => {
    render(<AutocompletePrompt {...newProps} onSubmit={(value: T) => resolve(value)} />, {
      ...renderOptions,
      exitOnCtrlC: false,
    })
      .catch(reject)
      .finally(resetRecordedSleep)
  })
}

interface RenderTableOptions<T extends ScalarDict> extends TableProps<T> {
  renderOptions?: RenderOptions
}

/**
 * Renders a table to the console.
 * @example
 * ID  Name        email
 * ──  ──────────  ─────────────
 * 1   John Doe    jon@doe.com
 * 2   Jane Doe    jane@doe.com
 * 3   John Smith  jon@smith.com
 */
export function renderTable<T extends ScalarDict>({renderOptions, ...props}: RenderTableOptions<T>) {
  // eslint-disable-next-line prefer-rest-params
  recordUIEvent({type: 'table', properties: arguments[0]})

  return renderOnce(<Table {...props} />, {renderOptions})
}

interface RenderTasksOptions {
  renderOptions?: RenderOptions
}

/**
 * Runs async tasks and displays their progress to the console.
 * @example
 * ▀▀▀▀▀▀▀▀▀▀▀▀▀▀▀▀▀▀▀▀▀▀▀▀▀▀▀▀▀▀▀▀▀▀▀▀▀▀▀▀▀▀▀▀▀▀▀▀▀▀▀▀▀▀▀▀▀▀▀▀
 * Installing dependencies ...
 */
// eslint-disable-next-line max-params
export async function renderTasks<TContext>(tasks: Task<TContext>[], {renderOptions}: RenderTasksOptions = {}) {
  recordUIEvent({
    type: 'taskbar',
    properties: {
      // Rather than timing exactly, pretend each step takes 2 seconds. This
      // should be easy to tweak manually.
      steps: tasks.map((task) => {
        return {title: task.title, duration: 2}
      }),
    },
  })

  // eslint-disable-next-line max-params
  return new Promise<TContext>((resolve, reject) => {
    render(<Tasks tasks={tasks} onComplete={resolve} />, {
      ...renderOptions,
      exitOnCtrlC: false,
    })
      .then(() => resetRecordedSleep())
      .catch(reject)
  })
}

export interface RenderTextPromptOptions extends Omit<TextPromptProps, 'onSubmit'> {
  renderOptions?: RenderOptions
}

/**
 * Renders a text prompt to the console.
 * @example
 * ?  App project name (can be changed later):
 * >  expansive commerce app
 *    ▔▔▔▔▔▔▔▔▔▔▔▔▔▔▔▔▔▔▔▔▔▔▔▔▔▔▔▔▔▔▔▔▔▔▔▔▔▔▔▔▔▔▔▔▔▔▔▔▔▔▔▔▔▔▔▔▔
 *
 */
export async function renderTextPrompt({renderOptions, ...props}: RenderTextPromptOptions): Promise<string> {
  throwInNonTTY({message: props.message, stdin: renderOptions?.stdin})

  // eslint-disable-next-line prefer-rest-params
  recordUIEvent({type: 'textPrompt', properties: arguments[0]})

  // eslint-disable-next-line max-params
  return new Promise((resolve, reject) => {
    render(<TextPrompt {...props} onSubmit={(value: string) => resolve(value)} />, {
      ...renderOptions,
      exitOnCtrlC: false,
    })
      .catch(reject)
      .finally(resetRecordedSleep)
  })
}

interface RenderTextOptions {
  text: string
  logLevel?: LogLevel
  logger?: Logger
}

/** Renders a text string to the console.
 * Using this function makes sure that correct spacing is applied among the various components.
 * @example
 * Hello world!
 *
 */
export function renderText({text, logLevel = 'info', logger = consoleLog}: RenderTextOptions) {
  let textWithLineReturn = text
  if (!text.endsWith('\n')) textWithLineReturn += '\n'

  if (isUnitTest()) collectLog(logLevel, textWithLineReturn)
  outputWhereAppropriate(logLevel, logger, textWithLineReturn)
  return textWithLineReturn
}

/** Waits for any key to be pressed except Ctrl+C which will terminate the process. */
export const keypress = async () => {
  // eslint-disable-next-line max-params
  return new Promise((resolve, reject) => {
    const handler = (buffer: Buffer) => {
      process.stdin.setRawMode(false)
      process.stdin.pause()

      const bytes = Array.from(buffer)

      if (bytes.length && bytes[0] === 3) {
        outputDebug('Canceled keypress, User pressed CTRL+C')
        reject(new AbortSilentError())
      }
      process.nextTick(resolve)
    }

    process.stdin.resume()
    process.stdin.setRawMode(true)
    process.stdin.once('data', handler)
  })
}

interface ThrowInNonTTYOptions {
  message: TokenItem
  stdin?: NodeJS.ReadStream
}

function throwInNonTTY({message, stdin}: ThrowInNonTTYOptions) {
  if (stdin || terminalSupportsRawMode()) return

  const promptText = tokenItemToString(message)
  const errorMessage = `Failed to prompt:

${outputContent`${outputToken.cyan(promptText)}`.value}

This usually happens when running a command non-interactively, for example in a CI environment, or when piping input from another process.`
  throw new AbortError(
    errorMessage,
    'To resolve this, specify the option in the command, or run the command in an interactive environment such as your local terminal.',
  )
}

export type Key = InkKey
export {Task, TokenItem, InlineToken, LinkToken, TableColumn, InfoTableSection, ListToken, InfoMessage}<|MERGE_RESOLUTION|>--- conflicted
+++ resolved
@@ -312,11 +312,7 @@
 }
 
 export interface RenderConfirmationPromptOptions
-<<<<<<< HEAD
-  extends Pick<SelectPromptProps<boolean>, 'message' | 'infoTable' | 'abortSignal' | 'infoMessage'> {
-=======
-  extends Pick<SelectPromptProps<boolean>, 'message' | 'infoTable' | 'gitDiff' | 'abortSignal'> {
->>>>>>> e6a5ae44
+  extends Pick<SelectPromptProps<boolean>, 'message' | 'infoTable' | 'infoMessage' | 'gitDiff' | 'abortSignal'> {
   confirmationMessage?: string
   cancellationMessage?: string
   renderOptions?: RenderOptions
