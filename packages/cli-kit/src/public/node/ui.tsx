--- conflicted
+++ resolved
@@ -204,13 +204,8 @@
 
  *     navigate with arrows, enter to select
  */
-<<<<<<< HEAD
-export function renderSelectPrompt<T>(props: Omit<SelectPromptProps<T>, 'onSubmit'>) {
-  return new Promise<T>((resolve, reject) => {
-=======
 export function renderSelectPrompt<T>(props: Omit<SelectPromptProps<T>, 'onSubmit'>): Promise<T> {
   return new Promise((resolve, reject) => {
->>>>>>> eee1293e
     render(<SelectPrompt {...props} onSubmit={(value: T) => resolve(value)} />, {
       exitOnCtrlC: false,
     }).catch(reject)
