import {isSpinEnvironment, spinFqdn} from './spin.js'
import {AbortError} from '../error.js'
import {serviceEnvironment} from '../../../private/node/context/service.js'

export const CouldntObtainPartnersSpinFQDNError = new AbortError(
  "Couldn't obtain the Spin FQDN for Partners when the CLI is not running from a Spin environment.",
)
export const CouldntObtainIdentitySpinFQDNError = new AbortError(
  "Couldn't obtain the Spin FQDN for Identity when the CLI is not running from a Spin environment.",
)
export const CouldntObtainShopifySpinFQDNError = new AbortError(
  "Couldn't obtain the Spin FQDN for Shopify when the CLI is not running from a Spin environment.",
)
export const NotProvidedStoreFQDNError = new AbortError(
  "Couldn't obtain the Shopify FQDN because the store FQDN was not provided.",
)

/**
 * It returns the Partners' API service we should interact with.
 *
 * @returns Fully-qualified domain of the partners service we should interact with.
 */
export async function partnersFqdn(): Promise<string> {
  const environment = serviceEnvironment()
  const productionFqdn = 'partners.shopify.com'
  switch (environment) {
    case 'local':
      return 'partners.myshopify.io'
    case 'spin':
      return `partners.${await spinFqdn()}`
    default:
      return productionFqdn
  }
}

/**
 * It returns the App Management API service we should interact with.
 *
 * @returns Fully-qualified domain of the App Management service we should interact with.
 */
export async function appManagementFqdn(): Promise<string> {
  const environment = serviceEnvironment()
  const productionFqdn = 'app.shopify.com'
  switch (environment) {
    case 'local':
      return 'app.shopify.myshopify.io'
    case 'spin':
      return `app.shopify.${await spinFqdn()}`
    default:
      return productionFqdn
  }
}

/**
<<<<<<< HEAD
 * It returns the Dev Session service we should interact with.
 *
 * @returns Fully-qualified domain of the Dev Session service we should interact with.
 */
export async function devSessionFqdn(): Promise<string> {
  const environment = serviceEnvironment()
  const productionFqdn = 'myshopify.com'
  switch (environment) {
    case 'local':
      return 'shopify.myshopify.io'
    case 'spin':
      return `shopify.${await spinFqdn()}`
=======
 * It returns the Developer Dashboard domain we should interact with.
 *
 * @returns Fully-qualified domain of the Developer Dashboard we should interact with.
 */
export async function developerDashboardFqdn(): Promise<string> {
  const environment = serviceEnvironment()
  const productionFqdn = 'dev.shopify.com'
  switch (environment) {
    case 'local':
      return 'dev.shopify.myshopify.io'
    case 'spin':
      return `dev.shopify.${await spinFqdn()}`
>>>>>>> d7d98956
    default:
      return productionFqdn
  }
}

/**
 * It returns the BusinessPlatform' API service we should interact with.
 *
 * @returns Fully-qualified domain of the partners service we should interact with.
 */
export async function businessPlatformFqdn(): Promise<string> {
  const environment = serviceEnvironment()
  const productionFqdn = 'destinations.shopifysvc.com'
  switch (environment) {
    case 'local':
      return 'business-platform.myshopify.io'
    case 'spin':
      return `business-platform.${await spinFqdn()}`
    default:
      return productionFqdn
  }
}

/**
 * It returns the Identity service we should interact with.
 *
 * @returns Fully-qualified domain of the Identity service we should interact with.
 */
export async function identityFqdn(): Promise<string> {
  const environment = serviceEnvironment()
  const productionFqdn = 'accounts.shopify.com'
  switch (environment) {
    case 'local':
      return 'identity.myshopify.io'
    case 'spin':
      return `identity.${await spinFqdn()}`
    default:
      return productionFqdn
  }
}

/**
 * Normalize the store name to be used in the CLI.
 * It will add the .myshopify.com domain if it's not present.
 * It will add the spin domain if it's not present and we're in a Spin environment.
 *
 * @param store - Store name.
 * @returns Normalized store name.
 */
export async function normalizeStoreFqdn(store: string): Promise<string> {
  const storeFqdn = store.replace(/^https?:\/\//, '').replace(/\/$/, '')
  const addDomain = async (storeFqdn: string) =>
    isSpinEnvironment() ? `${storeFqdn}.shopify.${await spinFqdn()}` : `${storeFqdn}.myshopify.com`
  const containDomain = (storeFqdn: string) => storeFqdn.includes('.myshopify.com') || storeFqdn.includes('spin.dev')
  return containDomain(storeFqdn) ? storeFqdn : addDomain(storeFqdn)
}<|MERGE_RESOLUTION|>--- conflicted
+++ resolved
@@ -52,7 +52,6 @@
 }
 
 /**
-<<<<<<< HEAD
  * It returns the Dev Session service we should interact with.
  *
  * @returns Fully-qualified domain of the Dev Session service we should interact with.
@@ -65,7 +64,12 @@
       return 'shopify.myshopify.io'
     case 'spin':
       return `shopify.${await spinFqdn()}`
-=======
+    default:
+      return productionFqdn
+  }
+}
+
+/**
  * It returns the Developer Dashboard domain we should interact with.
  *
  * @returns Fully-qualified domain of the Developer Dashboard we should interact with.
@@ -78,7 +82,6 @@
       return 'dev.shopify.myshopify.io'
     case 'spin':
       return `dev.shopify.${await spinFqdn()}`
->>>>>>> d7d98956
     default:
       return productionFqdn
   }
