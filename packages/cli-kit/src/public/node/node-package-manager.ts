--- conflicted
+++ resolved
@@ -2,13 +2,8 @@
 import {Version} from './semver.js'
 import {AbortController, AbortSignal} from './abort.js'
 import {exec} from './system.js'
-<<<<<<< HEAD
 import {fileExists, readFile, writeFile} from './fs.js'
-import {glob, dirname, join as pathJoin, findUp, moduleDirectory} from '../../path.js'
-=======
-import {exists as fileExists, read as readFile, write as writeFile} from '../../file.js'
 import {glob, dirname, join as pathJoin, findUp} from '../../path.js'
->>>>>>> 359f9036
 import {token, content, debug} from '../../output.js'
 import latestVersion from 'latest-version'
 import type {Writable} from 'stream'
