--- conflicted
+++ resolved
@@ -1,10 +1,6 @@
 import {PackageManager} from './node-package-manager.js'
 import {outputInfo} from './output.js'
-<<<<<<< HEAD
 import {captureOutput, exec, terminalSupportsRawMode} from './system.js'
-=======
-import {captureOutput, exec} from './system.js'
->>>>>>> a52ea5c3
 import {renderSelectPrompt} from './ui.js'
 
 /**
@@ -26,14 +22,9 @@
  */
 export async function isGlobalCLIInstalled(): Promise<boolean> {
   try {
-<<<<<<< HEAD
-    await captureOutput('shopify', ['--help'])
-    return true
-=======
     const output = await captureOutput('shopify', ['app'])
     // Installed if `app dev` is available globally
     return output.includes('app dev')
->>>>>>> a52ea5c3
     // eslint-disable-next-line no-catch-all/no-catch-all
   } catch {
     return false
@@ -59,10 +50,7 @@
  * @returns `true` if the user has installed the global CLI.
  */
 export async function installGlobalCLIIfNeeded(packageManager: PackageManager): Promise<boolean> {
-<<<<<<< HEAD
   if (!terminalSupportsRawMode()) return false
-=======
->>>>>>> a52ea5c3
   if (await isGlobalCLIInstalled()) {
     return true
   }
@@ -83,11 +71,7 @@
 /**
  * Infers the package manager used by the global CLI.
  *
-<<<<<<< HEAD
- * @param argv - The arguments passed to the process. Defaults to `process.argv`.
-=======
  * @param argv - The arguments passed to the process.
->>>>>>> a52ea5c3
  * @param env - The environment to check. Defaults to `process.env`.
  * @returns The package manager used by the global CLI.
  */
