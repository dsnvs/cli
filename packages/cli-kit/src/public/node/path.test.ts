<<<<<<< HEAD
import {relativizePath, cwd, normalizePath} from './path.js'
=======
import {relativizePath, normalizePath, cwd} from './path.js'
>>>>>>> 6c16319e
import {describe, test, expect} from 'vitest'

describe('relativize', () => {
  test('relativizes the path', () => {
    // Given
    const cwd = '/path/to/project/sub-directory'
    const directory = '/path/to/project/extensions/my-extension'

    // When
    const got = relativizePath(directory, cwd)

    // Then
    expect(got).toMatchInlineSnapshot('"../extensions/my-extension"')
  })
})

describe('cwd', () => {
  test.runIf(process.env.INIT_CWD)('returns the initial cwd where the command has been called', () => {
    // Given
    const path = cwd()

    // Then
<<<<<<< HEAD
    if (process.env.INIT_CWD) {
      // This env variable is only set when invoking a npm script
      expect(path).toStrictEqual(normalizePath(process.env.INIT_CWD))
    }
=======
    expect(path).toStrictEqual(normalizePath(process.env.INIT_CWD!))
>>>>>>> 6c16319e
  })
})<|MERGE_RESOLUTION|>--- conflicted
+++ resolved
@@ -1,8 +1,4 @@
-<<<<<<< HEAD
-import {relativizePath, cwd, normalizePath} from './path.js'
-=======
 import {relativizePath, normalizePath, cwd} from './path.js'
->>>>>>> 6c16319e
 import {describe, test, expect} from 'vitest'
 
 describe('relativize', () => {
@@ -25,13 +21,6 @@
     const path = cwd()
 
     // Then
-<<<<<<< HEAD
-    if (process.env.INIT_CWD) {
-      // This env variable is only set when invoking a npm script
-      expect(path).toStrictEqual(normalizePath(process.env.INIT_CWD))
-    }
-=======
     expect(path).toStrictEqual(normalizePath(process.env.INIT_CWD!))
->>>>>>> 6c16319e
   })
 })