--- conflicted
+++ resolved
@@ -16,11 +16,7 @@
     isUnitTest: () => false,
   }
 })
-<<<<<<< HEAD
-vi.mock('./node-package-manager.js')
-=======
 vi.mock('./is-global.js')
->>>>>>> c8d028ae
 
 describe('Output helpers', () => {
   test('can format dependency manager commands with flags', () => {
