--- conflicted
+++ resolved
@@ -416,7 +416,6 @@
     })
   })
 
-<<<<<<< HEAD
   test("runs the right command when it's npm and dev dependencies", async () => {
     await inTemporaryDirectory(async (tmpDir) => {
       // Given
@@ -441,9 +440,6 @@
   })
 
   test("runs the right command when it's npm and production dependencies", async () => {
-=======
-  test("runs the right command when it's yarn and dev dependencies", async () => {
->>>>>>> 12475927
     await inTemporaryDirectory(async (tmpDir) => {
       // Given
       const packageJsonPath = joinPath(tmpDir, 'package.json')
@@ -512,7 +508,6 @@
     })
   })
 
-<<<<<<< HEAD
   test("runs the right command when it's yarn and production dependencies", async () => {
     await inTemporaryDirectory(async (tmpDir) => {
       // Given
@@ -537,9 +532,6 @@
   })
 
   test("runs the right command when it's yarn and peer dependencies", async () => {
-=======
-  test("runs the right command when it's pnpm and dev dependencies", async () => {
->>>>>>> 12475927
     await inTemporaryDirectory(async (tmpDir) => {
       // Given
       const packageJsonPath = joinPath(tmpDir, 'package.json')
@@ -607,7 +599,6 @@
       })
     })
   })
-<<<<<<< HEAD
 
   test("runs the right command when it's pnpm and peer dependencies", async () => {
     await inTemporaryDirectory(async (tmpDir) => {
@@ -631,8 +622,6 @@
       })
     })
   })
-=======
->>>>>>> 12475927
 })
 
 describe('checkForNewVersion', () => {
