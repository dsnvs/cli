--- conflicted
+++ resolved
@@ -4,11 +4,6 @@
 import {platformAndArch} from './os.js'
 import {captureOutput, exec} from './system.js'
 import * as file from '../../file.js'
-<<<<<<< HEAD
-import * as system from '../../system.js'
-=======
-import * as ui from '../../ui.js'
->>>>>>> 3ca6cfe0
 import {Abort, AbortSilent} from '../../error.js'
 import {glob, join} from '../../path.js'
 import constants from '../../constants.js'
