import {coerceSemverVersion} from './semver.js'
import {AbortSignal} from './abort.js'
import {platformAndArch} from './os.js'
import {captureOutput, exec} from './system.js'
import * as file from './fs.js'
import {joinPath, dirname, cwd} from './path.js'
import {AbortError, AbortSilentError} from './error.js'
import {pathConstants} from '../../private/node/constants.js'
import {AdminSession} from '../../public/node/session.js'
<<<<<<< HEAD
import {content, token} from '../../output.js'
=======
import {outputContent, outputToken} from '../../public/node/output.js'
>>>>>>> 67aa11e3
import {isTruthy} from '../../private/node/environment/utilities.js'
import {Writable} from 'stream'
import {fileURLToPath} from 'url'

export const RubyCLIVersion = '2.34.0'
const ThemeCheckVersion = '1.14.0'
const MinBundlerVersion = '2.3.8'
const MinRubyVersion = '2.7.5'

interface ExecCLI2Options {
  // Contains token and store to pass to CLI 2.0, which will be set as environment variables
  adminSession?: AdminSession
  // Contains token for storefront access to pass to CLI 2.0 as environment variable
  storefrontToken?: string
  // Contains token for partners access to pass to CLI 2.0 as environment variable
  token?: string
  // Directory in which to execute the command. Otherwise the current directory will be used.
  directory?: string
  // A signal to stop the process execution.
  signal?: AbortSignal
  // Stream to pipe the command's stdout to.
  stdout?: Writable
}
/**
 * Execute CLI 2.0 commands.
 * Installs a version of RubyCLI as a vendor dependency in a hidden folder in the system.
 * User must have a valid ruby+bundler environment to run any command.
 *
 * @param args - List of argumets to execute. (ex: ['theme', 'pull']).
 * @param options - Options to customize the execution of cli2.
 */
export async function execCLI2(args: string[], options: ExecCLI2Options = {}): Promise<void> {
<<<<<<< HEAD
  const embedded = !isTruthy(process.env.SHOPIFY_CLI_BUNDLED_THEME_CLI) && !process.env.SHOPIFY_CLI_2_0_DIRECTORY

  await installCLIDependencies(embedded)
=======
  await installCLIDependencies(options.stdout ?? process.stdout)
>>>>>>> 67aa11e3
  const env: NodeJS.ProcessEnv = {
    ...process.env,
    SHOPIFY_CLI_STOREFRONT_RENDERER_AUTH_TOKEN: options.storefrontToken,
    SHOPIFY_CLI_ADMIN_AUTH_TOKEN: options.adminSession?.token,
    SHOPIFY_SHOP: options.adminSession?.storeFqdn,
    SHOPIFY_CLI_AUTH_TOKEN: options.token,
    SHOPIFY_CLI_RUN_AS_SUBPROCESS: 'true',
    // Bundler uses this Gemfile to understand which gems are available in the
    // environment. We use this to specify our own Gemfile for CLI2, which exists
    // outside the user's project directory.
    BUNDLE_GEMFILE: joinPath(await shopifyCLIDirectory(embedded), 'Gemfile'),
  }

  try {
    const executable = embedded ? await embeddedCLIExecutable() : bundleExecutable()
    const finalArgs = embedded ? args : ['exec', 'shopify'].concat(args)

    await exec(executable, finalArgs, {
      stdio: 'inherit',
      cwd: options.directory ?? cwd(),
      env,
      signal: options.signal,
    })
  } catch (error) {
    // CLI2 will show it's own errors, we don't need to show an additional CLI3 error
    throw new AbortSilentError()
  }
}

interface ExecThemeCheckCLIOptions {
  /** A list of directories in which theme-check should run. */
  directories: string[]
  /** Arguments to pass to the theme-check CLI. */
  args?: string[]
  /** Writable to send standard output content through. */
  stdout: Writable
  /** Writable to send standard error content through. */
  stderr: Writable
}

/**
 * A function that installs (if needed) and runs the theme-check CLI.
 *
 * @param options - Options to customize the execution of theme-check.
 * @returns A promise that resolves or rejects depending on the result of the underlying theme-check process.
 */
export async function execThemeCheckCLI(options: ExecThemeCheckCLIOptions): Promise<void[]> {
  await installThemeCheckCLIDependencies(options.stdout)

  const processes = options.directories.map(async (directory): Promise<void> => {
    // Check that there are files aside from the extension TOML config file,
    // otherwise theme-check will return a false failure.
    const files = await file.glob(joinPath(directory, '/**/*'))
    const fileCount = files.filter((file) => !file.match(/\.toml$/)).length
    if (fileCount === 0) return

    const customStderr = new Writable({
      write(chunk, ...args) {
        // For some reason, theme-check reports this initial status line to stderr
        // See https://github.com/Shopify/theme-check/blob/1092737cfb58a73ca397ffb1371665dc55df2976/lib/theme_check/language_server/diagnostics_engine.rb#L31
        // which leads to https://github.com/Shopify/theme-check/blob/1092737cfb58a73ca397ffb1371665dc55df2976/lib/theme_check/language_server/io_messenger.rb#L65
        if (chunk.toString('ascii').match(/^Checking/)) {
          options.stdout.write(chunk, ...args)
        } else {
          options.stderr.write(chunk, ...args)
        }
      },
    })
    await exec(bundleExecutable(), ['exec', 'theme-check'].concat([directory, ...(options.args || [])]), {
      stdout: options.stdout,
      stderr: customStderr,
      cwd: themeCheckDirectory(),
    })
  })
  return Promise.all(processes)
}

/**
 * Validate Ruby Enviroment
 * Install Theme Check CLI and its dependencies
 * Shows a loading message if it's the first time installing dependencies
 * or if we are installing a new version of Theme Check CLI.
 *
 * @param stdout - The Writable stream on which to write the standard output.
 */
async function installThemeCheckCLIDependencies(stdout: Writable) {
  const exists = await file.fileExists(themeCheckDirectory())

  if (!exists) stdout.write('Installing theme dependencies...')
  await validateRubyEnv()
  await createThemeCheckCLIWorkingDirectory()
  await createThemeCheckGemfile()
  await bundleInstallThemeCheck()
  if (!exists) stdout.write('Installed theme dependencies!')
}

/**
 * Validate Ruby Enviroment
 * Install RubyCLI and its dependencies
 * Shows a loading spinner if it's the first time installing dependencies
 * or if we are installing a new version of RubyCLI.
 *
<<<<<<< HEAD
 * @param embedded - True when embebbed codebase of CLI should be used.
 */
async function installCLIDependencies(embedded = false) {
  const localCLI = await shopifyCLIDirectory(embedded)
  const exists = await file.fileExists(localCLI)
  const tasks = [
    {
      title: 'Installing theme dependencies',
      task: async () => {
        const usingLocalCLI2 = embedded || Boolean(process.env.SHOPIFY_CLI_2_0_DIRECTORY)
        await validateRubyEnv()
        if (usingLocalCLI2) {
          await bundleInstallLocalShopifyCLI(localCLI)
        } else {
          await createShopifyCLIWorkingDirectory()
          await createShopifyCLIGemfile()
          await bundleInstallShopifyCLI()
        }
      },
    },
  ]
=======
 * @param stdout - The Writable stream on which to write the standard output.
 */
async function installCLIDependencies(stdout: Writable) {
  const exists = await file.fileExists(shopifyCLIDirectory())
>>>>>>> 67aa11e3

  if (!exists) stdout.write('Installing theme dependencies...')
  const usingLocalCLI2 = isTruthy(process.env.SHOPIFY_CLI_2_0_DIRECTORY)
  await validateRubyEnv()
  if (usingLocalCLI2) {
    await bundleInstallLocalShopifyCLI()
  } else {
    await createShopifyCLIWorkingDirectory()
    await createShopifyCLIGemfile()
    await bundleInstallShopifyCLI()
  }

  if (!exists) stdout.write('Installed theme dependencies!')
}

/**
 * A function that validates if the environment in which the CLI is running is set up with Ruby and Bundler.
 */
async function validateRubyEnv() {
  await validateRuby()
  await validateBundler()
}

/**
 * A function that validates if the environment in which the CLI is running is set up with Ruby.
 */
async function validateRuby() {
  let version
  try {
    const stdout = await captureOutput(rubyExecutable(), ['-v'])
    version = coerceSemverVersion(stdout)
  } catch {
    throw new AbortError(
      'Ruby environment not found',
      `Make sure you have Ruby installed on your system. ${
        outputContent`${outputToken.link('Documentation.', 'https://www.ruby-lang.org/en/documentation/installation/')}`
          .value
      }`,
    )
  }

  const isValid = version?.compare(MinRubyVersion)
  if (isValid === -1 || isValid === undefined) {
    throw new AbortError(
      `Ruby version ${outputContent`${outputToken.yellow(version.raw)}`.value} is not supported`,
      `Make sure you have at least Ruby ${
        outputContent`${outputToken.yellow(MinRubyVersion)}`.value
      } installed on your system. ${
        outputContent`${outputToken.link('Documentation.', 'https://www.ruby-lang.org/en/documentation/installation/')}`
          .value
      }`,
    )
  }
}

/**
 * A function that validates if the environment in which the CLI is running is set up with Bundler.
 */
async function validateBundler() {
  let version
  try {
    const stdout = await captureOutput(bundleExecutable(), ['-v'])
    version = coerceSemverVersion(stdout)
  } catch {
    throw new AbortError(
      'Bundler not found',
      `To install the latest version of Bundler, run ${
        outputContent`${outputToken.genericShellCommand(`${gemExecutable()} install bundler`)}`.value
      }`,
    )
  }

  const isValid = version?.compare(MinBundlerVersion)
  if (isValid === -1 || isValid === undefined) {
    throw new AbortError(
      `Bundler version ${outputContent`${outputToken.yellow(version.raw)}`.value} is not supported`,
      `To update to the latest version of Bundler, run ${
        outputContent`${outputToken.genericShellCommand(`${gemExecutable()} install bundler`)}`.value
      }`,
    )
  }
}

/**
 * It creates the directory where the Ruby CLI will be downloaded along its dependencies.
 */
async function createShopifyCLIWorkingDirectory(): Promise<void> {
  return file.mkdir(await shopifyCLIDirectory())
}

/**
 * It creates the directory where the theme-check CLI will be downloaded along its dependencies.
 */
async function createThemeCheckCLIWorkingDirectory(): Promise<void> {
  return file.mkdir(themeCheckDirectory())
}

/**
 * It creates the Gemfile to install The Ruby CLI and the dependencies.
 */
async function createShopifyCLIGemfile(): Promise<void> {
  const gemPath = joinPath(await shopifyCLIDirectory(), 'Gemfile')
  const gemFileContent = ["source 'https://rubygems.org'", `gem 'shopify-cli', '${RubyCLIVersion}'`]
  const {platform} = platformAndArch()
  if (platform === 'windows') {
    // 'wdm' is required by 'listen', see https://github.com/Shopify/cli/issues/780
    gemFileContent.push("gem 'wdm', '>= 0.1.0'")
  }
  await file.writeFile(gemPath, gemFileContent.join('\n'))
}

/**
 * It creates the Gemfile to install theme-check and its dependencies.
 */
async function createThemeCheckGemfile(): Promise<void> {
  const gemPath = joinPath(themeCheckDirectory(), 'Gemfile')
  await file.writeFile(gemPath, `source 'https://rubygems.org'\ngem 'theme-check', '${ThemeCheckVersion}'`)
}

/**
 * It runs bundle install for the dev-managed copy of the Ruby CLI.
 *
 * @param directory - Directory where CLI2 Gemfile is located.
 */
async function bundleInstallLocalShopifyCLI(directory: string): Promise<void> {
  await exec(bundleExecutable(), ['install'], {cwd: directory})
}

/**
 * It runs bundle install for the CLI-managed copy of the Ruby CLI.
 */
async function bundleInstallShopifyCLI() {
  const cliDirectory = await shopifyCLIDirectory()
  await exec(bundleExecutable(), ['config', 'set', '--local', 'path', cliDirectory], {
    cwd: cliDirectory,
  })
  await exec(bundleExecutable(), ['install'], {cwd: cliDirectory})
}

/**
 * It runs bundle install for the CLI-managed copy of theme-check.
 */
async function bundleInstallThemeCheck() {
  await exec(bundleExecutable(), ['config', 'set', '--local', 'path', themeCheckDirectory()], {
    cwd: themeCheckDirectory(),
  })
  await exec(bundleExecutable(), ['install'], {cwd: themeCheckDirectory()})
}

/**
 * It returns the directory where the Ruby CLI is located.
 *
 * @param embedded - True when embebbed codebase of CLI should be used.
 * @returns The absolute path to the directory.
 */
async function shopifyCLIDirectory(embedded = false): Promise<string> {
  const embeddedDirectory = (await file.findPathUp('assets/cli-ruby', {
    type: 'directory',
    cwd: dirname(fileURLToPath(import.meta.url)),
  })) as string
  const bundledDirectory = joinPath(pathConstants.directories.cache.vendor.path(), 'ruby-cli', RubyCLIVersion)

  return embedded ? embeddedDirectory : process.env.SHOPIFY_CLI_2_0_DIRECTORY ?? bundledDirectory
}

/**
 * It returns the path to the directory containing the theme-check CLI.
 *
 * @returns The absolute path to the theme-check directory.
 */
function themeCheckDirectory(): string {
  return joinPath(pathConstants.directories.cache.vendor.path(), 'theme-check', ThemeCheckVersion)
}

/**
 * It returns the Ruby version present in the envirronment.
 */
export async function version(): Promise<string | undefined> {
  const parseOutput = (version: string) => version.match(/ruby (\d+\.\d+\.\d+)/)?.[1]
  return captureOutput(rubyExecutable(), ['-v'])
    .then(parseOutput)
    .catch(() => undefined)
}

/**
 * It returns the Ruby binary path set through the environment variable SHOPIFY_RUBY_BINDIR.
 * This is useful when the CLI is managed by an installer like a Homebrew where we need to
 * point the CLI to the Ruby installation managed by Homebrew.
 *
 * @returns The value of the environment variable.
 */
function getRubyBinDir(): string | undefined {
  return process.env.SHOPIFY_RUBY_BINDIR
}

/**
 * It returns the path to the "ruby" executable.
 *
 * @returns The path to the executable.
 */
function rubyExecutable(): string {
  const rubyBinDir = getRubyBinDir()
  return rubyBinDir ? joinPath(rubyBinDir, 'ruby') : 'ruby'
}

/**
 * It returns the path to the "bundle" executable.
 *
 * @returns The path to the executable.
 */
function bundleExecutable(): string {
  const rubyBinDir = getRubyBinDir()
  return rubyBinDir ? joinPath(rubyBinDir, 'bundle') : 'bundle'
}

/**
 * It returns the path to the "gem"" executable.
 *
 * @returns The path to the executable.
 */
function gemExecutable(): string {
  const rubyBinDir = getRubyBinDir()
  return rubyBinDir ? joinPath(rubyBinDir, 'gem') : 'gem'
}

/**
 * It returns the path to the "bundle" executable.
 *
 * @returns The path to the executable.
 */
async function embeddedCLIExecutable(): Promise<string> {
  const cliDirectory = await shopifyCLIDirectory(true)
  return joinPath(cliDirectory, 'bin', 'shopify')
}<|MERGE_RESOLUTION|>--- conflicted
+++ resolved
@@ -7,11 +7,7 @@
 import {AbortError, AbortSilentError} from './error.js'
 import {pathConstants} from '../../private/node/constants.js'
 import {AdminSession} from '../../public/node/session.js'
-<<<<<<< HEAD
-import {content, token} from '../../output.js'
-=======
 import {outputContent, outputToken} from '../../public/node/output.js'
->>>>>>> 67aa11e3
 import {isTruthy} from '../../private/node/environment/utilities.js'
 import {Writable} from 'stream'
 import {fileURLToPath} from 'url'
@@ -44,13 +40,9 @@
  * @param options - Options to customize the execution of cli2.
  */
 export async function execCLI2(args: string[], options: ExecCLI2Options = {}): Promise<void> {
-<<<<<<< HEAD
   const embedded = !isTruthy(process.env.SHOPIFY_CLI_BUNDLED_THEME_CLI) && !process.env.SHOPIFY_CLI_2_0_DIRECTORY
 
-  await installCLIDependencies(embedded)
-=======
-  await installCLIDependencies(options.stdout ?? process.stdout)
->>>>>>> 67aa11e3
+  await installCLIDependencies(options.stdout ?? process.stdout, embedded)
   const env: NodeJS.ProcessEnv = {
     ...process.env,
     SHOPIFY_CLI_STOREFRONT_RENDERER_AUTH_TOKEN: options.storefrontToken,
@@ -153,40 +145,18 @@
  * Shows a loading spinner if it's the first time installing dependencies
  * or if we are installing a new version of RubyCLI.
  *
-<<<<<<< HEAD
+ * @param stdout - The Writable stream on which to write the standard output.
  * @param embedded - True when embebbed codebase of CLI should be used.
  */
-async function installCLIDependencies(embedded = false) {
+async function installCLIDependencies(stdout: Writable, embedded = false) {
   const localCLI = await shopifyCLIDirectory(embedded)
   const exists = await file.fileExists(localCLI)
-  const tasks = [
-    {
-      title: 'Installing theme dependencies',
-      task: async () => {
-        const usingLocalCLI2 = embedded || Boolean(process.env.SHOPIFY_CLI_2_0_DIRECTORY)
-        await validateRubyEnv()
-        if (usingLocalCLI2) {
-          await bundleInstallLocalShopifyCLI(localCLI)
-        } else {
-          await createShopifyCLIWorkingDirectory()
-          await createShopifyCLIGemfile()
-          await bundleInstallShopifyCLI()
-        }
-      },
-    },
-  ]
-=======
- * @param stdout - The Writable stream on which to write the standard output.
- */
-async function installCLIDependencies(stdout: Writable) {
-  const exists = await file.fileExists(shopifyCLIDirectory())
->>>>>>> 67aa11e3
 
   if (!exists) stdout.write('Installing theme dependencies...')
-  const usingLocalCLI2 = isTruthy(process.env.SHOPIFY_CLI_2_0_DIRECTORY)
+  const usingLocalCLI2 = embedded || isTruthy(process.env.SHOPIFY_CLI_2_0_DIRECTORY)
   await validateRubyEnv()
   if (usingLocalCLI2) {
-    await bundleInstallLocalShopifyCLI()
+    await bundleInstallLocalShopifyCLI(localCLI)
   } else {
     await createShopifyCLIWorkingDirectory()
     await createShopifyCLIGemfile()
