import {coerceSemverVersion} from './semver.js'
import {renderTasks} from './ui.js'
import {AbortSignal} from './abort.js'
import {platformAndArch} from './os.js'
import {captureOutput, exec} from './system.js'
<<<<<<< HEAD
import * as file from '../../file.js'
=======
import * as file from './fs.js'
import * as ui from '../../ui.js'
>>>>>>> f8986fb8
import {Abort, AbortSilent} from '../../error.js'
import {glob, join} from '../../path.js'
import {pathConstants} from '../../private/node/constants.js'
import {AdminSession} from '../../public/node/session.js'
import {content, token} from '../../output.js'
import {Writable} from 'stream'

const RubyCLIVersion = '2.34.0'
const ThemeCheckVersion = '1.14.0'
const MinBundlerVersion = '2.3.8'
const MinRubyVersion = '2.7.5'

interface ExecCLI2Options {
  // Contains token and store to pass to CLI 2.0, which will be set as environment variables
  adminSession?: AdminSession
  // Contains token for storefront access to pass to CLI 2.0 as environment variable
  storefrontToken?: string
  // Contains token for partners access to pass to CLI 2.0 as environment variable
  token?: string
  // Directory in which to execute the command. Otherwise the current directory will be used.
  directory?: string
  // A signal to stop the process execution.
  signal?: AbortSignal
}
/**
 * Execute CLI 2.0 commands.
 * Installs a version of RubyCLI as a vendor dependency in a hidden folder in the system.
 * User must have a valid ruby+bundler environment to run any command.
 *
 * @param args - List of argumets to execute. (ex: ['theme', 'pull']).
 * @param options - Options to customize the execution of cli2.
 */
export async function execCLI2(args: string[], options: ExecCLI2Options = {}): Promise<void> {
  await installCLIDependencies()
  const env: NodeJS.ProcessEnv = {
    ...process.env,
    SHOPIFY_CLI_STOREFRONT_RENDERER_AUTH_TOKEN: options.storefrontToken,
    SHOPIFY_CLI_ADMIN_AUTH_TOKEN: options.adminSession?.token,
    SHOPIFY_SHOP: options.adminSession?.storeFqdn,
    SHOPIFY_CLI_AUTH_TOKEN: options.token,
    SHOPIFY_CLI_RUN_AS_SUBPROCESS: 'true',
    // Bundler uses this Gemfile to understand which gems are available in the
    // environment. We use this to specify our own Gemfile for CLI2, which exists
    // outside the user's project directory.
    BUNDLE_GEMFILE: join(shopifyCLIDirectory(), 'Gemfile'),
  }

  try {
    await exec(bundleExecutable(), ['exec', 'shopify'].concat(args), {
      stdio: 'inherit',
      cwd: options.directory ?? process.cwd(),
      env,
      signal: options.signal,
    })
  } catch (error) {
    // CLI2 will show it's own errors, we don't need to show an additional CLI3 error
    throw new AbortSilent()
  }
}

interface ExecThemeCheckCLIOptions {
  /** A list of directories in which theme-check should run. */
  directories: string[]
  /** Arguments to pass to the theme-check CLI. */
  args?: string[]
  /** Writable to send standard output content through. */
  stdout: Writable
  /** Writable to send standard error content through. */
  stderr: Writable
}

/**
 * A function that installs (if needed) and runs the theme-check CLI.
 *
 * @param options - Options to customize the execution of theme-check.
 * @returns A promise that resolves or rejects depending on the result of the underlying theme-check process.
 */
export async function execThemeCheckCLI(options: ExecThemeCheckCLIOptions): Promise<void[]> {
  await installThemeCheckCLIDependencies(options.stdout)

  const processes = options.directories.map(async (directory): Promise<void> => {
    // Check that there are files aside from the extension TOML config file,
    // otherwise theme-check will return a false failure.
    const files = await glob(join(directory, '/**/*'))
    const fileCount = files.filter((file) => !file.match(/\.toml$/)).length
    if (fileCount === 0) return

    const customStderr = new Writable({
      write(chunk, ...args) {
        // For some reason, theme-check reports this initial status line to stderr
        // See https://github.com/Shopify/theme-check/blob/1092737cfb58a73ca397ffb1371665dc55df2976/lib/theme_check/language_server/diagnostics_engine.rb#L31
        // which leads to https://github.com/Shopify/theme-check/blob/1092737cfb58a73ca397ffb1371665dc55df2976/lib/theme_check/language_server/io_messenger.rb#L65
        if (chunk.toString('ascii').match(/^Checking/)) {
          options.stdout.write(chunk, ...args)
        } else {
          options.stderr.write(chunk, ...args)
        }
      },
    })
    await exec(bundleExecutable(), ['exec', 'theme-check'].concat([directory, ...(options.args || [])]), {
      stdout: options.stdout,
      stderr: customStderr,
      cwd: themeCheckDirectory(),
    })
  })
  return Promise.all(processes)
}

/**
 * Validate Ruby Enviroment
 * Install Theme Check CLI and its dependencies
 * Shows a loading message if it's the first time installing dependencies
 * or if we are installing a new version of Theme Check CLI.
 *
 * @param stdout - The Writable stream on which to write the standard output.
 */
async function installThemeCheckCLIDependencies(stdout: Writable) {
  const exists = await file.fileExists(themeCheckDirectory())

  if (!exists) stdout.write('Installing theme dependencies...')
  await validateRubyEnv()
  await createThemeCheckCLIWorkingDirectory()
  await createThemeCheckGemfile()
  await bundleInstallThemeCheck()
  if (!exists) stdout.write('Installed theme dependencies!')
}

/**
 * Validate Ruby Enviroment
 * Install RubyCLI and its dependencies
 * Shows a loading spinner if it's the first time installing dependencies
 * or if we are installing a new version of RubyCLI.
 */
async function installCLIDependencies() {
<<<<<<< HEAD
  const exists = await file.exists(shopifyCLIDirectory())
  const tasks = [
    {
      title: 'Installing theme dependencies',
      task: async () => {
        const usingLocalCLI2 = Boolean(process.env.SHOPIFY_CLI_2_0_DIRECTORY)
        await validateRubyEnv()
        if (usingLocalCLI2) {
          await bundleInstallLocalShopifyCLI()
        } else {
          await createShopifyCLIWorkingDirectory()
          await createShopifyCLIGemfile()
          await bundleInstallShopifyCLI()
        }
=======
  const exists = await file.fileExists(shopifyCLIDirectory())
  const renderer = exists ? 'silent' : 'default'

  const list = ui.newListr(
    [
      {
        title: 'Installing theme dependencies',
        task: async () => {
          const usingLocalCLI2 = Boolean(process.env.SHOPIFY_CLI_2_0_DIRECTORY)
          await validateRubyEnv()
          if (usingLocalCLI2) {
            await bundleInstallLocalShopifyCLI()
          } else {
            await createShopifyCLIWorkingDirectory()
            await createShopifyCLIGemfile()
            await bundleInstallShopifyCLI()
          }
        },
>>>>>>> f8986fb8
      },
    },
  ]

  if (exists) {
    await tasks[0]!.task()
  } else {
    await renderTasks(tasks)
  }
}

/**
 * A function that validates if the environment in which the CLI is running is set up with Ruby and Bundler.
 */
async function validateRubyEnv() {
  await validateRuby()
  await validateBundler()
}

/**
 * A function that validates if the environment in which the CLI is running is set up with Ruby.
 */
async function validateRuby() {
  let version
  try {
    const stdout = await captureOutput(rubyExecutable(), ['-v'])
    version = coerceSemverVersion(stdout)
  } catch {
    throw new Abort(
      'Ruby environment not found',
      `Make sure you have Ruby installed on your system. ${
        content`${token.link('Documentation.', 'https://www.ruby-lang.org/en/documentation/installation/')}`.value
      }`,
    )
  }

  const isValid = version?.compare(MinRubyVersion)
  if (isValid === -1 || isValid === undefined) {
    throw new Abort(
      `Ruby version ${content`${token.yellow(version.raw)}`.value} is not supported`,
      `Make sure you have at least Ruby ${content`${token.yellow(MinRubyVersion)}`.value} installed on your system. ${
        content`${token.link('Documentation.', 'https://www.ruby-lang.org/en/documentation/installation/')}`.value
      }`,
    )
  }
}

/**
 * A function that validates if the environment in which the CLI is running is set up with Bundler.
 */
async function validateBundler() {
  let version
  try {
    const stdout = await captureOutput(bundleExecutable(), ['-v'])
    version = coerceSemverVersion(stdout)
  } catch {
    throw new Abort(
      'Bundler not found',
      `To install the latest version of Bundler, run ${
        content`${token.genericShellCommand(`${gemExecutable()} install bundler`)}`.value
      }`,
    )
  }

  const isValid = version?.compare(MinBundlerVersion)
  if (isValid === -1 || isValid === undefined) {
    throw new Abort(
      `Bundler version ${content`${token.yellow(version.raw)}`.value} is not supported`,
      `To update to the latest version of Bundler, run ${
        content`${token.genericShellCommand(`${gemExecutable()} install bundler`)}`.value
      }`,
    )
  }
}

/**
 * It creates the directory where the Ruby CLI will be downloaded along its dependencies.
 */
async function createShopifyCLIWorkingDirectory(): Promise<void> {
  return file.mkdir(shopifyCLIDirectory())
}

/**
 * It creates the directory where the theme-check CLI will be downloaded along its dependencies.
 */
async function createThemeCheckCLIWorkingDirectory(): Promise<void> {
  return file.mkdir(themeCheckDirectory())
}

/**
 * It creates the Gemfile to install The Ruby CLI and the dependencies.
 */
async function createShopifyCLIGemfile(): Promise<void> {
  const gemPath = join(shopifyCLIDirectory(), 'Gemfile')
  const gemFileContent = ["source 'https://rubygems.org'", `gem 'shopify-cli', '${RubyCLIVersion}'`]
  const {platform} = platformAndArch()
  if (platform === 'windows') {
    // 'wdm' is required by 'listen', see https://github.com/Shopify/cli/issues/780
    gemFileContent.push("gem 'wdm', '>= 0.1.0'")
  }
  await file.writeFile(gemPath, gemFileContent.join('\n'))
}

/**
 * It creates the Gemfile to install theme-check and its dependencies.
 */
async function createThemeCheckGemfile(): Promise<void> {
  const gemPath = join(themeCheckDirectory(), 'Gemfile')
  await file.writeFile(gemPath, `source 'https://rubygems.org'\ngem 'theme-check', '${ThemeCheckVersion}'`)
}

/**
 * It runs bundle install for the dev-managed copy of the Ruby CLI.
 */
async function bundleInstallLocalShopifyCLI(): Promise<void> {
  await exec(bundleExecutable(), ['install'], {cwd: shopifyCLIDirectory()})
}

/**
 * It runs bundle install for the CLI-managed copy of the Ruby CLI.
 */
async function bundleInstallShopifyCLI() {
  await exec(bundleExecutable(), ['config', 'set', '--local', 'path', shopifyCLIDirectory()], {
    cwd: shopifyCLIDirectory(),
  })
  await exec(bundleExecutable(), ['install'], {cwd: shopifyCLIDirectory()})
}

/**
 * It runs bundle install for the CLI-managed copy of theme-check.
 */
async function bundleInstallThemeCheck() {
  await exec(bundleExecutable(), ['config', 'set', '--local', 'path', themeCheckDirectory()], {
    cwd: themeCheckDirectory(),
  })
  await exec(bundleExecutable(), ['install'], {cwd: themeCheckDirectory()})
}

/**
 * It returns the directory where the Ruby CLI is located.
 *
 * @returns The absolute path to the directory.
 */
function shopifyCLIDirectory(): string {
  return (
    process.env.SHOPIFY_CLI_2_0_DIRECTORY ??
    join(pathConstants.directories.cache.vendor.path(), 'ruby-cli', RubyCLIVersion)
  )
}

/**
 * It returns the path to the directory containing the theme-check CLI.
 *
 * @returns The absolute path to the theme-check directory.
 */
function themeCheckDirectory(): string {
  return join(pathConstants.directories.cache.vendor.path(), 'theme-check', ThemeCheckVersion)
}

/**
 * It returns the Ruby version present in the envirronment.
 */
export async function version(): Promise<string | undefined> {
  const parseOutput = (version: string) => version.match(/ruby (\d+\.\d+\.\d+)/)?.[1]
  return captureOutput(rubyExecutable(), ['-v'])
    .then(parseOutput)
    .catch(() => undefined)
}

/**
 * It returns the Ruby binary path set through the environment variable SHOPIFY_RUBY_BINDIR.
 * This is useful when the CLI is managed by an installer like a Homebrew where we need to
 * point the CLI to the Ruby installation managed by Homebrew.
 *
 * @returns The value of the environment variable.
 */
function getRubyBinDir(): string | undefined {
  return process.env.SHOPIFY_RUBY_BINDIR
}

/**
 * It returns the path to the "ruby" executable.
 *
 * @returns The path to the executable.
 */
function rubyExecutable(): string {
  const rubyBinDir = getRubyBinDir()
  return rubyBinDir ? join(rubyBinDir, 'ruby') : 'ruby'
}

/**
 * It returns the path to the "bundle" executable.
 *
 * @returns The path to the executable.
 */
function bundleExecutable(): string {
  const rubyBinDir = getRubyBinDir()
  return rubyBinDir ? join(rubyBinDir, 'bundle') : 'bundle'
}

/**
 * It returns the path to the "gem"" executable.
 *
 * @returns The path to the executable.
 */
function gemExecutable(): string {
  const rubyBinDir = getRubyBinDir()
  return rubyBinDir ? join(rubyBinDir, 'gem') : 'gem'
}<|MERGE_RESOLUTION|>--- conflicted
+++ resolved
@@ -3,12 +3,7 @@
 import {AbortSignal} from './abort.js'
 import {platformAndArch} from './os.js'
 import {captureOutput, exec} from './system.js'
-<<<<<<< HEAD
-import * as file from '../../file.js'
-=======
 import * as file from './fs.js'
-import * as ui from '../../ui.js'
->>>>>>> f8986fb8
 import {Abort, AbortSilent} from '../../error.js'
 import {glob, join} from '../../path.js'
 import {pathConstants} from '../../private/node/constants.js'
@@ -143,8 +138,7 @@
  * or if we are installing a new version of RubyCLI.
  */
 async function installCLIDependencies() {
-<<<<<<< HEAD
-  const exists = await file.exists(shopifyCLIDirectory())
+  const exists = await file.fileExists(shopifyCLIDirectory())
   const tasks = [
     {
       title: 'Installing theme dependencies',
@@ -158,26 +152,6 @@
           await createShopifyCLIGemfile()
           await bundleInstallShopifyCLI()
         }
-=======
-  const exists = await file.fileExists(shopifyCLIDirectory())
-  const renderer = exists ? 'silent' : 'default'
-
-  const list = ui.newListr(
-    [
-      {
-        title: 'Installing theme dependencies',
-        task: async () => {
-          const usingLocalCLI2 = Boolean(process.env.SHOPIFY_CLI_2_0_DIRECTORY)
-          await validateRubyEnv()
-          if (usingLocalCLI2) {
-            await bundleInstallLocalShopifyCLI()
-          } else {
-            await createShopifyCLIWorkingDirectory()
-            await createShopifyCLIGemfile()
-            await bundleInstallShopifyCLI()
-          }
-        },
->>>>>>> f8986fb8
       },
     },
   ]
