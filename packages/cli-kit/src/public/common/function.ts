--- conflicted
+++ resolved
@@ -1,9 +1,5 @@
-<<<<<<< HEAD
-import lodash from 'lodash'
-=======
 import lodashMemoize from 'lodash/memoize.js'
 import lodashDebounce from 'lodash/debounce.js'
->>>>>>> c8d028ae
 import type {DebouncedFunc, DebounceSettings} from 'lodash'
 
 /**
@@ -18,11 +14,7 @@
  */
 // eslint-disable-next-line @typescript-eslint/no-explicit-any
 export function memoize<T extends (...args: any) => any>(func: T, resolver?: (...args: Parameters<T>) => unknown): T {
-<<<<<<< HEAD
-  return lodash.memoize(func, resolver)
-=======
   return lodashMemoize(func, resolver)
->>>>>>> c8d028ae
 }
 
 /**
@@ -48,9 +40,5 @@
   wait?: number,
   options?: DebounceSettings,
 ): DebouncedFunc<T> {
-<<<<<<< HEAD
-  return lodash.debounce(func, wait, options)
-=======
   return lodashDebounce(func, wait, options)
->>>>>>> c8d028ae
 }