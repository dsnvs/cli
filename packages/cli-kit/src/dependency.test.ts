--- conflicted
+++ resolved
@@ -9,24 +9,16 @@
   getOutputUpdateCLIReminder,
   DependencyManager,
   packageJSONContents,
-<<<<<<< HEAD
+  getProjectType,
 } from './dependency.js'
 import {exec} from './system.js'
 import {join as pathJoin, normalize as pathNormalize} from './path.js'
 import {unstyled} from './output.js'
 import {write as writeFile} from './file.js'
 import {latestNpmPackageVersion} from './version.js'
-=======
-  getProjectType,
-} from './dependency'
-import {exec} from './system'
-import {join as pathJoin, normalize as pathNormalize} from './path'
-import {unstyled} from './output'
-import {write as writeFile} from './file'
-import {latestNpmPackageVersion} from './version'
->>>>>>> 6208ab27
 import {describe, it, expect, vi, test} from 'vitest'
 import {temporaryDirectory} from '@shopify/cli-testing/temporary'
+import {temporary} from 'index.js'
 
 vi.mock('./version')
 vi.mock('./system')
