--- conflicted
+++ resolved
@@ -35,13 +35,8 @@
     ]
   },
   "dependencies": {
-<<<<<<< HEAD
     "@oclif/core": "3.22.0",
-    "@shopify/cli-kit": "3.56.0"
-=======
-    "@oclif/core": "3.19.6",
     "@shopify/cli-kit": "3.57.0"
->>>>>>> 58b9f75e
   },
   "devDependencies": {
     "vite": "^4.4.9",
