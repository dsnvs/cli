--- conflicted
+++ resolved
@@ -37,13 +37,8 @@
     ]
   },
   "dependencies": {
-<<<<<<< HEAD
     "@oclif/core": "2.1.4",
-    "@shopify/cli-kit": "3.46.0-pre.0",
-=======
-    "@oclif/core": "1.21.0",
     "@shopify/cli-kit": "3.46.0-pre.1",
->>>>>>> a57d75a8
     "node-fetch": "3.3.0",
     "semver": "7.3.8"
   },
