--- conflicted
+++ resolved
@@ -38,12 +38,7 @@
   },
   "dependencies": {
     "@oclif/core": "3.15.1",
-    "@shopify/cli-kit": "3.56.0",
-<<<<<<< HEAD
-    "node-fetch": "3.3.2"
-=======
-    "semver": "7.5.4"
->>>>>>> 67fda0d5
+    "@shopify/cli-kit": "3.56.0"
   },
   "devDependencies": {
     "vite": "^4.4.9",
