--- conflicted
+++ resolved
@@ -100,10 +100,7 @@
 interface CollectBuyerConsentCapabilities {
   smsMarketing: boolean
   writePrivacyConsent: boolean
-<<<<<<< HEAD
   privacyCookies: [string]
-=======
->>>>>>> 72b03dd8
 }
 
 interface Capabilities {
