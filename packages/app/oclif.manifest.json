--- conflicted
+++ resolved
@@ -136,7 +136,6 @@
           "description": "Optional version tag that will be associated with this app version. If not provided, an auto-generated identifier will be generated for this app version.",
           "hidden": false,
           "multiple": false
-<<<<<<< HEAD
         },
         "source-control-url": {
           "name": "source-control-url",
@@ -144,8 +143,6 @@
           "description": "The git reference url of the deployment.",
           "hidden": false,
           "multiple": false
-=======
->>>>>>> 4558369b
         }
       },
       "args": {}
