import {appFlags} from '../../flags.js'
import dev from '../../services/dev.js'
import Command from '../../utilities/app-command.js'
import {Flags} from '@oclif/core'
<<<<<<< HEAD
import {path, cli, metadata} from '@shopify/cli-kit'
import {normalizeStoreName} from '@shopify/cli-kit/node/environment/fqdn'
=======
import {globalFlags} from '@shopify/cli-kit/node/cli'
import {path, environment, metadata} from '@shopify/cli-kit'
>>>>>>> d351a9ea

export default class Dev extends Command {
  static description = 'Run the app.'

  static flags = {
    ...globalFlags,
    ...appFlags,
    'api-key': Flags.string({
      hidden: false,
      description: 'The API key of your app.',
      env: 'SHOPIFY_FLAG_APP_API_KEY',
    }),
    store: Flags.string({
      hidden: false,
      char: 's',
      description: 'Development store URL. Must be an existing development store.',
      env: 'SHOPIFY_FLAG_STORE',
      parse: (input, _) => Promise.resolve(normalizeStoreName(input)),
    }),
    reset: Flags.boolean({
      hidden: false,
      description: 'Reset all your settings.',
      env: 'SHOPIFY_FLAG_RESET',
      default: false,
    }),
    'skip-dependencies-installation': Flags.boolean({
      hidden: false,
      description: 'Skips the installation of dependencies.',
      env: 'SHOPIFY_FLAG_SKIP_DEPENDENCIES_INSTALLATION',
      default: false,
    }),
    'no-update': Flags.boolean({
      hidden: false,
      description: 'Skips the Partners Dashboard URL update step.',
      env: 'SHOPIFY_FLAG_NO_UPDATE',
      default: false,
    }),
    'subscription-product-url': Flags.string({
      hidden: false,
      description: 'Resource URL for subscription UI extension. Format: "/products/{productId}"',
      env: 'SHOPIFY_FLAG_SUBSCRIPTION_PRODUCT_URL',
    }),
    'checkout-cart-url': Flags.string({
      hidden: false,
      description: 'Resource URL for checkeout UI extension. Format: "/cart/{productVariantID}:{productQuantity}"',
      env: 'SHOPIFY_FLAG_CHECKOUT_CART_URL',
    }),
    'tunnel-url': Flags.string({
      hidden: false,
      description: 'Override the ngrok tunnel URL. Format: "https://my-tunnel-url:port"',
      env: 'SHOPIFY_FLAG_TUNNEL_URL',
      exclusive: ['no-tunnel', 'tunnel'],
    }),
    'no-tunnel': Flags.boolean({
      hidden: true,
      description: 'Automatic creation of a tunnel is disabled. Service entry point will listen to localhost instead',
      env: 'SHOPIFY_FLAG_NO_TUNNEL',
      default: false,
      exclusive: ['tunnel-url', 'tunnel'],
    }),
    tunnel: Flags.boolean({
      hidden: false,
      description: 'Use ngrok to create a tunnel to your service entry point',
      env: 'SHOPIFY_FLAG_TUNNEL',
      default: true,
      exclusive: ['tunnel-url', 'no-tunnel'],
    }),
    theme: Flags.string({
      hidden: false,
      char: 't',
      description: 'Theme ID or name of the theme app extension host theme.',
      env: 'SHOPIFY_FLAG_THEME',
    }),
    'theme-app-extension-port': Flags.integer({
      hidden: false,
      description: 'Local port of the theme app extension development server.',
      env: 'SHOPIFY_FLAG_THEME_APP_EXTENSION_PORT',
    }),
  }

  public async run(): Promise<void> {
    const {flags} = await this.parse(Dev)

    await metadata.addPublic(() => ({
      cmd_app_dependency_installation_skipped: flags['skip-dependencies-installation'],
      cmd_app_reset_used: flags.reset,
    }))

    const directory = flags.path ? path.resolve(flags.path) : process.cwd()
    const commandConfig = this.config

    await dev({
      directory,
      apiKey: flags['api-key'],
      storeFqdn: flags.store,
      reset: flags.reset,
      update: !flags['no-update'],
      skipDependenciesInstallation: flags['skip-dependencies-installation'],
      commandConfig,
      subscriptionProductUrl: flags['subscription-product-url'],
      checkoutCartUrl: flags['checkout-cart-url'],
      tunnelUrl: flags['tunnel-url'],
      tunnel: flags.tunnel,
      noTunnel: flags['no-tunnel'],
      theme: flags.theme,
      themeExtensionPort: flags['theme-app-extension-port'],
    })
  }
}<|MERGE_RESOLUTION|>--- conflicted
+++ resolved
@@ -2,13 +2,9 @@
 import dev from '../../services/dev.js'
 import Command from '../../utilities/app-command.js'
 import {Flags} from '@oclif/core'
-<<<<<<< HEAD
-import {path, cli, metadata} from '@shopify/cli-kit'
+import {path, metadata} from '@shopify/cli-kit'
 import {normalizeStoreName} from '@shopify/cli-kit/node/environment/fqdn'
-=======
 import {globalFlags} from '@shopify/cli-kit/node/cli'
-import {path, environment, metadata} from '@shopify/cli-kit'
->>>>>>> d351a9ea
 
 export default class Dev extends Command {
   static description = 'Run the app.'
