--- conflicted
+++ resolved
@@ -1,15 +1,10 @@
 import {appFlags} from '../../flags.js'
 import {AppInterface} from '../../models/app/app.js'
 import dev from '../../services/dev.js'
-<<<<<<< HEAD
 import {load as loadApp} from '../../models/app/loader.js'
-import {Command, Flags} from '@oclif/core'
-import {path, string, cli, error} from '@shopify/cli-kit'
-=======
 import {Flags} from '@oclif/core'
 import Command from '@shopify/cli-kit/node/base-command'
 import {path, string, cli} from '@shopify/cli-kit'
->>>>>>> 11cddbb7
 
 export default class Dev extends Command {
   static description = 'Run the app'
