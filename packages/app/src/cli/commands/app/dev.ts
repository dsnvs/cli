--- conflicted
+++ resolved
@@ -220,12 +220,8 @@
       notify: flags.notify,
       graphiqlPort: flags['graphiql-port'],
       graphiqlKey: flags['graphiql-key'],
-<<<<<<< HEAD
-      devPreview: flags['dev-preview'],
+      devPreview: !flags.legacy,
       tunnel,
-=======
-      devPreview: !flags.legacy,
->>>>>>> cd656876
     }
 
     await dev(devOptions)
