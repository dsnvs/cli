--- conflicted
+++ resolved
@@ -3,11 +3,7 @@
 import {AppInterface} from '../../models/app/app.js'
 import {load as loadApp} from '../../models/app/loader.js'
 import Command from '../../utilities/app-command.js'
-<<<<<<< HEAD
 import {allSpecifications} from '../../models/extensions/specifications.js'
-=======
-import {loadLocalExtensionsSpecifications} from '../../models/extensions/specifications.js'
->>>>>>> 8f137d2b
 import {Flags} from '@oclif/core'
 import {path, cli, metadata} from '@shopify/cli-kit'
 
@@ -38,13 +34,8 @@
     }))
 
     const directory = flags.path ? path.resolve(flags.path) : process.cwd()
-<<<<<<< HEAD
     const specifications = await allSpecifications(this.config)
-    const app: AppInterface = await loadApp(directory, specifications)
-=======
-    const specifications = await loadLocalExtensionsSpecifications()
     const app: AppInterface = await loadApp({directory, specifications})
->>>>>>> 8f137d2b
     await deploy({app, apiKey: flags['api-key'], reset: flags.reset})
   }
 }