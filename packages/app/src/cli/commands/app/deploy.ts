--- conflicted
+++ resolved
@@ -1,14 +1,9 @@
 import {appFlags} from '../../flags.js'
 import {deploy} from '../../services/deploy.js'
-<<<<<<< HEAD
 import {AppInterface} from '../../models/app/app.js'
 import {load as loadApp} from '../../models/app/loader.js'
-import {Command, Flags} from '@oclif/core'
-=======
-import {AppInterface, load as loadApp} from '../../models/app/app.js'
 import {Flags} from '@oclif/core'
 import Command from '@shopify/cli-kit/node/base-command'
->>>>>>> 11cddbb7
 import {path, cli} from '@shopify/cli-kit'
 
 export default class Deploy extends Command {
