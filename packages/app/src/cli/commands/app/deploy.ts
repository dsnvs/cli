import {appFlags} from '../../flags.js'
import {deploy} from '../../services/deploy.js'
import {AppInterface} from '../../models/app/app.js'
import {load as loadApp} from '../../models/app/loader.js'
import Command from '../../utilities/app-command.js'
import {loadExtensionsSpecifications} from '../../models/extensions/load-specifications.js'
import {showApiKeyDeprecationWarning} from '../../prompts/deprecation-warnings.js'
import {Flags} from '@oclif/core'
import {globalFlags} from '@shopify/cli-kit/node/cli'
import {addPublicMetadata} from '@shopify/cli-kit/node/metadata'

export default class Deploy extends Command {
  static description = 'Deploy your Shopify app.'

  static flags = {
    ...globalFlags,
    ...appFlags,
    'api-key': Flags.string({
      hidden: true,
      description: 'The API key of your app.',
      env: 'SHOPIFY_FLAG_APP_API_KEY',
    }),
    'client-id': Flags.string({
      hidden: false,
      description: 'The Client ID of your app.',
      env: 'SHOPIFY_FLAG_CLIENT_ID',
    }),
    reset: Flags.boolean({
      hidden: false,
      description: 'Reset all your settings.',
      env: 'SHOPIFY_FLAG_RESET',
      default: false,
    }),
    force: Flags.boolean({
      hidden: false,
      description: 'Deploy without asking for confirmation.',
      env: 'SHOPIFY_FLAG_FORCE',
      char: 'f',
      default: false,
    }),
    'no-release': Flags.boolean({
      hidden: false,
      description: "Creates a version but doesn't release it - it's not made available to merchants.",
      env: 'SHOPIFY_FLAG_NO_RELEASE',
      default: false,
    }),
    message: Flags.string({
      hidden: false,
      description:
        "Optional message that will be associated with this version. This is for internal use only and won't be available externally.",
      env: 'SHOPIFY_FLAG_MESSAGE',
    }),
    version: Flags.string({
      hidden: false,
      description:
        'Optional version tag that will be associated with this app version. If not provided, an auto-generated identifier will be generated for this app version.',
      env: 'SHOPIFY_FLAG_VERSION',
    }),
    'source-control-url': Flags.string({
      hidden: false,
      description: 'URL associated with the new app version.',
      env: 'SHOPIFY_FLAG_SOURCE_CONTROL_URL',
    }),
  }

  async run(): Promise<void> {
    const {flags} = await this.parse(Deploy)
    if (flags['api-key']) showApiKeyDeprecationWarning()
    const apiKey = flags['client-id'] || flags['api-key']

    await addPublicMetadata(() => ({
      cmd_app_reset_used: flags.reset,
    }))

    const specifications = await loadExtensionsSpecifications(this.config)
    const app: AppInterface = await loadApp({specifications, directory: flags.path})
<<<<<<< HEAD
    await deploy({
      app,
      apiKey: flags['api-key'],
      reset: flags.reset,
      force: flags.force,
      noRelease: flags['no-release'],
      message: flags.message,
      version: flags.version,
      commitReference: flags['source-control-url'],
    })
=======
    await deploy({app, apiKey, reset: flags.reset, force: flags.force})
>>>>>>> 8d20407f
  }
}<|MERGE_RESOLUTION|>--- conflicted
+++ resolved
@@ -74,7 +74,6 @@
 
     const specifications = await loadExtensionsSpecifications(this.config)
     const app: AppInterface = await loadApp({specifications, directory: flags.path})
-<<<<<<< HEAD
     await deploy({
       app,
       apiKey: flags['api-key'],
@@ -85,8 +84,5 @@
       version: flags.version,
       commitReference: flags['source-control-url'],
     })
-=======
-    await deploy({app, apiKey, reset: flags.reset, force: flags.force})
->>>>>>> 8d20407f
   }
 }