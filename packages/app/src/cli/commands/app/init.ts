import initPrompt, {visibleTemplates} from '../../prompts/init/init.js'
import initService from '../../services/init/init.js'
import {selectDeveloperPlatformClient} from '../../utilities/developer-platform-client.js'
import {appFromId, selectOrg} from '../../services/context.js'
import {selectOrCreateApp} from '../../services/dev/select-app.js'
<<<<<<< HEAD
import AppCommand, {AppCommandOutput} from '../../utilities/app-command.js'
import {validateFlavorValue, validateTemplateValue} from '../../services/init/validate.js'
import {OrganizationApp} from '../../models/organization.js'
import {loadApp} from '../../models/app/loader.js'
import {loadLocalExtensionsSpecifications} from '../../models/extensions/load-specifications.js'
=======
import AppCommand from '../../utilities/app-command.js'
import {validateFlavorValue, validateTemplateValue} from '../../services/init/validate.js'
import {OrganizationApp} from '../../models/organization.js'
>>>>>>> f7af0a12
import {Flags} from '@oclif/core'
import {globalFlags} from '@shopify/cli-kit/node/cli'
import {resolvePath, cwd} from '@shopify/cli-kit/node/path'
import {addPublicMetadata} from '@shopify/cli-kit/node/metadata'

import {installGlobalShopifyCLI} from '@shopify/cli-kit/node/is-global'
import {generateRandomNameForSubdirectory} from '@shopify/cli-kit/node/fs'
import {renderText} from '@shopify/cli-kit/node/ui'
import {inferPackageManager} from '@shopify/cli-kit/node/node-package-manager'

export default class Init extends AppCommand {
  static summary?: string | undefined = 'Create a new app project'

  static flags = {
    ...globalFlags,
    name: Flags.string({
      char: 'n',
      env: 'SHOPIFY_FLAG_NAME',
      hidden: false,
    }),
    path: Flags.string({
      char: 'p',
      env: 'SHOPIFY_FLAG_PATH',
      parse: async (input) => resolvePath(input),
      default: async () => cwd(),
      hidden: false,
    }),
    template: Flags.string({
      description: `The app template. Accepts one of the following:
       - <${visibleTemplates.join('|')}>
       - Any GitHub repo with optional branch and subpath, e.g., https://github.com/Shopify/<repository>/[subpath]#[branch]`,
      env: 'SHOPIFY_FLAG_TEMPLATE',
    }),
    flavor: Flags.string({
      description: 'Which flavor of the given template to use.',
      env: 'SHOPIFY_FLAG_TEMPLATE_FLAVOR',
    }),
    'package-manager': Flags.string({
      char: 'd',
      env: 'SHOPIFY_FLAG_PACKAGE_MANAGER',
      hidden: false,
      options: ['npm', 'yarn', 'pnpm', 'bun'],
    }),
    local: Flags.boolean({
      char: 'l',
      env: 'SHOPIFY_FLAG_LOCAL',
      default: false,
      hidden: true,
    }),
    'client-id': Flags.string({
      hidden: false,
<<<<<<< HEAD
      description: 'The Client ID of your app.',
=======
      description:
        'The Client ID of your app. Use this to automatically link your new project to an existing app. Using this flag avoids the app selection prompt.',
>>>>>>> f7af0a12
      env: 'SHOPIFY_FLAG_CLIENT_ID',
      exclusive: ['config'],
    }),
  }

<<<<<<< HEAD
  async run(): Promise<AppCommandOutput> {
=======
  async run(): Promise<void> {
>>>>>>> f7af0a12
    const {flags} = await this.parse(Init)

    validateTemplateValue(flags.template)
    validateFlavorValue(flags.template, flags.flavor)

    const inferredPackageManager = inferPackageManager(flags['package-manager'])
    const name = flags.name ?? (await generateRandomNameForSubdirectory({suffix: 'app', directory: flags.path}))

    // Authenticate and select organization and app
    const developerPlatformClient = selectDeveloperPlatformClient()

    let selectedApp: OrganizationApp
    if (flags['client-id']) {
      // If a client-id is provided we don't need to prompt the user and can link directly to that app.
      selectedApp = await appFromId({apiKey: flags['client-id'], developerPlatformClient})
    } else {
      renderText({text: "\nWelcome. Let's get started by linking this new project to an app in your organization."})
      const org = await selectOrg()
      const {organization, apps, hasMorePages} = await developerPlatformClient.orgAndApps(org.id)
      selectedApp = await selectOrCreateApp(name, apps, hasMorePages, organization, developerPlatformClient)
    }

    const promptAnswers = await initPrompt({
      template: flags.template,
      flavor: flags.flavor,
    })

    if (promptAnswers.globalCLIResult.install) {
      await installGlobalShopifyCLI(inferredPackageManager)
    }

    await addPublicMetadata(() => ({
      cmd_create_app_template: promptAnswers.templateType,
      cmd_create_app_template_url: promptAnswers.template,
    }))

    const platformClient = selectedApp.developerPlatformClient ?? developerPlatformClient

<<<<<<< HEAD
    const result = await initService({
=======
    await initService({
>>>>>>> f7af0a12
      name: selectedApp.title,
      app: selectedApp,
      packageManager: inferredPackageManager,
      template: promptAnswers.template,
      local: flags.local,
      directory: flags.path,
      useGlobalCLI: promptAnswers.globalCLIResult.alreadyInstalled || promptAnswers.globalCLIResult.install,
      developerPlatformClient: platformClient,
      postCloneActions: {
        removeLockfilesFromGitignore: promptAnswers.templateType !== 'custom',
      },
    })
<<<<<<< HEAD

    const specifications = await loadLocalExtensionsSpecifications()

    const app = await loadApp({
      specifications,
      directory: result.outputDirectory,
      userProvidedConfigName: undefined,
    })

    return {app}
=======
>>>>>>> f7af0a12
  }
}<|MERGE_RESOLUTION|>--- conflicted
+++ resolved
@@ -3,17 +3,11 @@
 import {selectDeveloperPlatformClient} from '../../utilities/developer-platform-client.js'
 import {appFromId, selectOrg} from '../../services/context.js'
 import {selectOrCreateApp} from '../../services/dev/select-app.js'
-<<<<<<< HEAD
 import AppCommand, {AppCommandOutput} from '../../utilities/app-command.js'
 import {validateFlavorValue, validateTemplateValue} from '../../services/init/validate.js'
 import {OrganizationApp} from '../../models/organization.js'
 import {loadApp} from '../../models/app/loader.js'
 import {loadLocalExtensionsSpecifications} from '../../models/extensions/load-specifications.js'
-=======
-import AppCommand from '../../utilities/app-command.js'
-import {validateFlavorValue, validateTemplateValue} from '../../services/init/validate.js'
-import {OrganizationApp} from '../../models/organization.js'
->>>>>>> f7af0a12
 import {Flags} from '@oclif/core'
 import {globalFlags} from '@shopify/cli-kit/node/cli'
 import {resolvePath, cwd} from '@shopify/cli-kit/node/path'
@@ -65,22 +59,14 @@
     }),
     'client-id': Flags.string({
       hidden: false,
-<<<<<<< HEAD
-      description: 'The Client ID of your app.',
-=======
       description:
         'The Client ID of your app. Use this to automatically link your new project to an existing app. Using this flag avoids the app selection prompt.',
->>>>>>> f7af0a12
       env: 'SHOPIFY_FLAG_CLIENT_ID',
       exclusive: ['config'],
     }),
   }
 
-<<<<<<< HEAD
   async run(): Promise<AppCommandOutput> {
-=======
-  async run(): Promise<void> {
->>>>>>> f7af0a12
     const {flags} = await this.parse(Init)
 
     validateTemplateValue(flags.template)
@@ -119,11 +105,7 @@
 
     const platformClient = selectedApp.developerPlatformClient ?? developerPlatformClient
 
-<<<<<<< HEAD
     const result = await initService({
-=======
-    await initService({
->>>>>>> f7af0a12
       name: selectedApp.title,
       app: selectedApp,
       packageManager: inferredPackageManager,
@@ -136,7 +118,6 @@
         removeLockfilesFromGitignore: promptAnswers.templateType !== 'custom',
       },
     })
-<<<<<<< HEAD
 
     const specifications = await loadLocalExtensionsSpecifications()
 
@@ -147,7 +128,5 @@
     })
 
     return {app}
-=======
->>>>>>> f7af0a12
   }
 }