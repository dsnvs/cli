import {appFlags} from '../../../flags.js'
import metadata from '../../../metadata.js'
import Command from '../../../utilities/app-command.js'
<<<<<<< HEAD
import generate from '../../../services/generate.js'
import {path, cli} from '@shopify/cli-kit'
=======
import {ensureGenerateEnvironment} from '../../../services/environment.js'
import {fetchSpecifications} from '../../../services/generate/fetch-extension-specifications.js'
import {GenericSpecification} from '../../../models/app/extensions.js'
import {output, path, cli, error, session, environment} from '@shopify/cli-kit'
>>>>>>> 3ea8eca1
import {Flags} from '@oclif/core'

export default class AppGenerateExtension extends Command {
  static description = 'Scaffold an Extension'
  static examples = ['<%= config.bin %> <%= command.id %>']

  static flags = {
    ...cli.globalFlags,
    ...appFlags,
    type: Flags.string({
      char: 't',
      hidden: false,
      description: `Extension type`,
      env: 'SHOPIFY_FLAG_EXTENSION_TYPE',
    }),
    name: Flags.string({
      char: 'n',
      hidden: false,
      description: 'name of your Extension',
      env: 'SHOPIFY_FLAG_NAME',
    }),
    'clone-url': Flags.string({
      hidden: true,
      char: 'u',
      description:
        'The Git URL to clone the function extensions templates from. Defaults to: https://github.com/Shopify/function-examples',
      env: 'SHOPIFY_FLAG_CLONE_URL',
    }),
    template: Flags.string({
      hidden: false,
      description: 'Choose a starting template for your extension, where applicable',
      options: ['vanilla-js', 'react', 'typescript', 'typescript-react', 'wasm', 'rust'],
      env: 'SHOPIFY_FLAG_TEMPLATE',
    }),
    reset: Flags.boolean({
      hidden: false,
      description: 'Reset all your settings.',
      env: 'SHOPIFY_FLAG_RESET',
      default: false,
    }),
    'api-key': Flags.string({
      hidden: false,
      description: 'The API key of your app.',
      env: 'SHOPIFY_FLAG_APP_API_KEY',
    }),
  }

  static args = [{name: 'file'}]

  public static analyticsNameOverride(): string | undefined {
    return 'app scaffold extension'
  }

  public async run(): Promise<void> {
    const {flags} = await this.parse(AppGenerateExtension)

    await metadata.addPublic(() => ({
      cmd_scaffold_required_auth: true,
      cmd_scaffold_template_custom: flags['clone-url'] !== undefined,
      cmd_scaffold_type_owner: '@shopify/app',
    }))

    const directory = flags.path ? path.resolve(flags.path) : process.cwd()

<<<<<<< HEAD
    await generate({
      directory,
=======
    const token = await session.ensureAuthenticatedPartners()
    const apiKey = await ensureGenerateEnvironment({apiKey: flags['api-key'], directory, reset: flags.reset, token})
    let specifications = await fetchSpecifications({token, apiKey, config: this.config})
    const app: AppInterface = await loadApp({directory, specifications})
    const specification = this.findSpecification(flags.type, specifications)
    const allExternalTypes = specifications.map((spec) => spec.externalIdentifier)

    if (flags.type && !specification) {
      const isShopify = await environment.local.isShopify()
      const tryMsg = isShopify ? 'You might need to enable some beta flags on your Organization or App' : undefined
      throw new error.Abort(`The following extension types are supported: ${allExternalTypes.join(', ')}`, tryMsg)
    }

    // Map to always use the internal type from now on
    flags.type = specification?.identifier || flags.type

    if (specification) {
      const existing = app.extensionsForType(specification)
      const limit = specification.registrationLimit
      if (existing.length >= limit) {
        throw new error.Abort(
          'Invalid extension type',
          `You can only generate ${limit} extension(s) of type ${specification.externalIdentifier} per app`,
        )
      }
    } else {
      // Filter out any extension types that have reached their limit
      specifications = specifications.filter((spec) => {
        const existing = app.extensionsForType(spec)
        output.debug(`${existing.length}: ${spec.externalIdentifier}`)
        return existing.length < spec.registrationLimit
      })
    }

    this.validateExtensionFlavor(specification, flags.template)

    const promptAnswers = await generateExtensionPrompt({
      extensionType: flags.type,
      name: flags.name,
      extensionFlavor: flags.template,
      directory: path.join(directory, 'extensions'),
      app,
      extensionSpecifications: specifications,
>>>>>>> 3ea8eca1
      reset: flags.reset,
      apiKey: flags['api-key'],
      type: flags.type,
      name: flags.name,
      cloneUrl: flags['clone-url'],
      template: flags.template,
    })
  }
}<|MERGE_RESOLUTION|>--- conflicted
+++ resolved
@@ -1,15 +1,8 @@
 import {appFlags} from '../../../flags.js'
 import metadata from '../../../metadata.js'
 import Command from '../../../utilities/app-command.js'
-<<<<<<< HEAD
 import generate from '../../../services/generate.js'
 import {path, cli} from '@shopify/cli-kit'
-=======
-import {ensureGenerateEnvironment} from '../../../services/environment.js'
-import {fetchSpecifications} from '../../../services/generate/fetch-extension-specifications.js'
-import {GenericSpecification} from '../../../models/app/extensions.js'
-import {output, path, cli, error, session, environment} from '@shopify/cli-kit'
->>>>>>> 3ea8eca1
 import {Flags} from '@oclif/core'
 
 export default class AppGenerateExtension extends Command {
@@ -74,60 +67,15 @@
 
     const directory = flags.path ? path.resolve(flags.path) : process.cwd()
 
-<<<<<<< HEAD
     await generate({
       directory,
-=======
-    const token = await session.ensureAuthenticatedPartners()
-    const apiKey = await ensureGenerateEnvironment({apiKey: flags['api-key'], directory, reset: flags.reset, token})
-    let specifications = await fetchSpecifications({token, apiKey, config: this.config})
-    const app: AppInterface = await loadApp({directory, specifications})
-    const specification = this.findSpecification(flags.type, specifications)
-    const allExternalTypes = specifications.map((spec) => spec.externalIdentifier)
-
-    if (flags.type && !specification) {
-      const isShopify = await environment.local.isShopify()
-      const tryMsg = isShopify ? 'You might need to enable some beta flags on your Organization or App' : undefined
-      throw new error.Abort(`The following extension types are supported: ${allExternalTypes.join(', ')}`, tryMsg)
-    }
-
-    // Map to always use the internal type from now on
-    flags.type = specification?.identifier || flags.type
-
-    if (specification) {
-      const existing = app.extensionsForType(specification)
-      const limit = specification.registrationLimit
-      if (existing.length >= limit) {
-        throw new error.Abort(
-          'Invalid extension type',
-          `You can only generate ${limit} extension(s) of type ${specification.externalIdentifier} per app`,
-        )
-      }
-    } else {
-      // Filter out any extension types that have reached their limit
-      specifications = specifications.filter((spec) => {
-        const existing = app.extensionsForType(spec)
-        output.debug(`${existing.length}: ${spec.externalIdentifier}`)
-        return existing.length < spec.registrationLimit
-      })
-    }
-
-    this.validateExtensionFlavor(specification, flags.template)
-
-    const promptAnswers = await generateExtensionPrompt({
-      extensionType: flags.type,
-      name: flags.name,
-      extensionFlavor: flags.template,
-      directory: path.join(directory, 'extensions'),
-      app,
-      extensionSpecifications: specifications,
->>>>>>> 3ea8eca1
       reset: flags.reset,
       apiKey: flags['api-key'],
       type: flags.type,
       name: flags.name,
       cloneUrl: flags['clone-url'],
       template: flags.template,
+      config: this.config,
     })
   }
 }