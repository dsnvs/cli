import {generateSchemaService} from '../../../services/generate-schema.js'
import {appFlags} from '../../../flags.js'
import {AppInterface} from '../../../models/app/app.js'
import {load as loadApp} from '../../../models/app/loader.js'
<<<<<<< HEAD
import {allSpecifications} from '../../../models/extensions/specifications.js'
=======
import {loadLocalExtensionsSpecifications} from '../../../models/extensions/specifications.js'
>>>>>>> 8f137d2b
import {Flags} from '@oclif/core'
import Command from '@shopify/cli-kit/node/base-command'
import {path, error, cli, output} from '@shopify/cli-kit'

export default class GenerateSchema extends Command {
  static description = 'Generates a GraphQL schema for a function'

  static flags = {
    ...cli.globalFlags,
    ...appFlags,
    'api-key': Flags.string({
      name: 'API key',
      description: 'The API key to fetch the schema with.',
      required: false,
      env: 'SHOPIFY_FLAG_APP_API_KEY',
    }),
  }

  static args = [{name: 'function', required: true, description: 'The name of the function to fetch the schema for.'}]

  public async run(): Promise<void> {
    const {flags, args} = await this.parse(GenerateSchema)
    const apiKey = flags['api-key']
    const directory = flags.path ? path.resolve(flags.path) : process.cwd()
<<<<<<< HEAD
    const specifications = await allSpecifications(this.config)
    const app: AppInterface = await loadApp(directory, specifications)
=======
    const specifications = await loadLocalExtensionsSpecifications()
    const app: AppInterface = await loadApp({directory, specifications})
>>>>>>> 8f137d2b
    const extension = app.extensions.function.find((extension) => extension.localIdentifier === args.function)

    if (!extension) {
      const functions = app.extensions.function.map((extension) => extension.localIdentifier).join(', ')

      throw new error.Abort(
        output.content`No function named ${args.function} found in this app.`,
        output.content`Use one of the available functions: ${functions}`,
      )
    }

    output.info(await generateSchemaService({app, extension, apiKey}))
  }
}<|MERGE_RESOLUTION|>--- conflicted
+++ resolved
@@ -2,11 +2,7 @@
 import {appFlags} from '../../../flags.js'
 import {AppInterface} from '../../../models/app/app.js'
 import {load as loadApp} from '../../../models/app/loader.js'
-<<<<<<< HEAD
 import {allSpecifications} from '../../../models/extensions/specifications.js'
-=======
-import {loadLocalExtensionsSpecifications} from '../../../models/extensions/specifications.js'
->>>>>>> 8f137d2b
 import {Flags} from '@oclif/core'
 import Command from '@shopify/cli-kit/node/base-command'
 import {path, error, cli, output} from '@shopify/cli-kit'
@@ -31,13 +27,8 @@
     const {flags, args} = await this.parse(GenerateSchema)
     const apiKey = flags['api-key']
     const directory = flags.path ? path.resolve(flags.path) : process.cwd()
-<<<<<<< HEAD
     const specifications = await allSpecifications(this.config)
-    const app: AppInterface = await loadApp(directory, specifications)
-=======
-    const specifications = await loadLocalExtensionsSpecifications()
     const app: AppInterface = await loadApp({directory, specifications})
->>>>>>> 8f137d2b
     const extension = app.extensions.function.find((extension) => extension.localIdentifier === args.function)
 
     if (!extension) {
