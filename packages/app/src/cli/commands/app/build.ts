--- conflicted
+++ resolved
@@ -5,7 +5,6 @@
   static description = 'Build a block or an app'
 
   async run(): Promise<void> {
-<<<<<<< HEAD
     // throw new error.Abort(`Something went wrong so we show this nice error`, 'you should try this other command: yes')
     const question: ui.Question = {
       type: 'input',
@@ -33,10 +32,8 @@
 
     const result = await ui.prompt([question, qqu])
     // console.log(result)
-=======
-    const token = await session.ensureAuthenticated({})
-    success(`TOKEN: ${token}`)
+    // const token = await session.ensureAuthenticated({})
+    // success(`TOKEN: ${token}`)
     // await session.ensureAuthenticated({})
->>>>>>> ed7d0c04
   }
 }