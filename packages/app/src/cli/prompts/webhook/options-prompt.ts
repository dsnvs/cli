import {
  addressPrompt,
  apiVersionPrompt,
  deliveryMethodInstructions,
  deliveryMethodPrompt,
  sharedSecretPrompt,
  topicPrompt,
} from './trigger.js'
import {
  DELIVERY_METHOD,
  deliveryMethodForAddress,
  isAddressAllowedForDeliveryMethod,
} from '../../services/webhook/trigger-options.js'
import {AbortError} from '@shopify/cli-kit/node/error'

/**
 * Flags collected from the command line parameters
 */
export interface WebhookTriggerFlags {
  topic?: string
  apiVersion?: string
  deliveryMethod?: string
  address?: string
  sharedSecret?: string
}

export async function collectApiVersion(apiVersion: string | undefined, availableVersions: string[]): Promise<string> {
  const apiVersionPassed = flagPassed(apiVersion)

  if (apiVersionPassed) {
    const passedApiVersion = (apiVersion as string).trim()
    if (availableVersions.includes(passedApiVersion)) {
<<<<<<< HEAD
      options.apiVersion = passedApiVersion
    } else {
      throw new AbortError(
        `Api Version '${passedApiVersion}' does not exist`,
        `Allowed values: ${availableVersions.join(', ')}`,
        ['Try again with a valid api-version value'],
      )
=======
      return passedApiVersion
>>>>>>> e1ad5500
    }
    throw new error.Abort(
      `Api Version '${passedApiVersion}' does not exist`,
      `Allowed values: ${availableVersions.join(', ')}`,
      ['Try again with a valid api-version value'],
    )
  }

  const promptedApiVersion = await apiVersionPrompt(availableVersions)

  return promptedApiVersion
}

<<<<<<< HEAD
  if (methodPassed && !validDeliveryMethodFlag(flags.deliveryMethod)) {
    throw new AbortError(
=======
export async function collectTopic(
  topic: string | undefined,
  apiVersion: string,
  availableTopics: string[],
): Promise<string> {
  const topicPassed = flagPassed(topic)

  if (topicPassed) {
    const passedTopic = (topic as string).trim()
    if (availableTopics.includes(passedTopic)) {
      return passedTopic
    }
    throw new error.Abort(
      `Topic '${passedTopic}' does not exist for ApiVersion '${apiVersion}'`,
      `Allowed values: ${availableTopics.join(', ')}`,
      ['Try again with a valid api-version - topic pair'],
    )
  }

  if (availableTopics.length === 0) {
    throw new error.Abort(`No topics found for '${apiVersion}'`)
  }
  const promptedTopic = await topicPrompt(availableTopics)

  return promptedTopic
}

export async function collectAddressAndMethod(
  deliveryMethod: string | undefined,
  address: string | undefined,
): Promise<[string, string]> {
  const methodWasPassed = flagPassed(deliveryMethod)
  const addressWasPassed = flagPassed(address)

  if (methodWasPassed && !validDeliveryMethodFlag(deliveryMethod)) {
    throw new error.Abort(
>>>>>>> e1ad5500
      'Invalid Delivery Method passed',
      `${DELIVERY_METHOD.HTTP}, ${DELIVERY_METHOD.PUBSUB}, and ${DELIVERY_METHOD.EVENTBRIDGE} are allowed`,
      ['Try again with a valid delivery method'],
    )
  }
  // Method is valid

  let actualAddress = ''
  let actualMethod = ''

  if (methodWasPassed && addressWasPassed) {
    if (isAddressAllowedForDeliveryMethod(address as string, deliveryMethod as string)) {
      actualAddress = (address as string).trim()
      actualMethod = inferMethodFromAddress(actualAddress)
    } else {
<<<<<<< HEAD
      throw new AbortError(
        "Can't deliver your webhook payload to this address",
=======
      throw new error.Abort(
        `Can't deliver your webhook payload to this address using '${deliveryMethod}'`,
>>>>>>> e1ad5500
        "Run 'shopify webhook trigger --address=<VALUE>' with a valid URL",
        deliveryMethodInstructions(deliveryMethod as string),
      )
    }
  }

  if (!methodWasPassed && addressWasPassed) {
    actualAddress = (address as string).trim()
    actualMethod = inferMethodFromAddress(actualAddress)
  }

  if (methodWasPassed && !addressWasPassed) {
    actualAddress = await addressPrompt(deliveryMethod as string)
    actualMethod = inferMethodFromAddress(actualAddress)
  }

  if (!methodWasPassed && !addressWasPassed) {
    const method = await deliveryMethodPrompt()
    actualAddress = await addressPrompt(method)
    actualMethod = inferMethodFromAddress(actualAddress)
  }

  return [actualMethod, actualAddress]
}

export async function collectSecret(sharedSecret: string | undefined): Promise<string> {
  const secret = await useFlagOrPrompt(sharedSecret, sharedSecretPrompt)

  return secret
}

async function useFlagOrPrompt(value: string | undefined, prompt: () => Promise<string>): Promise<string> {
  return flagPassed(value) ? (value as string) : prompt()
}

function flagPassed(flag: string | undefined) {
  if (flag === undefined) {
    return false
  }

  return flag.length > 0
}

function validDeliveryMethodFlag(value: string | undefined): boolean {
  return value === DELIVERY_METHOD.HTTP || value === DELIVERY_METHOD.PUBSUB || value === DELIVERY_METHOD.EVENTBRIDGE
}

function inferMethodFromAddress(address: string): string {
  const method = deliveryMethodForAddress(address)
  if (method === undefined) {
    throw new AbortError(
      'No delivery method available for the address',
      `Use a valid address for ${DELIVERY_METHOD.HTTP}, ${DELIVERY_METHOD.PUBSUB} or ${DELIVERY_METHOD.EVENTBRIDGE}`,
    )
  }

  return method
}<|MERGE_RESOLUTION|>--- conflicted
+++ resolved
@@ -30,19 +30,9 @@
   if (apiVersionPassed) {
     const passedApiVersion = (apiVersion as string).trim()
     if (availableVersions.includes(passedApiVersion)) {
-<<<<<<< HEAD
-      options.apiVersion = passedApiVersion
-    } else {
-      throw new AbortError(
-        `Api Version '${passedApiVersion}' does not exist`,
-        `Allowed values: ${availableVersions.join(', ')}`,
-        ['Try again with a valid api-version value'],
-      )
-=======
       return passedApiVersion
->>>>>>> e1ad5500
     }
-    throw new error.Abort(
+    throw new AbortError(
       `Api Version '${passedApiVersion}' does not exist`,
       `Allowed values: ${availableVersions.join(', ')}`,
       ['Try again with a valid api-version value'],
@@ -54,10 +44,6 @@
   return promptedApiVersion
 }
 
-<<<<<<< HEAD
-  if (methodPassed && !validDeliveryMethodFlag(flags.deliveryMethod)) {
-    throw new AbortError(
-=======
 export async function collectTopic(
   topic: string | undefined,
   apiVersion: string,
@@ -70,7 +56,7 @@
     if (availableTopics.includes(passedTopic)) {
       return passedTopic
     }
-    throw new error.Abort(
+    throw new AbortError(
       `Topic '${passedTopic}' does not exist for ApiVersion '${apiVersion}'`,
       `Allowed values: ${availableTopics.join(', ')}`,
       ['Try again with a valid api-version - topic pair'],
@@ -78,7 +64,7 @@
   }
 
   if (availableTopics.length === 0) {
-    throw new error.Abort(`No topics found for '${apiVersion}'`)
+    throw new AbortError(`No topics found for '${apiVersion}'`)
   }
   const promptedTopic = await topicPrompt(availableTopics)
 
@@ -93,8 +79,7 @@
   const addressWasPassed = flagPassed(address)
 
   if (methodWasPassed && !validDeliveryMethodFlag(deliveryMethod)) {
-    throw new error.Abort(
->>>>>>> e1ad5500
+    throw new AbortError(
       'Invalid Delivery Method passed',
       `${DELIVERY_METHOD.HTTP}, ${DELIVERY_METHOD.PUBSUB}, and ${DELIVERY_METHOD.EVENTBRIDGE} are allowed`,
       ['Try again with a valid delivery method'],
@@ -110,13 +95,8 @@
       actualAddress = (address as string).trim()
       actualMethod = inferMethodFromAddress(actualAddress)
     } else {
-<<<<<<< HEAD
       throw new AbortError(
-        "Can't deliver your webhook payload to this address",
-=======
-      throw new error.Abort(
         `Can't deliver your webhook payload to this address using '${deliveryMethod}'`,
->>>>>>> e1ad5500
         "Run 'shopify webhook trigger --address=<VALUE>' with a valid URL",
         deliveryMethodInstructions(deliveryMethod as string),
       )
