--- conflicted
+++ resolved
@@ -20,11 +20,8 @@
       input: {
         title: $title
         apiKey: $apiKey
-<<<<<<< HEAD
         title: $title
-=======
         contactEmail: $contactEmail
->>>>>>> 9ef22eb6
         applicationUrl: $applicationUrl
         redirectUrlWhitelist: $redirectUrlAllowlist
         requestedAccessScopes: $requestedAccessScopes
