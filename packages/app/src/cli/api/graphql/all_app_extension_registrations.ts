--- conflicted
+++ resolved
@@ -37,36 +37,21 @@
   uuid: string
   title: string
   type: string
+  draftVersion?: {
+    config: string
+    registrationId: string
+    lastUserInteractionAt: string
+    validationErrors: {
+      field: string[]
+      message: string
+    }[]
+  }
 }
 
 export interface AllAppExtensionRegistrationsQuerySchema {
   app: {
-<<<<<<< HEAD
-    extensionRegistrations: {
-      id: string
-      uuid: string
-      title: string
-      type: string
-      draftVersion?: {
-        config: string
-        registrationId: string
-        lastUserInteractionAt: string
-        validationErrors: {
-          field: string[]
-          message: string
-        }[]
-      }
-    }[]
-    functions: {
-      id: string
-      uuid: string
-      title: string
-      type: string
-    }[]
-=======
     extensionRegistrations: ExtensionRegistration[]
     dashboardManagedExtensionRegistrations: ExtensionRegistration[]
     functions: ExtensionRegistration[]
->>>>>>> 21dbd4d1
   }
 }