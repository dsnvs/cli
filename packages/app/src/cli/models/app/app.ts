--- conflicted
+++ resolved
@@ -176,10 +176,6 @@
   dotenv?: DotEnvFile
   allExtensions: ExtensionInstance[]
   realExtensions: ExtensionInstance[]
-<<<<<<< HEAD
-  draftableExtensions: ExtensionInstance[]
-=======
->>>>>>> 38ca0129
   specifications?: ExtensionSpecification[]
   errors?: AppErrors
   includeConfigOnDeploy: boolean | undefined
