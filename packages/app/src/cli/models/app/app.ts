--- conflicted
+++ resolved
@@ -6,12 +6,8 @@
   themeExtensions,
   uiExtensions,
   getUIExtensionRendererDependency,
-<<<<<<< HEAD
   UIExtensionTypes,
-=======
-  ExtensionTypes,
   dotEnvFileNames,
->>>>>>> b0f50ea1
 } from '../../constants'
 import {file, error, path, schema, string, toml, dependency, dotenv} from '@shopify/cli-kit'
 
