--- conflicted
+++ resolved
@@ -233,11 +233,7 @@
     this.nodeDependencies = nodeDependencies
     this.webs = webs
     this.dotenv = dotenv
-<<<<<<< HEAD
-    this.allModules = extensions
-=======
-    this.realExtensions = modules
->>>>>>> 012b6298
+    this.allModules = modules
     this.errors = errors
     this.usesWorkspaces = usesWorkspaces
     this.specifications = specifications
@@ -245,25 +241,12 @@
     this.remoteBetaFlags = remoteBetaFlags ?? []
   }
 
-<<<<<<< HEAD
   get modules() {
-    return this.allModules.filter(
-      (ext) => !ext.isAppConfigExtension || (this.useVersionedAppConfig && this.includeConfigOnDeploy),
-    )
+    return this.allModules.filter((ext) => !ext.isAppConfigExtension || this.includeConfigOnDeploy)
   }
 
   get draftableExtensions() {
-    return this.allModules.filter(
-      (ext) => ext.isDraftable() && (!ext.isAppConfigExtension || this.useVersionedAppConfig),
-    )
-=======
-  get allExtensions() {
-    return this.realExtensions.filter((ext) => !ext.isAppConfigExtension || this.includeConfigOnDeploy)
-  }
-
-  get draftableExtensions() {
-    return this.realExtensions.filter((ext) => ext.isDraftable())
->>>>>>> 012b6298
+    return this.allModules.filter((ext) => ext.isDraftable())
   }
 
   async updateDependencies() {
