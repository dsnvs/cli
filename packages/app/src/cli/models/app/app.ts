--- conflicted
+++ resolved
@@ -1,30 +1,9 @@
-<<<<<<< HEAD
-import {UIExtension, ThemeExtension, FunctionExtension} from './extensions.js'
+import {FunctionExtension, ThemeExtension, UIExtension} from './extensions.js'
 import {AppErrors, AppLoader, AppLoaderMode} from './app-loader.js'
 import {getUIExtensionRendererDependency, UIExtensionTypes, ExtensionTypes} from '../../constants.js'
-import {dependency, path, schema} from '@shopify/cli-kit'
+import {path, schema} from '@shopify/cli-kit'
 import {DotEnvFile} from '@shopify/cli-kit/node/dot-env'
-=======
-import {
-  blocks,
-  configurationFileNames,
-  functionExtensions,
-  themeExtensions,
-  uiExtensions,
-  getUIExtensionRendererDependency,
-  UIExtensionTypes,
-  dotEnvFileNames,
-  ExtensionTypes,
-} from '../../constants.js'
-import {error, file, id, path, schema, string, toml, output} from '@shopify/cli-kit'
-import {readAndParseDotEnv, writeDotEnv, DotEnvFile} from '@shopify/cli-kit/node/dot-env'
-import {
-  getDependencies,
-  getPackageManager,
-  getPackageName,
-  PackageManager,
-  readAndParsePackageJson,
-} from '@shopify/cli-kit/node/node-package-manager'
+import {getDependencies, PackageManager, readAndParsePackageJson} from '@shopify/cli-kit/node/node-package-manager'
 
 export interface IdentifiersExtensions {
   [localIdentifier: string]: string
@@ -46,7 +25,6 @@
 }
 
 export type UuidOnlyIdentifiers = Omit<Identifiers, 'extensionIds'>
->>>>>>> b1db0f70
 
 export const AppConfigurationSchema = schema.define.object({
   scopes: schema.define.string().default(''),
@@ -92,296 +70,6 @@
   errors?: AppErrors
 }
 
-<<<<<<< HEAD
-=======
-export type AppLoaderMode = 'strict' | 'report'
-
-interface AppLoaderConstructorArgs {
-  directory: string
-  mode: AppLoaderMode
-}
-
-class AppErrors {
-  private errors: {
-    [key: string]: output.Message
-  } = {}
-
-  addError(path: string, message: output.Message): void {
-    this.errors[path] = message
-  }
-
-  getError(path: string): output.Message {
-    return this.errors[path]
-  }
-
-  isEmpty() {
-    return Object.keys(this.errors).length === 0
-  }
-
-  toJSON(): output.Message[] {
-    return Object.values(this.errors)
-  }
-}
-
-class AppLoader {
-  private directory: string
-  private mode: AppLoaderMode
-  private appDirectory = ''
-  private configurationPath = ''
-  private errors: AppErrors = new AppErrors()
-
-  constructor({directory, mode}: AppLoaderConstructorArgs) {
-    this.mode = mode
-    this.directory = directory
-  }
-
-  async loaded() {
-    this.appDirectory = await this.findAppDirectory()
-    const configurationPath = await this.getConfigurationPath()
-    const configuration = await this.parseConfigurationFile(AppConfigurationSchema, configurationPath)
-    const extensionsPath = path.join(this.appDirectory, `${blocks.extensions.directoryName}`)
-    const dotenv = await this.loadDotEnv()
-    const functions = await this.loadFunctions(extensionsPath)
-    const uiExtensions = await this.loadUIExtensions(extensionsPath)
-    const themeExtensions = await this.loadThemeExtensions(extensionsPath)
-    const packageJSONPath = path.join(this.appDirectory, 'package.json')
-    const name = await getPackageName(packageJSONPath)
-    const nodeDependencies = await getDependencies(packageJSONPath)
-    const packageManager = await getPackageManager(this.appDirectory)
-
-    const app: App = {
-      name,
-      idEnvironmentVariableName: 'SHOPIFY_API_KEY',
-      directory: this.appDirectory,
-      webs: await this.loadWebs(),
-      configuration,
-      configurationPath,
-      dotenv,
-      extensions: {ui: uiExtensions, theme: themeExtensions, function: functions},
-      packageManager,
-      nodeDependencies,
-    }
-    if (!this.errors.isEmpty()) app.errors = this.errors
-    return app
-  }
-
-  async loadDotEnv(): Promise<DotEnvFile | undefined> {
-    let dotEnvFile: DotEnvFile | undefined
-    const dotEnvPath = path.join(this.appDirectory, dotEnvFileNames.production)
-    if (await file.exists(dotEnvPath)) {
-      dotEnvFile = await readAndParseDotEnv(dotEnvPath)
-    }
-    return dotEnvFile
-  }
-
-  async findAppDirectory() {
-    if (!(await file.exists(this.directory))) {
-      throw new error.Abort(output.content`Couldn't find directory ${output.token.path(this.directory)}`)
-    }
-    return path.dirname(await this.getConfigurationPath())
-  }
-
-  async getConfigurationPath() {
-    if (this.configurationPath) return this.configurationPath
-
-    const configurationPath = await path.findUp(configurationFileNames.app, {
-      cwd: this.directory,
-      type: 'file',
-    })
-    if (!configurationPath) {
-      throw new error.Abort(
-        output.content`Couldn't find the configuration file for ${output.token.path(
-          this.directory,
-        )}, are you in an app directory?`,
-      )
-    }
-
-    this.configurationPath = configurationPath
-    return configurationPath
-  }
-
-  async loadWebs(): Promise<Web[]> {
-    const webTomlPaths = await path.glob(path.join(this.appDirectory, `web/**/${configurationFileNames.web}`))
-
-    const webs = await Promise.all(webTomlPaths.map((path) => this.loadWeb(path)))
-
-    return webs
-  }
-
-  async loadWeb(WebConfigurationFile: string): Promise<Web> {
-    return {
-      directory: path.dirname(WebConfigurationFile),
-      configuration: await this.parseConfigurationFile(WebConfigurationSchema, WebConfigurationFile),
-    }
-  }
-
-  async loadConfigurationFile(
-    filepath: string,
-    // eslint-disable-next-line @typescript-eslint/no-explicit-any
-    decode: (input: any) => any = toml.decode,
-  ): Promise<unknown> {
-    if (!(await file.exists(filepath))) {
-      return this.abortOrReport(
-        output.content`Couldn't find the configuration file at ${output.token.path(filepath)}`,
-        '',
-        filepath,
-      )
-    }
-    const configurationContent = await file.read(filepath)
-    let configuration: object
-    try {
-      configuration = decode(configurationContent)
-      // eslint-disable-next-line @typescript-eslint/no-explicit-any
-    } catch (err: any) {
-      // TOML errors have line, pos and col properties
-      if (err.line && err.pos && err.col) {
-        return this.abortOrReport(
-          output.content`Fix the following error in ${output.token.path(filepath)}:\n${err.message}`,
-          null,
-          filepath,
-        )
-      } else {
-        throw err
-      }
-    }
-    // Convert snake_case keys to camelCase before returning
-    return {
-      ...Object.fromEntries(Object.entries(configuration).map((kv) => [string.camelize(kv[0]), kv[1]])),
-    }
-  }
-
-  async parseConfigurationFile<TSchema extends schema.define.ZodType>(
-    schema: TSchema,
-    filepath: string,
-    // eslint-disable-next-line @typescript-eslint/no-explicit-any
-    decode: (input: any) => any = toml.decode,
-  ): Promise<schema.define.TypeOf<TSchema>> {
-    const fallbackOutput = {} as schema.define.TypeOf<TSchema>
-
-    const configurationObject = await this.loadConfigurationFile(filepath, decode)
-    if (!configurationObject) return fallbackOutput
-
-    const parseResult = schema.safeParse(configurationObject)
-
-    if (!parseResult.success) {
-      const formattedError = JSON.stringify(parseResult.error.issues, null, 2)
-      return this.abortOrReport(
-        output.content`Fix a schema error in ${output.token.path(filepath)}:\n${formattedError}`,
-        fallbackOutput,
-        filepath,
-      )
-    }
-    return parseResult.data
-  }
-
-  async loadUIExtensions(extensionsPath: string): Promise<UIExtension[]> {
-    const extensionConfigPaths = path.join(extensionsPath, `*/${configurationFileNames.extension.ui}`)
-    const configPaths = await path.glob(extensionConfigPaths)
-
-    const extensions = configPaths.map(async (configurationPath) => {
-      const directory = path.dirname(configurationPath)
-      const configuration = await this.parseConfigurationFile(UIExtensionConfigurationSchema, configurationPath)
-      const entrySourceFilePath = (
-        await Promise.all(
-          ['index']
-            .flatMap((name) => [`${name}.js`, `${name}.jsx`, `${name}.ts`, `${name}.tsx`])
-            .flatMap((fileName) => [`src/${fileName}`, `${fileName}`])
-            .map((relativePath) => path.join(directory, relativePath))
-            .map(async (sourcePath) => ((await file.exists(sourcePath)) ? sourcePath : undefined)),
-        )
-      ).find((sourcePath) => sourcePath !== undefined)
-      if (!entrySourceFilePath) {
-        this.abortOrReport(
-          output.content`Couldn't find an index.{js,jsx,ts,tsx} file in the directories ${output.token.path(
-            directory,
-          )} or ${output.token.path(path.join(directory, 'src'))}`,
-          undefined,
-          directory,
-        )
-      }
-
-      return {
-        idEnvironmentVariableName: `SHOPIFY_${string.constantize(path.basename(directory))}_ID`,
-        directory,
-        configuration,
-        configurationPath,
-        type: configuration.type,
-        graphQLType: extensionGraphqlId(configuration.type),
-        buildDirectory: path.join(directory, 'dist'),
-        entrySourceFilePath: entrySourceFilePath ?? '',
-        localIdentifier: path.basename(directory),
-        // The convention is that unpublished extensions will have a random UUID with prefix `dev-`
-        devUUID: `dev-${id.generateRandomUUID()}`,
-      }
-    })
-    return Promise.all(extensions)
-  }
-
-  async loadFunctions(extensionsPath: string): Promise<FunctionExtension[]> {
-    const functionConfigPaths = await path.join(extensionsPath, `*/${configurationFileNames.extension.function}`)
-    const configPaths = await path.glob(functionConfigPaths)
-
-    const functions = configPaths.map(async (configurationPath) => {
-      const directory = path.dirname(configurationPath)
-      const configuration = await this.parseConfigurationFile(FunctionExtensionConfigurationSchema, configurationPath)
-      const metadata = await this.parseConfigurationFile(
-        FunctionExtensionMetadataSchema,
-        path.join(directory, 'metadata.json'),
-        JSON.parse,
-      )
-      return {
-        directory,
-        configuration,
-        configurationPath,
-        metadata,
-        type: configuration.type,
-        graphQLType: extensionGraphqlId(configuration.type),
-        idEnvironmentVariableName: `SHOPIFY_${string.constantize(path.basename(directory))}_ID`,
-        localIdentifier: path.basename(directory),
-        buildWasmPath() {
-          return configuration.build.path
-            ? path.join(directory, configuration.build.path)
-            : path.join(directory, 'dist/index.wasm')
-        },
-        inputQueryPath() {
-          return path.join(directory, 'input.graphql')
-        },
-      }
-    })
-    return Promise.all(functions)
-  }
-
-  async loadThemeExtensions(extensionsPath: string): Promise<ThemeExtension[]> {
-    const themeConfigPaths = await path.join(extensionsPath, `*/${configurationFileNames.extension.theme}`)
-    const configPaths = await path.glob(themeConfigPaths)
-
-    const themeExtensions = configPaths.map(async (configurationPath) => {
-      const directory = path.dirname(configurationPath)
-      const configuration = await this.parseConfigurationFile(ThemeExtensionConfigurationSchema, configurationPath)
-      return {
-        directory,
-        configuration,
-        configurationPath,
-        type: configuration.type,
-        graphQLType: extensionGraphqlId(configuration.type),
-        idEnvironmentVariableName: `SHOPIFY_${string.constantize(path.basename(directory))}_ID`,
-        localIdentifier: path.basename(directory),
-      }
-    })
-    return Promise.all(themeExtensions)
-  }
-
-  abortOrReport<T>(errorMessage: output.Message, fallback: T, configurationPath: string): T {
-    if (this.mode === 'strict') {
-      throw new error.Abort(errorMessage)
-    } else {
-      this.errors.addError(configurationPath, errorMessage)
-      return fallback
-    }
-  }
-}
-
->>>>>>> b1db0f70
 /**
  * Reads the dependencies from the app's package.json and creates a copy
  * of the app with the list of dependencies updated.
