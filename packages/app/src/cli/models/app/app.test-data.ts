--- conflicted
+++ resolved
@@ -659,15 +659,12 @@
     orgFromId: (_organizationId: string) => Promise.resolve(testOrganization()),
     appsForOrg: (_organizationId: string) => Promise.resolve({apps: [testOrganizationApp()], hasMorePages: false}),
     selectOrg: () => Promise.resolve(testOrganization()),
-<<<<<<< HEAD
     specifications: (_appId: string) => Promise.resolve([]),
-=======
     orgAndApps: (_orgId: string) =>
       Promise.resolve({organization: testOrganization(), apps: [testOrganizationApp()], hasMorePages: false}),
     createApp: (_organization: Organization, _name: string, _options?: CreateAppOptions) =>
       Promise.resolve(testOrganizationApp()),
     devStoresForOrg: (_organizationId: string) => Promise.resolve([]),
->>>>>>> deed6506
     ...stubs,
   }
 }
