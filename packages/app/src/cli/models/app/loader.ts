import {
  Web,
  WebConfigurationSchema,
  App,
  AppInterface,
  WebType,
  getAppScopesArray,
  AppConfigurationInterface,
  LegacyAppSchema,
  AppConfiguration,
  CurrentAppConfiguration,
  getAppVersionedSchema,
  isCurrentAppSchema,
} from './app.js'
import {configurationFileNames, dotEnvFileNames} from '../../constants.js'
import metadata from '../../metadata.js'
import {ExtensionInstance} from '../extensions/extension-instance.js'
import {ExtensionsArraySchema, UnifiedSchema} from '../extensions/schemas.js'
import {ExtensionSpecification, createConfigExtensionSpecification} from '../extensions/specification.js'
import {getCachedAppInfo} from '../../services/local-storage.js'
import use from '../../services/app/config/use.js'
import {loadLocalExtensionsSpecifications} from '../extensions/load-specifications.js'
import {Flag} from '../../services/dev/fetch.js'
import {deepStrict, zod} from '@shopify/cli-kit/node/schema'
import {fileExists, readFile, glob, findPathUp, fileExistsSync} from '@shopify/cli-kit/node/fs'
import {readAndParseDotEnv, DotEnvFile} from '@shopify/cli-kit/node/dot-env'
import {
  getDependencies,
  getPackageManager,
  getPackageName,
  usesWorkspaces as appUsesWorkspaces,
} from '@shopify/cli-kit/node/node-package-manager'
import {resolveFramework} from '@shopify/cli-kit/node/framework'
import {hashString} from '@shopify/cli-kit/node/crypto'
import {decodeToml} from '@shopify/cli-kit/node/toml'
import {joinPath, dirname, basename, relativePath, relativizePath} from '@shopify/cli-kit/node/path'
import {AbortError} from '@shopify/cli-kit/node/error'
import {outputContent, outputDebug, OutputMessage, outputToken} from '@shopify/cli-kit/node/output'
import {joinWithAnd, slugify} from '@shopify/cli-kit/common/string'
import {getArrayRejectingUndefined} from '@shopify/cli-kit/common/array'
import {checkIfIgnoredInGitRepository} from '@shopify/cli-kit/node/git'
import {renderInfo} from '@shopify/cli-kit/node/ui'
import {currentProcessIsGlobal} from '@shopify/cli-kit/node/is-global'

const defaultExtensionDirectory = 'extensions/*'

export type AppLoaderMode = 'strict' | 'report'

type AbortOrReport = <T>(
  errorMessage: OutputMessage,
  fallback: T,
  configurationPath: string,
  rawErrors?: zod.ZodIssueBase[],
) => T
const noopAbortOrReport: AbortOrReport = (errorMessage, fallback, configurationPath) => fallback

export async function loadConfigurationFile(
  filepath: string,
  abortOrReport: AbortOrReport = (errorMessage) => {
    throw new AbortError(errorMessage)
  },
  decode: (input: string) => object = decodeToml,
): Promise<unknown> {
  if (!(await fileExists(filepath))) {
    return abortOrReport(
      outputContent`Couldn't find the configuration file at ${outputToken.path(filepath)}`,
      '',
      filepath,
    )
  }

  try {
    const configurationContent = await readFile(filepath)
    return decode(configurationContent)
    // eslint-disable-next-line @typescript-eslint/no-explicit-any
  } catch (err: any) {
    // TOML errors have line, pos and col properties
    if (err.line && err.pos && err.col) {
      return abortOrReport(
        outputContent`Fix the following error in ${outputToken.path(filepath)}:\n${err.message}`,
        null,
        filepath,
      )
    } else {
      throw err
    }
  }
}

export async function parseConfigurationFile<TSchema extends zod.ZodType>(
  schema: TSchema,
  filepath: string,
  abortOrReport: AbortOrReport = (errorMessage) => {
    throw new AbortError(errorMessage)
  },
  decode: (input: string) => object = decodeToml,
): Promise<zod.TypeOf<TSchema> & {path: string}> {
  const fallbackOutput = {} as zod.TypeOf<TSchema>

  const configurationObject = await loadConfigurationFile(filepath, abortOrReport, decode)

  if (!configurationObject) return fallbackOutput

  const configuration = await parseConfigurationObject(schema, filepath, configurationObject, abortOrReport)
  return {...configuration, path: filepath}
}

export function parseHumanReadableError(issues: zod.ZodIssueBase[]) {
  let humanReadableError = ''
  issues.forEach((issue) => {
    const path = issue.path ? issue?.path.join('.') : 'n/a'
    humanReadableError += `• [${path}]: ${issue.message}\n`
  })
  return humanReadableError
}

export async function parseConfigurationObject<TSchema extends zod.ZodType>(
  schema: TSchema,
  filepath: string,
  configurationObject: unknown,
  abortOrReport: AbortOrReport,
): Promise<zod.TypeOf<TSchema>> {
  const fallbackOutput = {} as zod.TypeOf<TSchema>

  const parseResult = schema.safeParse(configurationObject)
  if (!parseResult.success) {
    return abortOrReport(
      outputContent`App configuration is not valid\nValidation errors in ${outputToken.path(
        filepath,
      )}:\n\n${parseHumanReadableError(parseResult.error.issues)}`,
      fallbackOutput,
      filepath,
      parseResult.error.issues,
    )
  }
  return parseResult.data
}

export function findSpecificationForType(specifications: ExtensionSpecification[], type: string) {
  return specifications.find(
    (spec) =>
      spec.identifier === type || spec.externalIdentifier === type || spec.additionalIdentifiers?.includes(type),
  )
}

export class AppErrors {
  private errors: {
    [key: string]: OutputMessage
  } = {}

  addError(path: string, message: OutputMessage): void {
    this.errors[path] = message
  }

  getError(path: string) {
    return this.errors[path]
  }

  isEmpty() {
    return Object.keys(this.errors).length === 0
  }

  toJSON(): OutputMessage[] {
    return Object.values(this.errors)
  }
}

interface AppLoaderConstructorArgs {
  directory: string
  mode?: AppLoaderMode
  configName?: string
  specifications?: ExtensionSpecification[]
  remoteFlags?: Flag[]
}

/**
 * Load the local app from the given directory and using the provided extensions/functions specifications.
 * If the App contains extensions not supported by the current specs and mode is strict, it will throw an error.
 */
export async function loadApp(options: AppLoaderConstructorArgs): Promise<AppInterface> {
  const loader = new AppLoader(options)
  return loader.loaded()
}

export function getDotEnvFileName(configurationPath: string) {
  const configurationShorthand: string | undefined = getAppConfigurationShorthand(configurationPath)
  return configurationShorthand ? `${dotEnvFileNames.production}.${configurationShorthand}` : dotEnvFileNames.production
}

export async function loadDotEnv(appDirectory: string, configurationPath: string): Promise<DotEnvFile | undefined> {
  let dotEnvFile: DotEnvFile | undefined
  const dotEnvPath = joinPath(appDirectory, getDotEnvFileName(configurationPath))
  if (await fileExists(dotEnvPath)) {
    dotEnvFile = await readAndParseDotEnv(dotEnvPath)
  }
  return dotEnvFile
}

class AppLoader {
  private directory: string
  private mode: AppLoaderMode
  private configName?: string
  private errors: AppErrors = new AppErrors()
  private specifications: ExtensionSpecification[]
<<<<<<< HEAD
  private remoteBetas: BetaFlag[]
  private allowDynamicallySpecifiedConfigs: boolean
=======
  private remoteFlags: Flag[]
>>>>>>> c94af4fa

  constructor({directory, configName, mode, specifications, remoteFlags}: AppLoaderConstructorArgs) {
    this.mode = mode ?? 'strict'
    this.directory = directory
    this.specifications = specifications ?? []
    this.configName = configName
<<<<<<< HEAD
    this.remoteBetas = remoteBetas ?? []
    this.allowDynamicallySpecifiedConfigs = true
=======
    this.remoteFlags = remoteFlags ?? []
>>>>>>> c94af4fa
  }

  findSpecificationForType(type: string) {
    return findSpecificationForType(this.specifications, type)
  }

  parseConfigurationFile<TSchema extends zod.ZodType>(
    schema: TSchema,
    filepath: string,
    // eslint-disable-next-line @typescript-eslint/no-explicit-any
    decode: (input: any) => any = decodeToml,
  ) {
    return parseConfigurationFile(schema, filepath, this.abortOrReport.bind(this), decode)
  }

  async loaded() {
    const configurationLoader = new AppConfigurationLoader({
      directory: this.directory,
      configName: this.configName,
      specifications: this.specifications,
      allowDynamicallySpecifiedConfigs: this.allowDynamicallySpecifiedConfigs,
    })
    const {directory, configuration, configurationLoadResultMetadata, configSchema} = await configurationLoader.loaded()
    await logMetadataFromAppLoadingProcess(configurationLoadResultMetadata)

    const dotenv = await loadDotEnv(directory, configuration.path)

    const extensions = await this.loadExtensions(directory, configuration)

    const packageJSONPath = joinPath(directory, 'package.json')
    const name = await loadAppName(directory)
    const nodeDependencies = await getDependencies(packageJSONPath)
    const packageManager = await getPackageManager(directory)
    this.showGlobalCLIWarningIfNeeded(nodeDependencies, packageManager)
    const {webs, usedCustomLayout: usedCustomLayoutForWeb} = await this.loadWebs(
      directory,
      configuration.web_directories,
    )
    const usesWorkspaces = await appUsesWorkspaces(directory)

    const appClass = new App({
      name,
      idEnvironmentVariableName: 'SHOPIFY_API_KEY',
      directory,
      packageManager,
      configuration,
      nodeDependencies,
      webs,
      modules: extensions,
      usesWorkspaces,
      dotenv,
      specifications: this.specifications,
      configSchema,
      remoteFlags: this.remoteFlags,
    })

    if (!this.errors.isEmpty()) appClass.errors = this.errors

    await logMetadataForLoadedApp(appClass, {
      usedCustomLayoutForWeb,
      usedCustomLayoutForExtensions: configuration.extension_directories !== undefined,
    })

    return appClass
  }

  showGlobalCLIWarningIfNeeded(nodeDependencies: {[key: string]: string}, packageManager: string) {
    const hasLocalCLI = nodeDependencies['@shopify/cli'] !== undefined
    if (currentProcessIsGlobal() && hasLocalCLI) {
      const warningContent = {
        headline: 'You are running a global installation of Shopify CLI',
        body: [
          `This project has Shopify CLI as a local dependency in package.json. If you prefer to use that version, run the command with your package manager (e.g. ${packageManager} run shopify).`,
        ],
        link: {
          label: 'For more information, see Shopify CLI documentation',
          url: 'https://shopify.dev/docs/apps/tools/cli',
        },
      }
      renderInfo(warningContent)
    }
  }

  async loadWebs(appDirectory: string, webDirectories?: string[]): Promise<{webs: Web[]; usedCustomLayout: boolean}> {
    const defaultWebDirectory = '**'
    const webConfigGlobs = [...(webDirectories ?? [defaultWebDirectory])].map((webGlob) => {
      return joinPath(appDirectory, webGlob, configurationFileNames.web)
    })
    webConfigGlobs.push(`!${joinPath(appDirectory, '**/node_modules/**')}`)
    const webTomlPaths = await glob(webConfigGlobs)

    const webs = await Promise.all(webTomlPaths.map((path) => this.loadWeb(path)))
    this.validateWebs(webs)

    const webTomlsInStandardLocation = await glob(joinPath(appDirectory, `web/**/${configurationFileNames.web}`))
    const usedCustomLayout = webDirectories !== undefined || webTomlsInStandardLocation.length !== webTomlPaths.length

    return {webs, usedCustomLayout}
  }

  validateWebs(webs: Web[]): void {
    ;[WebType.Backend, WebType.Frontend].forEach((webType) => {
      const websOfType = webs.filter((web) => web.configuration.roles.includes(webType))
      if (websOfType.length > 1) {
        this.abortOrReport(
          outputContent`You can only have one web with the ${outputToken.yellow(webType)} role in your app`,
          undefined,
          joinPath(websOfType[1]!.directory, configurationFileNames.web),
        )
      }
    })
  }

  async loadWeb(WebConfigurationFile: string): Promise<Web> {
    const config = await this.parseConfigurationFile(WebConfigurationSchema, WebConfigurationFile)
    const roles = new Set('roles' in config ? config.roles : [])
    if ('type' in config) roles.add(config.type)
    const {type, ...processedWebConfiguration} = {...config, roles: Array.from(roles), type: undefined}
    return {
      directory: dirname(WebConfigurationFile),
      configuration: processedWebConfiguration,
      framework: await resolveFramework(dirname(WebConfigurationFile)),
    }
  }

  async createExtensionInstance(
    type: string,
    configurationObject: unknown,
    configurationPath: string,
    directory: string,
  ): Promise<ExtensionInstance | undefined> {
    const specification = findSpecificationForType(this.specifications, type)

    if (specification) {
      const configuration = await parseConfigurationObject(
        specification.schema,
        configurationPath,
        configurationObject,
        this.abortOrReport.bind(this),
      )

      const entryPath = await this.findEntryPath(directory, specification)

      const extensionInstance = new ExtensionInstance({
        configuration,
        configurationPath,
        entryPath,
        directory,
        specification,
      })

      const validateResult = await extensionInstance.validate()
      if (validateResult.isErr()) {
        this.abortOrReport(outputContent`\n${validateResult.error}`, undefined, configurationPath)
      }
      return extensionInstance
    } else if (this.allowDynamicallySpecifiedConfigs) {
      const temporarySpecification = createConfigExtensionSpecification({
        identifier: type,
        schema: zod.object({}).passthrough(),
      })

      const configuration = await parseConfigurationObject(
        temporarySpecification.schema,
        configurationPath,
        configurationObject,
        this.abortOrReport.bind(this),
      )
      const entryPath = undefined
      const extensionInstance = new ExtensionInstance({
        configuration,
        configurationPath,
        entryPath,
        directory,
        specification: temporarySpecification,
      })
      return extensionInstance
    } else {
      return this.abortOrReport(
        outputContent`Invalid extension type "${type}" in "${relativizePath(configurationPath)}"`,
        undefined,
        configurationPath,
      )
    }
  }

  async loadExtensions(appDirectory: string, appConfiguration: AppConfiguration): Promise<ExtensionInstance[]> {
    if (this.specifications.length === 0) return []

    const extensionPromises = await this.createExtensionInstances(appDirectory, appConfiguration.extension_directories)
    const configExtensionPromises = isCurrentAppSchema(appConfiguration)
      ? await this.createConfigExtensionInstances(appDirectory, appConfiguration)
      : []

    const extensions = await Promise.all([...extensionPromises, ...configExtensionPromises])
    const allExtensions = getArrayRejectingUndefined(extensions.flat())

    // Validate that all extensions have a unique handle.
    const handles = new Set()
    allExtensions.forEach((extension) => {
      if (extension.handle && handles.has(extension.handle)) {
        const matchingExtensions = allExtensions.filter((ext) => ext.handle === extension.handle)
        const result = joinWithAnd(matchingExtensions.map((ext) => ext.configuration.name))
        const handle = outputToken.cyan(extension.handle)

        this.abortOrReport(
          outputContent`Duplicated handle "${handle}" in extensions ${result}. Handle needs to be unique per extension.`,
          undefined,
          extension.configurationPath,
        )
      } else if (extension.handle) {
        handles.add(extension.handle)
      }
    })

    return allExtensions
  }

  async createExtensionInstances(appDirectory: string, extensionDirectories?: string[]) {
    const extensionConfigPaths = [...(extensionDirectories ?? [defaultExtensionDirectory])].map((extensionPath) => {
      return joinPath(appDirectory, extensionPath, '*.extension.toml')
    })
    extensionConfigPaths.push(`!${joinPath(appDirectory, '**/node_modules/**')}`)
    const configPaths = await glob(extensionConfigPaths)

    return configPaths.map(async (configurationPath) => {
      const directory = dirname(configurationPath)
      const obj = await loadConfigurationFile(configurationPath)
      const {extensions, type} = ExtensionsArraySchema.parse(obj)

      if (extensions) {
        // If the extension is an array, it's a unified toml file.
        // Parse all extensions by merging each extension config with the global unified configuration.
        const configuration = await this.parseConfigurationFile(UnifiedSchema, configurationPath)
        const extensionsInstancesPromises = configuration.extensions.map(async (extensionConfig) => {
          const mergedConfig = {...configuration, ...extensionConfig}
          const {extensions, ...restConfig} = mergedConfig
          if (!restConfig.handle) {
            // Handle is required for unified config extensions.
            this.abortOrReport(
              outputContent`Missing handle for extension "${restConfig.name}" at ${relativePath(
                appDirectory,
                configurationPath,
              )}`,
              undefined,
              configurationPath,
            )
            restConfig.handle = 'unknown-handle'
          }
          return this.createExtensionInstance(mergedConfig.type, restConfig, configurationPath, directory)
        })
        return Promise.all(extensionsInstancesPromises)
      } else if (type) {
        // Legacy toml file with a single extension.
        return this.createExtensionInstance(type, obj, configurationPath, directory)
      } else {
        return this.abortOrReport(
          outputContent`Invalid extension type at "${outputToken.path(
            relativePath(appDirectory, configurationPath),
          )}". Please specify a type.`,
          undefined,
          configurationPath,
        )
      }
    })
  }

  async createConfigExtensionInstances(directory: string, appConfiguration: CurrentAppConfiguration) {
    const extensionInstancesWithKeys = await Promise.all(
      this.specifications
        .filter((specification) => specification.experience === 'configuration')
        .map(async (specification) => {
          const specConfiguration = await parseConfigurationObject(
            specification.schema,
            appConfiguration.path,
            appConfiguration,
            this.abortOrReport.bind(this),
          )

          if (Object.keys(specConfiguration).length === 0) return [null, Object.keys(specConfiguration)] as const

          const instance = await this.createExtensionInstance(
            specification.identifier,
            specConfiguration,
            appConfiguration.path,
            directory,
          ).then((extensionInstance) =>
            this.validateConfigurationExtensionInstance(appConfiguration.client_id, extensionInstance),
          )
          return [instance, Object.keys(specConfiguration)] as const
        }),
    )

    if (!this.allowDynamicallySpecifiedConfigs) {
      return extensionInstancesWithKeys
        .filter(([instance]) => instance)
        .map(([instance]) => instance as ExtensionInstance)
    }

    // get all the keys from appConfiguration that aren't used by any of the results
    const unusedKeys = Object.keys(appConfiguration)
      .filter((key) => !extensionInstancesWithKeys.some(([_, keys]) => keys.includes(key)))
      .filter((key) => {
        return !['client_id', 'build', 'path'].includes(key)
      })

    // make some extension instances for the unused keys
    const unusedExtensionInstances = unusedKeys.map((key) => {
      // eslint-disable-next-line @typescript-eslint/no-explicit-any
      const specConfiguration = {[key]: (appConfiguration as any)[key]}
      return this.createExtensionInstance(key, specConfiguration, appConfiguration.path, directory)
    })

    // return all the non null extension instances, plus the unused ones
    const nonNullExtensionInstances: ExtensionInstance[] = extensionInstancesWithKeys
      .filter(([instance]) => instance)
      .map(([instance]) => instance as ExtensionInstance)
    return [...nonNullExtensionInstances, ...unusedExtensionInstances]
  }

  async validateConfigurationExtensionInstance(apiKey: string, extensionInstance?: ExtensionInstance) {
    if (!extensionInstance) return

    const configContent = await extensionInstance.commonDeployConfig(apiKey)
    return configContent ? extensionInstance : undefined
  }

  async findEntryPath(directory: string, specification: ExtensionSpecification) {
    let entryPath
    if (specification.appModuleFeatures().includes('single_js_entry_path')) {
      entryPath = (
        await Promise.all(
          ['index']
            .flatMap((name) => [`${name}.js`, `${name}.jsx`, `${name}.ts`, `${name}.tsx`])
            .flatMap((fileName) => [`src/${fileName}`, `${fileName}`])
            .map((relativePath) => joinPath(directory, relativePath))
            .map(async (sourcePath) => ((await fileExists(sourcePath)) ? sourcePath : undefined)),
        )
      ).find((sourcePath) => sourcePath !== undefined)
      if (!entryPath) {
        this.abortOrReport(
          outputContent`Couldn't find an index.{js,jsx,ts,tsx} file in the directories ${outputToken.path(
            directory,
          )} or ${outputToken.path(joinPath(directory, 'src'))}`,
          undefined,
          directory,
        )
      }
    } else if (specification.identifier === 'function') {
      entryPath = (
        await Promise.all(
          ['src/index.js', 'src/index.ts', 'src/main.rs']
            .map((relativePath) => joinPath(directory, relativePath))
            .map(async (sourcePath) => ((await fileExists(sourcePath)) ? sourcePath : undefined)),
        )
      ).find((sourcePath) => sourcePath !== undefined)
    }
    return entryPath
  }

  abortOrReport<T>(errorMessage: OutputMessage, fallback: T, configurationPath: string): T {
    if (this.mode === 'strict') {
      throw new AbortError(errorMessage)
    } else {
      this.errors.addError(configurationPath, errorMessage)
      return fallback
    }
  }
}

/**
 * Parse the app configuration file from the given directory.
 * If the app configuration does not match any known schemas, it will throw an error.
 */
export async function loadAppConfiguration(
  options: AppConfigurationLoaderConstructorArgs,
): Promise<AppConfigurationInterface> {
  const loader = new AppConfigurationLoader(options)
  const result = await loader.loaded()
  await logMetadataFromAppLoadingProcess(result.configurationLoadResultMetadata)
  return result
}

interface AppConfigurationLoaderConstructorArgs {
  directory: string
  configName?: string
  specifications?: ExtensionSpecification[]
<<<<<<< HEAD
  remoteBetas?: BetaFlag[]
  allowDynamicallySpecifiedConfigs?: boolean
=======
  remoteFlags?: Flag[]
>>>>>>> c94af4fa
}

type LinkedConfigurationSource =
  // Config file was passed via a flag to a command
  | 'flag'
  // Config file came from the cache (i.e. app use)
  | 'cached'

type ConfigurationLoadResultMetadata = {
  allClientIdsByConfigName: {[key: string]: string}
} & (
  | {
      usesLinkedConfig: false
    }
  | {
      usesLinkedConfig: true
      name: string
      gitTracked: boolean
      source: LinkedConfigurationSource
      usesCliManagedUrls?: boolean
    }
)

class AppConfigurationLoader {
  private directory: string
  private configName?: string
  private specifications?: ExtensionSpecification[]
<<<<<<< HEAD
  private remoteBetas: BetaFlag[]
  private allowDynamicallySpecifiedConfigs: boolean

  constructor({
    directory,
    configName,
    specifications,
    remoteBetas,
    allowDynamicallySpecifiedConfigs,
  }: AppConfigurationLoaderConstructorArgs) {
    this.directory = directory
    this.configName = configName
    this.specifications = specifications
    this.remoteBetas = remoteBetas ?? []
    this.allowDynamicallySpecifiedConfigs = allowDynamicallySpecifiedConfigs ?? false
=======
  private remoteFlags: Flag[]

  constructor({directory, configName, specifications, remoteFlags}: AppConfigurationLoaderConstructorArgs) {
    this.directory = directory
    this.configName = configName
    this.specifications = specifications
    this.remoteFlags = remoteFlags ?? []
>>>>>>> c94af4fa
  }

  async loaded() {
    const specifications = this.specifications ?? (await loadLocalExtensionsSpecifications())
    const appDirectory = await this.getAppDirectory()
    const configSource: LinkedConfigurationSource = this.configName ? 'flag' : 'cached'
    const cachedCurrentConfig = getCachedAppInfo(appDirectory)?.configFile
    const cachedCurrentConfigPath = cachedCurrentConfig ? joinPath(appDirectory, cachedCurrentConfig) : null

    if (!this.configName && cachedCurrentConfigPath && !fileExistsSync(cachedCurrentConfigPath)) {
      const warningContent = {
        headline: `Couldn't find ${cachedCurrentConfig}`,
        body: [
          "If you have multiple config files, select a new one. If you only have one config file, it's been selected as your default.",
        ],
      }
      this.configName = await use({directory: appDirectory, warningContent, shouldRenderSuccess: false})
    }

    this.configName = this.configName ?? cachedCurrentConfig

    const {configurationPath, configurationFileName} = await this.getConfigurationPath(appDirectory)
    const file = await loadConfigurationFile(configurationPath)
    const appVersionedSchema = getAppVersionedSchema(specifications, this.allowDynamicallySpecifiedConfigs)
    const appSchema = isCurrentAppSchema(file as AppConfiguration) ? appVersionedSchema : LegacyAppSchema
    const parseStrictSchemaEnabled = specifications.length > 0

    let schemaForConfigurationFile = appSchema
    if (parseStrictSchemaEnabled && !this.allowDynamicallySpecifiedConfigs) {
      schemaForConfigurationFile = deepStrict(appSchema)
    }

    const configuration = await parseConfigurationFile(schemaForConfigurationFile, configurationPath)
    const allClientIdsByConfigName = await this.getAllLinkedConfigClientIds(appDirectory)

    let configurationLoadResultMetadata: ConfigurationLoadResultMetadata = {
      usesLinkedConfig: false,
      allClientIdsByConfigName,
    }

    if (isCurrentAppSchema(configuration)) {
      let gitTracked = false
      try {
        gitTracked = !(await checkIfIgnoredInGitRepository(appDirectory, [configurationPath]))[0]
        // eslint-disable-next-line no-catch-all/no-catch-all
      } catch {
        // leave as false
      }

      configurationLoadResultMetadata = {
        ...configurationLoadResultMetadata,
        usesLinkedConfig: true,
        name: configurationFileName,
        gitTracked,
        source: configSource,
        usesCliManagedUrls: configuration.build?.automatically_update_urls_on_dev,
      }
    }

    return {directory: appDirectory, configuration, configurationLoadResultMetadata, configSchema: appVersionedSchema}
  }

  // Sometimes we want to run app commands from a nested folder (for example within an extension). So we need to
  // traverse up the filesystem to find the root app directory.
  async getAppDirectory() {
    if (!(await fileExists(this.directory))) {
      throw new AbortError(outputContent`Couldn't find directory ${outputToken.path(this.directory)}`)
    }

    // In order to find the chosen config for the app, we need to find the directory of the app.
    // But we can't know the chosen config because the cache key is the directory itself. So we
    // look for all possible `shopify.app.*toml` files and stop at the first directory that contains one.
    const appDirectory = await findPathUp(
      async (directory) => {
        const found = await glob(joinPath(directory, appConfigurationFileNameGlob))
        if (found.length > 0) {
          return directory
        }
      },
      {
        cwd: this.directory,
        type: 'directory',
      },
    )

    if (appDirectory) {
      return appDirectory
    } else {
      throw new AbortError(
        outputContent`Couldn't find the configuration file for ${outputToken.path(
          this.directory,
        )}, are you in an app directory?`,
      )
    }
  }

  async getConfigurationPath(appDirectory: string) {
    const configurationFileName = getAppConfigurationFileName(this.configName)
    const configurationPath = joinPath(appDirectory, configurationFileName)

    if (await fileExists(configurationPath)) {
      return {configurationPath, configurationFileName}
    } else {
      throw new AbortError(
        outputContent`Couldn't find ${configurationFileName} in ${outputToken.path(this.directory)}.`,
      )
    }
  }

  /**
   * Looks for all likely linked config files in the app folder, parses, and returns a mapping of name to client ID.
   */
  async getAllLinkedConfigClientIds(appDirectory: string): Promise<{[key: string]: string}> {
    const configNamesToClientId: {[key: string]: string} = {}
    const candidates = await glob(joinPath(appDirectory, appConfigurationFileNameGlob))

    const entries = (
      await Promise.all(
        candidates.map(async (candidateFile) => {
          try {
            const configuration = await parseConfigurationFile(
              // we only care about the client ID, so no need to parse the entire file
              zod.object({client_id: zod.string().optional()}),
              candidateFile,
              // we're not interested in error reporting at all
              noopAbortOrReport,
            )
            if (configuration.client_id !== undefined) {
              configNamesToClientId[basename(candidateFile)] = configuration.client_id
              return [basename(candidateFile), configuration.client_id] as [string, string]
            }
            // eslint-disable-next-line no-catch-all/no-catch-all
          } catch {
            // can ignore errors in parsing
          }
        }),
      )
    ).filter((entry) => entry !== undefined) as [string, string][]
    return Object.fromEntries(entries)
  }
}

export async function loadAppName(appDirectory: string): Promise<string> {
  const packageJSONPath = joinPath(appDirectory, 'package.json')
  return (await getPackageName(packageJSONPath)) ?? basename(appDirectory)
}

async function getProjectType(webs: Web[]): Promise<'node' | 'php' | 'ruby' | 'frontend' | undefined> {
  const backendWebs = webs.filter((web) => isWebType(web, WebType.Backend))
  const frontendWebs = webs.filter((web) => isWebType(web, WebType.Frontend))
  if (backendWebs.length > 1) {
    outputDebug('Unable to decide project type as multiple web backends')
    return
  } else if (backendWebs.length === 0 && frontendWebs.length > 0) {
    return 'frontend'
  } else if (backendWebs.length === 0) {
    outputDebug('Unable to decide project type as no web backend')
    return
  }
  const {directory} = backendWebs[0]!

  const nodeConfigFile = joinPath(directory, 'package.json')
  const rubyConfigFile = joinPath(directory, 'Gemfile')
  const phpConfigFile = joinPath(directory, 'composer.json')

  if (await fileExists(nodeConfigFile)) {
    return 'node'
  } else if (await fileExists(rubyConfigFile)) {
    return 'ruby'
  } else if (await fileExists(phpConfigFile)) {
    return 'php'
  }
  return undefined
}

export function isWebType(web: Web, type: WebType): boolean {
  return web.configuration.roles.includes(type)
}

async function logMetadataForLoadedApp(
  app: App,
  loadingStrategy: {
    usedCustomLayoutForWeb: boolean
    usedCustomLayoutForExtensions: boolean
  },
) {
  await metadata.addPublicMetadata(async () => {
    const projectType = await getProjectType(app.webs)

    const extensionsToAddToMetrics = app.allExtensions.filter((ext) => ext.isSentToMetrics())
    const extensionFunctionCount = extensionsToAddToMetrics.filter((extension) => extension.isFunctionExtension).length
    const extensionUICount = extensionsToAddToMetrics.filter((extension) => extension.isESBuildExtension).length
    const extensionThemeCount = extensionsToAddToMetrics.filter((extension) => extension.isThemeExtension).length

    const extensionTotalCount = extensionsToAddToMetrics.length

    const webBackendCount = app.webs.filter((web) => isWebType(web, WebType.Backend)).length
    const webBackendFramework =
      webBackendCount === 1 ? app.webs.filter((web) => isWebType(web, WebType.Backend))[0]?.framework : undefined
    const webFrontendCount = app.webs.filter((web) => isWebType(web, WebType.Frontend)).length

    const extensionsBreakdownMapping: {[key: string]: number} = {}
    for (const extension of extensionsToAddToMetrics) {
      if (extensionsBreakdownMapping[extension.type] === undefined) {
        extensionsBreakdownMapping[extension.type] = 1
      } else {
        extensionsBreakdownMapping[extension.type]++
      }
    }

    return {
      project_type: projectType,
      app_extensions_any: extensionTotalCount > 0,
      app_extensions_breakdown: JSON.stringify(extensionsBreakdownMapping),
      app_extensions_count: extensionTotalCount,
      app_extensions_custom_layout: loadingStrategy.usedCustomLayoutForExtensions,
      app_extensions_function_any: extensionFunctionCount > 0,
      app_extensions_function_count: extensionFunctionCount,
      app_extensions_theme_any: extensionThemeCount > 0,
      app_extensions_theme_count: extensionThemeCount,
      app_extensions_ui_any: extensionUICount > 0,
      app_extensions_ui_count: extensionUICount,
      app_name_hash: hashString(app.name),
      app_path_hash: hashString(app.directory),
      app_scopes: JSON.stringify(getAppScopesArray(app.configuration).sort()),
      app_web_backend_any: webBackendCount > 0,
      app_web_backend_count: webBackendCount,
      app_web_custom_layout: loadingStrategy.usedCustomLayoutForWeb,
      app_web_framework: webBackendFramework,
      app_web_frontend_any: webFrontendCount > 0,
      app_web_frontend_count: webFrontendCount,
      env_package_manager_workspaces: app.usesWorkspaces,
    }
  })

  await metadata.addSensitiveMetadata(async () => {
    return {
      app_name: app.name,
    }
  })
}

async function logMetadataFromAppLoadingProcess(loadMetadata: ConfigurationLoadResultMetadata) {
  await metadata.addPublicMetadata(async () => {
    return {
      // Generic config as code instrumentation
      cmd_app_all_configs_any: Object.keys(loadMetadata.allClientIdsByConfigName).length > 0,
      cmd_app_all_configs_clients: JSON.stringify(loadMetadata.allClientIdsByConfigName),
      cmd_app_linked_config_used: loadMetadata.usesLinkedConfig,
      ...(loadMetadata.usesLinkedConfig
        ? {
            cmd_app_linked_config_name: loadMetadata.name,
            cmd_app_linked_config_git_tracked: loadMetadata.gitTracked,
            cmd_app_linked_config_source: loadMetadata.source,
            cmd_app_linked_config_uses_cli_managed_urls: loadMetadata.usesCliManagedUrls,
          }
        : {}),
    }
  })
}

export const appConfigurationFileNameRegex = /^shopify\.app(\.[-\w]+)?\.toml$/
const appConfigurationFileNameGlob = 'shopify.app*.toml'

export function getAppConfigurationFileName(configName?: string) {
  if (!configName) {
    return configurationFileNames.app
  }

  if (appConfigurationFileNameRegex.test(configName)) {
    return configName
  } else {
    return `shopify.app.${slugify(configName)}.toml`
  }
}

export function getAppConfigurationShorthand(path: string) {
  const match = basename(path).match(appConfigurationFileNameRegex)
  return match?.[1]?.slice(1)
}<|MERGE_RESOLUTION|>--- conflicted
+++ resolved
@@ -202,24 +202,16 @@
   private configName?: string
   private errors: AppErrors = new AppErrors()
   private specifications: ExtensionSpecification[]
-<<<<<<< HEAD
-  private remoteBetas: BetaFlag[]
+  private remoteFlags: Flag[]
   private allowDynamicallySpecifiedConfigs: boolean
-=======
-  private remoteFlags: Flag[]
->>>>>>> c94af4fa
 
   constructor({directory, configName, mode, specifications, remoteFlags}: AppLoaderConstructorArgs) {
     this.mode = mode ?? 'strict'
     this.directory = directory
     this.specifications = specifications ?? []
     this.configName = configName
-<<<<<<< HEAD
-    this.remoteBetas = remoteBetas ?? []
+    this.remoteFlags = remoteFlags ?? []
     this.allowDynamicallySpecifiedConfigs = true
-=======
-    this.remoteFlags = remoteFlags ?? []
->>>>>>> c94af4fa
   }
 
   findSpecificationForType(type: string) {
@@ -607,12 +599,8 @@
   directory: string
   configName?: string
   specifications?: ExtensionSpecification[]
-<<<<<<< HEAD
-  remoteBetas?: BetaFlag[]
+  remoteFlags?: Flag[]
   allowDynamicallySpecifiedConfigs?: boolean
-=======
-  remoteFlags?: Flag[]
->>>>>>> c94af4fa
 }
 
 type LinkedConfigurationSource =
@@ -640,31 +628,21 @@
   private directory: string
   private configName?: string
   private specifications?: ExtensionSpecification[]
-<<<<<<< HEAD
-  private remoteBetas: BetaFlag[]
+  private remoteFlags: Flag[]
   private allowDynamicallySpecifiedConfigs: boolean
 
   constructor({
     directory,
     configName,
     specifications,
-    remoteBetas,
+    remoteFlags,
     allowDynamicallySpecifiedConfigs,
   }: AppConfigurationLoaderConstructorArgs) {
     this.directory = directory
     this.configName = configName
     this.specifications = specifications
-    this.remoteBetas = remoteBetas ?? []
+    this.remoteFlags = remoteFlags ?? []
     this.allowDynamicallySpecifiedConfigs = allowDynamicallySpecifiedConfigs ?? false
-=======
-  private remoteFlags: Flag[]
-
-  constructor({directory, configName, specifications, remoteFlags}: AppConfigurationLoaderConstructorArgs) {
-    this.directory = directory
-    this.configName = configName
-    this.specifications = specifications
-    this.remoteFlags = remoteFlags ?? []
->>>>>>> c94af4fa
   }
 
   async loaded() {
