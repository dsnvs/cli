--- conflicted
+++ resolved
@@ -39,11 +39,7 @@
 import {joinWithAnd, slugify} from '@shopify/cli-kit/common/string'
 import {getArrayRejectingUndefined} from '@shopify/cli-kit/common/array'
 import {checkIfIgnoredInGitRepository} from '@shopify/cli-kit/node/git'
-<<<<<<< HEAD
-import {renderWarning} from '@shopify/cli-kit/node/ui'
-=======
 import {renderInfo} from '@shopify/cli-kit/node/ui'
->>>>>>> c8d028ae
 import {currentProcessIsGlobal} from '@shopify/cli-kit/node/is-global'
 
 const defaultExtensionDirectory = 'extensions/*'
@@ -282,16 +278,6 @@
   showGlobalCLIWarningIfNeeded(nodeDependencies: {[key: string]: string}, packageManager: string) {
     const hasLocalCLI = nodeDependencies['@shopify/cli'] !== undefined
     if (currentProcessIsGlobal() && hasLocalCLI) {
-<<<<<<< HEAD
-      // Warn the user that they are using a global installation of the CLI but their project defines a local dependency also.
-      const warningContent = {
-        headline: 'You are running a global installation of the Shopify CLI',
-        body: [
-          `This project has a local dependency of the Shopify CLI. If you prefer to use that version, run the command with your package manager (e.g. ${packageManager} run shopify).`,
-        ],
-      }
-      renderWarning(warningContent)
-=======
       const warningContent = {
         headline: 'You are running a global installation of Shopify CLI',
         body: [
@@ -303,7 +289,6 @@
         },
       }
       renderInfo(warningContent)
->>>>>>> c8d028ae
     }
   }
 
