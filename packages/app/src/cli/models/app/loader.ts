--- conflicted
+++ resolved
@@ -362,12 +362,8 @@
         configurationPath,
         directory,
         remoteSpecification: undefined,
-<<<<<<< HEAD
-        extensionPointSpecs: undefined,
+        specification,
         outputBundlePath: directory,
-=======
-        specification,
->>>>>>> 556c42f2
       })
     })
 
