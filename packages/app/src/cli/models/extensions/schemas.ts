--- conflicted
+++ resolved
@@ -63,17 +63,4 @@
   apiVersion: schema.define.string(),
 })
 
-<<<<<<< HEAD
-export type NewExtensionPointType = schema.define.infer<typeof NewExtensionPointsSchema>
-=======
-export const BaseFunctionMetadataSchema = schema.define.object({
-  schemaVersions: schema.define.object({}).catchall(
-    schema.define.object({
-      major: schema.define.number(),
-      minor: schema.define.number(),
-    }),
-  ),
-})
-
-export type NewExtensionPointSchemaType = schema.define.infer<typeof NewExtensionPointSchema>
->>>>>>> 85d22c9b
+export type NewExtensionPointSchemaType = schema.define.infer<typeof NewExtensionPointSchema>