--- conflicted
+++ resolved
@@ -1,9 +1,5 @@
 import spec from './app_config_webhook.js'
-<<<<<<< HEAD
-import {AppConfigurationUsedByCli} from './types/app_config.js'
-=======
 import {placeholderAppConfiguration} from '../../app/app.test-data.js'
->>>>>>> a0cef690
 import {describe, expect, test} from 'vitest'
 
 describe('webhooks', () => {
@@ -231,111 +227,4 @@
       })
     })
   })
-<<<<<<< HEAD
-
-  describe('simplify', () => {
-    test('simplifies all webhooks, including privacy compliance webhooks, under the same [[webhook.subscription]] if they have the same fields', () => {
-      // Given
-      const remoteApp = {
-        name: 'test-app',
-        handle: 'test-app',
-        access_scopes: {scopes: 'write_products'},
-        auth: {
-          redirect_urls: [
-            'https://decided-tabs-chevrolet-stating.trycloudflare.com/auth/callback',
-            'https://decided-tabs-chevrolet-stating.trycloudflare.com/auth/shopify/callback',
-            'https://decided-tabs-chevrolet-stating.trycloudflare.com/api/auth/callback',
-          ],
-        },
-        webhooks: {
-          api_version: '2024-01',
-          subscriptions: [
-            {
-              topics: ['products/create'],
-              uri: 'https://example.com/webhooks',
-            },
-            {
-              compliance_topics: ['customers/redact'],
-              uri: 'https://example.com/webhooks',
-            },
-            {
-              compliance_topics: ['customers/data_request'],
-              uri: 'https://example.com/webhooks',
-            },
-            {
-              topics: ['metaobjects/create'],
-              sub_topic: 'subtopic',
-              uri: 'https://example.com/webhooks',
-            },
-            {
-              topics: ['products/create'],
-              uri: 'https://example.com/webhooks',
-              filter: 'title:shoes',
-            },
-            {
-              topics: ['products/update'],
-              uri: 'https://example.com/webhooks',
-              filter: 'title:shoes',
-            },
-            {
-              topics: ['products/update'],
-              uri: 'https://example.com/webhooks',
-              filter: 'title:shirts',
-            },
-          ],
-          privacy_compliance: undefined,
-        },
-        pos: {embedded: false},
-        application_url: 'https://decided-tabs-chevrolet-stating.trycloudflare.com',
-        embedded: true,
-      } as unknown as AppConfigurationUsedByCli
-      const webhookSpec = spec
-      // When
-      const result = webhookSpec.simplifyMergedRemoteConfig!(remoteApp)
-      // Then
-      expect(result).toMatchObject({
-        name: 'test-app',
-        handle: 'test-app',
-        access_scopes: {scopes: 'write_products'},
-        auth: {
-          redirect_urls: [
-            'https://decided-tabs-chevrolet-stating.trycloudflare.com/auth/callback',
-            'https://decided-tabs-chevrolet-stating.trycloudflare.com/auth/shopify/callback',
-            'https://decided-tabs-chevrolet-stating.trycloudflare.com/api/auth/callback',
-          ],
-        },
-        webhooks: {
-          api_version: '2024-01',
-          subscriptions: [
-            {
-              topics: ['products/create'],
-              compliance_topics: ['customers/redact', 'customers/data_request'],
-              uri: 'https://example.com/webhooks',
-            },
-            {
-              topics: ['metaobjects/create'],
-              sub_topic: 'subtopic',
-              uri: 'https://example.com/webhooks',
-            },
-            {
-              topics: ['products/create', 'products/update'],
-              uri: 'https://example.com/webhooks',
-              filter: 'title:shoes',
-            },
-            {
-              topics: ['products/update'],
-              uri: 'https://example.com/webhooks',
-              filter: 'title:shirts',
-            },
-          ],
-          privacy_compliance: undefined,
-        },
-        pos: {embedded: false},
-        application_url: 'https://decided-tabs-chevrolet-stating.trycloudflare.com',
-        embedded: true,
-      })
-    })
-  })
-=======
->>>>>>> a0cef690
 })