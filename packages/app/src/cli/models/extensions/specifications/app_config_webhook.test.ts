import spec from './app_config_webhook.js'
import {describe, expect, test} from 'vitest'

describe('webhooks', () => {
  describe('transform', () => {
    test('should return the transformed object', () => {
      // Given
      const object = {
        webhooks: {
<<<<<<< HEAD
          api_version: '2024-01',
=======
          api_version: '2021-01',
          uri: 'https://my-app.com/webhooks',
          topics: ['products/create', 'products/update', 'products/delete'],
>>>>>>> b5b4e8b4
          subscriptions: [
            {
              uri: 'https://example.com/webhooks/orders',
              topics: ['orders/delete', 'orders/create', 'orders/edited'],
              metafield_namespaces: ['id', 'size'],
            },
            {
              topics: ['products/create'],
              uri: 'https://example.com/webhooks/products',
            },
            {
              uri: 'pubsub://absolute-feat-test:pub-sub-topic2',
              sub_topic: 'type:metaobject_one',
              topics: ['metaobjects/create', 'metaobjects/update'],
            },
            {
              topics: ['metaobjects/create', 'metaobjects/update'],
              uri: 'pubsub://absolute-feat-test:pub-sub-topic2',
              sub_topic: 'type:metaobject_two',
            },
            {
              metafield_namespaces: ['size'],
              topics: ['orders/create'],
              uri: 'https://valid-url',
              include_fields: ['variants', 'title'],
            },
            {
              topics: ['metaobjects/create', 'metaobjects/delete'],
              uri: 'arn:aws:events:us-west-2::event-source/aws.partner/shopify.com/1234567890/SOME_PATH',
              sub_topic: 'type:metaobject_one',
            },
          ],
        },
      }
      const webhookSpec = spec

      // When
      const result = webhookSpec.transform!(object)

      // Then
      expect(result).toEqual({
<<<<<<< HEAD
        api_version: '2024-01',
=======
        api_version: '2021-01',
>>>>>>> b5b4e8b4
        subscriptions: [
          {
            metafield_namespaces: ['id', 'size'],
            topic: 'orders/delete',
            uri: 'https://example.com/webhooks/orders',
          },
          {
            metafield_namespaces: ['id', 'size'],
            topic: 'orders/create',
            uri: 'https://example.com/webhooks/orders',
          },
          {
            metafield_namespaces: ['id', 'size'],
            topic: 'orders/edited',
            uri: 'https://example.com/webhooks/orders',
          },
          {
            topic: 'products/create',
            uri: 'https://example.com/webhooks/products',
          },
          {
            sub_topic: 'type:metaobject_one',
            topic: 'metaobjects/create',
            uri: 'pubsub://absolute-feat-test:pub-sub-topic2',
          },
          {
            sub_topic: 'type:metaobject_one',
            topic: 'metaobjects/update',
            uri: 'pubsub://absolute-feat-test:pub-sub-topic2',
          },
          {
            sub_topic: 'type:metaobject_two',
            topic: 'metaobjects/create',
            uri: 'pubsub://absolute-feat-test:pub-sub-topic2',
          },
          {
            sub_topic: 'type:metaobject_two',
            topic: 'metaobjects/update',
            uri: 'pubsub://absolute-feat-test:pub-sub-topic2',
          },
          {
            include_fields: ['variants', 'title'],
            metafield_namespaces: ['size'],
            topic: 'orders/create',
            uri: 'https://valid-url',
          },
          {
            sub_topic: 'type:metaobject_one',
            topic: 'metaobjects/create',
            uri: 'arn:aws:events:us-west-2::event-source/aws.partner/shopify.com/1234567890/SOME_PATH',
          },
          {
            sub_topic: 'type:metaobject_one',
            topic: 'metaobjects/delete',
            uri: 'arn:aws:events:us-west-2::event-source/aws.partner/shopify.com/1234567890/SOME_PATH',
          },
        ],
      })
    })
    test('when there is no subscriptions only api version is sent', () => {
      // Given
      const object = {
        webhooks: {
          api_version: '2021-01',
        },
      }
      const webhookSpec = spec

      // When
      const result = webhookSpec.transform!(object)

      // Then
      expect(result).toEqual({
        api_version: '2021-01',
      })
    })
  })
  describe('reverseTransform', () => {
    test('should return the reversed transformed object', () => {
      // Given
      const object = {
<<<<<<< HEAD
        api_version: '2024-01',
=======
        api_version: '2021-01',
>>>>>>> b5b4e8b4
        subscriptions: [
          {
            metafield_namespaces: ['id', 'size'],
            topic: 'orders/delete',
            uri: 'https://example.com/webhooks/orders',
          },
          {
            metafield_namespaces: ['id', 'size'],
            topic: 'orders/create',
            uri: 'https://example.com/webhooks/orders',
          },
          {
            metafield_namespaces: ['id', 'size'],
            topic: 'orders/edited',
            uri: 'https://example.com/webhooks/orders',
          },
          {
            topic: 'products/create',
            uri: 'https://example.com/webhooks/products',
          },
          {
            sub_topic: 'type:metaobject_one',
            topic: 'metaobjects/create',
            uri: 'pubsub://absolute-feat-test:pub-sub-topic2',
          },
          {
            sub_topic: 'type:metaobject_two',
            topic: 'metaobjects/create',
            uri: 'pubsub://absolute-feat-test:pub-sub-topic2',
          },
          {
            sub_topic: 'type:metaobject_one',
            topic: 'metaobjects/update',
            uri: 'pubsub://absolute-feat-test:pub-sub-topic2',
          },
          {
            include_fields: ['variants', 'title'],
            metafield_namespaces: ['size'],
            topic: 'orders/create',
            uri: 'https://valid-url',
          },
          {
            sub_topic: 'type:metaobject_one',
            topic: 'metaobjects/create',
            uri: 'arn:aws:events:us-west-2::event-source/aws.partner/shopify.com/1234567890/SOME_PATH',
          },
          {
            sub_topic: 'type:metaobject_one',
            topic: 'metaobjects/delete',
            uri: 'arn:aws:events:us-west-2::event-source/aws.partner/shopify.com/1234567890/SOME_PATH',
          },
        ],
      }
      const webhookSpec = spec

      // When
      const result = webhookSpec.reverseTransform!(object)

      // Then
      expect(result).toMatchObject({
        webhooks: {
<<<<<<< HEAD
          api_version: '2024-01',
=======
          api_version: '2021-01',
          uri: 'https://my-app.com/webhooks',
          topics: ['products/create', 'products/update', 'products/delete'],
>>>>>>> b5b4e8b4
          subscriptions: [
            {
              metafield_namespaces: ['id', 'size'],
              topics: ['orders/delete', 'orders/create', 'orders/edited'],
              uri: 'https://example.com/webhooks/orders',
            },
            {
              topics: ['products/create'],
              uri: 'https://example.com/webhooks/products',
            },
            {
              sub_topic: 'type:metaobject_one',
              topics: ['metaobjects/create', 'metaobjects/update'],
              uri: 'pubsub://absolute-feat-test:pub-sub-topic2',
            },
            {
              sub_topic: 'type:metaobject_two',
              topics: ['metaobjects/create'],
              uri: 'pubsub://absolute-feat-test:pub-sub-topic2',
            },
            {
              include_fields: ['variants', 'title'],
              metafield_namespaces: ['size'],
              topics: ['orders/create'],
              uri: 'https://valid-url',
            },
            {
              sub_topic: 'type:metaobject_one',
              topics: ['metaobjects/create', 'metaobjects/delete'],
              uri: 'arn:aws:events:us-west-2::event-source/aws.partner/shopify.com/1234567890/SOME_PATH',
            },
          ],
        },
      })
    })
    test('when no subscriptions are received only api version is returned', () => {
      // Given
      const object = {
        api_version: '2021-01',
      }
      const webhookSpec = spec

      // When
      const result = webhookSpec.reverseTransform!(object)

      // Then
      expect(result).toMatchObject({
        webhooks: {
          api_version: '2021-01',
        },
      })
    })
  })
})<|MERGE_RESOLUTION|>--- conflicted
+++ resolved
@@ -7,13 +7,7 @@
       // Given
       const object = {
         webhooks: {
-<<<<<<< HEAD
           api_version: '2024-01',
-=======
-          api_version: '2021-01',
-          uri: 'https://my-app.com/webhooks',
-          topics: ['products/create', 'products/update', 'products/delete'],
->>>>>>> b5b4e8b4
           subscriptions: [
             {
               uri: 'https://example.com/webhooks/orders',
@@ -55,11 +49,7 @@
 
       // Then
       expect(result).toEqual({
-<<<<<<< HEAD
         api_version: '2024-01',
-=======
-        api_version: '2021-01',
->>>>>>> b5b4e8b4
         subscriptions: [
           {
             metafield_namespaces: ['id', 'size'],
@@ -141,11 +131,7 @@
     test('should return the reversed transformed object', () => {
       // Given
       const object = {
-<<<<<<< HEAD
         api_version: '2024-01',
-=======
-        api_version: '2021-01',
->>>>>>> b5b4e8b4
         subscriptions: [
           {
             metafield_namespaces: ['id', 'size'],
@@ -207,13 +193,7 @@
       // Then
       expect(result).toMatchObject({
         webhooks: {
-<<<<<<< HEAD
           api_version: '2024-01',
-=======
-          api_version: '2021-01',
-          uri: 'https://my-app.com/webhooks',
-          topics: ['products/create', 'products/update', 'products/delete'],
->>>>>>> b5b4e8b4
           subscriptions: [
             {
               metafield_namespaces: ['id', 'size'],
