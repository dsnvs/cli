import {BaseConfigType} from './schemas.js'
import {FunctionConfigType} from './specifications/function.js'
import {ExtensionFeature, ExtensionSpecification} from './specification.js'
import {
  ExtensionBuildOptions,
  buildFunctionExtension,
  buildThemeExtension,
  buildUIExtension,
} from '../../services/build/extension.js'
import {bundleThemeExtension} from '../../services/extensions/bundle.js'
import {Identifiers} from '../app/identifiers.js'
import {uploadWasmBlob} from '../../services/deploy/upload.js'
import {ok} from '@shopify/cli-kit/node/result'
import {constantize, slugify} from '@shopify/cli-kit/common/string'
import {randomUUID} from '@shopify/cli-kit/node/crypto'
import {partnersFqdn} from '@shopify/cli-kit/node/context/fqdn'
import {joinPath} from '@shopify/cli-kit/node/path'
import {outputContent, outputToken} from '@shopify/cli-kit/node/output'
import {useThemebundling} from '@shopify/cli-kit/node/context/local'
import {touchFile, writeFile} from '@shopify/cli-kit/node/fs'

/**
 * Class that represents an instance of a local extension
 * Before creating this class we've validated that:
 * - There is a spec for this type of extension
 * - The Schema for that spec is followed by the extension config toml file
 * - We were able to find an entry point file for that extension
 *
 * It supports extension points, making this Class compatible with both new ui-extension
 * and legacy extension types. Extension points are optional and this class will handle them if present.
 *
 * This class holds the public interface to interact with extensions
 */
export class ExtensionInstance<TConfiguration extends BaseConfigType = BaseConfigType> {
  entrySourceFilePath: string
  devUUID: string
  localIdentifier: string
  idEnvironmentVariableName: string
  directory: string
  configuration: TConfiguration
  configurationPath: string
  outputPath: string
  handle: string
  specification: ExtensionSpecification

  private useExtensionsFramework: boolean

  get graphQLType() {
    if (this.features.includes('function')) {
      if (this.useExtensionsFramework) return 'FUNCTION'
      // eslint-disable-next-line @typescript-eslint/no-explicit-any
      const functionConfig: any = this.configuration
      return functionConfig.type.toUpperCase()
    }
    return (this.specification.graphQLType ?? this.specification.identifier).toUpperCase()
  }

  get type() {
    return this.configuration.type
  }

  get humanName() {
    return this.specification.externalName
  }

  get name() {
    return this.configuration.name
  }

  get dependency() {
    return this.specification.dependency
  }

  get externalType() {
    return this.specification.externalIdentifier
  }

  get surface() {
    return this.specification.surface
  }

  get isPreviewable() {
    return this.features.includes('ui_preview')
  }

  get isThemeExtension() {
    return this.features.includes('theme')
  }

  get isFunctionExtension() {
    return this.features.includes('function')
  }

  get isESBuildExtension() {
    return this.features.includes('esbuild')
  }

  get features(): ExtensionFeature[] {
    return this.specification.appModuleFeatures(this.configuration)
  }

  set usingExtensionsFramework(value: boolean) {
    this.useExtensionsFramework = value
  }

  constructor(options: {
    configuration: TConfiguration
    configurationPath: string
    entryPath?: string
    directory: string
    specification: ExtensionSpecification
  }) {
    this.configuration = options.configuration
    this.configurationPath = options.configurationPath
    this.entrySourceFilePath = options.entryPath ?? ''
    this.directory = options.directory
    this.specification = options.specification
    this.devUUID = `dev-${randomUUID()}`
    this.handle = this.configuration.handle ?? slugify(this.configuration.name ?? '')
    this.localIdentifier = this.handle
    this.idEnvironmentVariableName = `SHOPIFY_${constantize(this.localIdentifier)}_ID`
    this.useExtensionsFramework = false
    this.outputPath = this.directory

<<<<<<< HEAD
    if (this.features.includes('esbuild')) {
      this.outputPath = joinPath(this.directory, 'dist', `${this.handle}.js`)
=======
    if (this.features.includes('esbuild') || this.type === 'tax_calculation') {
      this.outputPath = joinPath(this.directory, 'dist/main.js')
>>>>>>> 87af6958
    }

    if (this.isFunctionExtension) {
      const config = this.configuration as unknown as FunctionConfigType
      this.outputPath = joinPath(this.directory, config.build.path ?? joinPath('dist', 'index.wasm'))
    }
  }

  isDraftable(unifiedDeployment: boolean) {
    return !this.isPreviewable && !this.isThemeExtension && (unifiedDeployment || !this.isFunctionExtension)
  }

  async deployConfig({
    apiKey,
    token,
    unifiedDeployment,
  }: ExtensionDeployConfigOptions): Promise<{[key: string]: unknown} | undefined> {
    if (this.isFunctionExtension) {
      if (!unifiedDeployment) return undefined
      const {moduleId} = await uploadWasmBlob(this.localIdentifier, this.outputPath, apiKey, token)
      return this.specification.deployConfig?.(this.configuration, this.directory, apiKey, moduleId)
    }

    return (
      // module id param is not necessary for non-Function extensions
      this.specification.deployConfig?.(this.configuration, this.directory, apiKey, undefined) ??
      Promise.resolve(undefined)
    )
  }

  validate() {
    if (!this.specification.validate) return Promise.resolve(ok(undefined))
    return this.specification.validate(this.configuration, this.directory)
  }

  preDeployValidation(): Promise<void> {
    if (!this.specification.preDeployValidation) return Promise.resolve()
    return this.specification.preDeployValidation(this)
  }

  buildValidation(): Promise<void> {
    if (!this.specification.buildValidation) return Promise.resolve()
    return this.specification.buildValidation(this)
  }

  async publishURL(options: {orgId: string; appId: string; extensionId?: string}) {
    const fqdn = await partnersFqdn()
    const parnersPath = this.specification.partnersWebIdentifier
    return `https://${fqdn}/${options.orgId}/apps/${options.appId}/extensions/${parnersPath}/${options.extensionId}`
  }

  previewMessage(url: string, storeFqdn: string) {
    const heading = outputToken.heading(`${this.name} (${this.humanName})`)
    let message = outputContent`Preview link: ${url}/extensions/${this.devUUID}`

    if (this.specification.previewMessage) {
      const customMessage = this.specification.previewMessage(url, this.devUUID, this.configuration, storeFqdn)
      if (!customMessage) return
      message = customMessage
    }

    return outputContent`${heading}\n${message.value}\n`
  }

  // UI Specific properties
  getBundleExtensionStdinContent() {
    if (this.specification.getBundleExtensionStdinContent) {
      return this.specification.getBundleExtensionStdinContent(this.configuration)
    }
    const relativeImportPath = this.entrySourceFilePath?.replace(this.directory, '')
    return `import '.${relativeImportPath}';`
  }

  shouldFetchCartUrl(): boolean {
    return this.specification.shouldFetchCartUrl?.(this.configuration) || false
  }

  hasExtensionPointTarget(target: string): boolean {
    return this.specification.hasExtensionPointTarget?.(this.configuration, target) || false
  }

  // Functions specific properties
  get buildCommand() {
    const config = this.configuration as unknown as FunctionConfigType
    return config.build.command
  }

  get watchPaths() {
    const config = this.configuration as unknown as FunctionConfigType
    const configuredPaths = config.build.watch ? [config.build.watch].flat() : []

    if (!this.isJavaScript && configuredPaths.length === 0) {
      return null
    }

    const watchPaths: string[] = configuredPaths ?? []
    if (this.isJavaScript && configuredPaths.length === 0) {
      watchPaths.push(joinPath('src', '**', '*.js'))
      watchPaths.push(joinPath('src', '**', '*.ts'))
    }
    watchPaths.push(joinPath('**', '!(.)*.graphql'))

    return watchPaths.map((path) => joinPath(this.directory, path))
  }

  get inputQueryPath() {
    return joinPath(this.directory, 'input.graphql')
  }

  get isJavaScript() {
    return Boolean(this.entrySourceFilePath?.endsWith('.js') || this.entrySourceFilePath?.endsWith('.ts'))
  }

  async build(options: ExtensionBuildOptions): Promise<void> {
    if (this.isThemeExtension) {
      return buildThemeExtension(this, options)
    } else if (this.isFunctionExtension) {
      return buildFunctionExtension(this, options)
    } else if (this.features.includes('esbuild')) {
      return buildUIExtension(this, options)
    }

    // Workaround for tax_calculations because they remote spec NEEDS a valid js file to be included.
    if (this.type === 'tax_calculation') {
      await touchFile(this.outputPath)
      await writeFile(this.outputPath, '(()=>{})();')
    }
  }

  async buildForBundle(options: ExtensionBuildOptions, identifiers: Identifiers, bundleDirectory: string) {
    const extensionId = identifiers.extensions[this.localIdentifier]!
    const outputFile = this.isThemeExtension ? '' : joinPath('dist', `${this.handle}.js`)

    if (this.features.includes('bundling')) {
      // Modules that are going to be inclued in the bundle should be built in the bundle directory
      this.outputPath = joinPath(bundleDirectory, extensionId, outputFile)
    }

    await this.build(options)

    if (this.isThemeExtension && useThemebundling()) {
      await bundleThemeExtension(this, options)
    }
  }

  async bundleConfig({identifiers, token, apiKey, unifiedDeployment}: ExtensionBundleConfigOptions) {
    const configValue = await this.deployConfig({apiKey, token, unifiedDeployment})
    if (!configValue) return undefined

    const {handle, ...remainingConfigs} = configValue
    const contextValue = (handle as string) || ''

    return {
      uuid: identifiers.extensions[this.localIdentifier]!,
      config: JSON.stringify(remainingConfigs),
      context: contextValue,
    }
  }
}

export interface ExtensionDeployConfigOptions {
  apiKey: string
  token: string
  unifiedDeployment: boolean
}

export interface ExtensionBundleConfigOptions {
  identifiers: Identifiers
  token: string
  apiKey: string
  unifiedDeployment: boolean
}<|MERGE_RESOLUTION|>--- conflicted
+++ resolved
@@ -122,13 +122,8 @@
     this.useExtensionsFramework = false
     this.outputPath = this.directory
 
-<<<<<<< HEAD
-    if (this.features.includes('esbuild')) {
+    if (this.features.includes('esbuild') || this.type === 'tax_calculation') {
       this.outputPath = joinPath(this.directory, 'dist', `${this.handle}.js`)
-=======
-    if (this.features.includes('esbuild') || this.type === 'tax_calculation') {
-      this.outputPath = joinPath(this.directory, 'dist/main.js')
->>>>>>> 87af6958
     }
 
     if (this.isFunctionExtension) {
