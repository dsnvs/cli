--- conflicted
+++ resolved
@@ -18,12 +18,9 @@
 import {joinPath} from '@shopify/cli-kit/node/path'
 import {describe, expect, test, vi} from 'vitest'
 import {inTemporaryDirectory, readFile} from '@shopify/cli-kit/node/fs'
-<<<<<<< HEAD
-import * as components from '@shopify/cli-kit/node/ui/components'
-=======
 import {slugify} from '@shopify/cli-kit/common/string'
 import {hashString} from '@shopify/cli-kit/node/crypto'
->>>>>>> c951e175
+import * as components from '@shopify/cli-kit/node/ui/components'
 import {Writable} from 'stream'
 
 const developerPlatformClient: DeveloperPlatformClient = testDeveloperPlatformClient()
@@ -344,7 +341,43 @@
     expect(result).toBeUndefined()
   })
 
-<<<<<<< HEAD
+  describe('buildHandle', async () => {
+    test('extensions handle is either its handle or name when specification uidStrategy is uuid', async () => {
+      // Given
+      const extensionInstance = await testUIExtension()
+
+      const result = extensionInstance.configuration.handle ?? slugify(extensionInstance.configuration.name ?? '')
+      // Then
+      expect(extensionInstance.handle).toBe(result)
+    })
+
+    test('extensions handle is its identifier when specification uidStrategy is single', async () => {
+      // Given
+      const extensionInstance = await testAppConfigExtensions()
+
+      // When
+      const result = slugify(extensionInstance.specification.identifier)
+
+      // Then
+      expect(extensionInstance.handle).toBe(result)
+    })
+
+    test('extensions handle is a hashString when specification uidStrategy is dynamic and it is a webhook subscription extension', async () => {
+      // Given
+      const extensionInstance = await testSingleWebhookSubscriptionExtension()
+
+      // When
+      const subscription = extensionInstance.configuration as unknown as SingleWebhookSubscriptionType
+      let result = ''
+      if (subscription) {
+        result = hashString(subscription.topic + subscription.uri).substring(0, 30)
+      }
+
+      // Then
+      expect(extensionInstance.handle).toBe(result)
+    })
+  })
+
   describe('getPrefixedLogger', async () => {
     test('returns a wrapped logger', async () => {
       const newMessage = 'foo'
@@ -363,42 +396,6 @@
 
       // Then
       expect(mockLogger.write).toHaveBeenCalledWith(newMessage, expect.anything(), expect.anything())
-=======
-  describe('buildHandle', async () => {
-    test('extensions handle is either its handle or name when specification uidStrategy is uuid', async () => {
-      // Given
-      const extensionInstance = await testUIExtension()
-
-      const result = extensionInstance.configuration.handle ?? slugify(extensionInstance.configuration.name ?? '')
-      // Then
-      expect(extensionInstance.handle).toBe(result)
-    })
-
-    test('extensions handle is its identifier when specification uidStrategy is single', async () => {
-      // Given
-      const extensionInstance = await testAppConfigExtensions()
-
-      // When
-      const result = slugify(extensionInstance.specification.identifier)
-
-      // Then
-      expect(extensionInstance.handle).toBe(result)
-    })
-
-    test('extensions handle is a hashString when specification uidStrategy is dynamic and it is a webhook subscription extension', async () => {
-      // Given
-      const extensionInstance = await testSingleWebhookSubscriptionExtension()
-
-      // When
-      const subscription = extensionInstance.configuration as unknown as SingleWebhookSubscriptionType
-      let result = ''
-      if (subscription) {
-        result = hashString(subscription.topic + subscription.uri).substring(0, 30)
-      }
-
-      // Then
-      expect(extensionInstance.handle).toBe(result)
->>>>>>> c951e175
     })
   })
 })