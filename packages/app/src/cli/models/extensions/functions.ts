import {BaseFunctionConfigurationSchema, ZodSchemaType} from './schemas.js'
import {allFunctionSpecifications} from './specifications.js'
import {ExtensionCategory, GenericSpecification, FunctionExtension} from '../app/extensions.js'
import {blocks, defaultFunctionsFlavors} from '../../constants.js'
import {schema, path, error, system, abort, string, environment} from '@shopify/cli-kit'
import {Writable} from 'stream'

// Base config type that all config schemas must extend
export type FunctionConfigType = schema.define.infer<typeof BaseFunctionConfigurationSchema>

/**
 * Specification with all the needed properties and methods to load a function.
 */
<<<<<<< HEAD
export interface FunctionSpec<
  TConfiguration extends FunctionConfigType = FunctionConfigType,
  TMetadata extends MetadataType = MetadataType,
> extends GenericSpecification {
=======
export interface FunctionSpec<TConfiguration extends FunctionConfigType = FunctionConfigType>
  extends ExtensionIdentifier {
>>>>>>> 300457ce
  identifier: string
  externalIdentifier: string
  externalName: string
  helpURL?: string
  gated: boolean
  templateURL?: string
  supportedFlavors: {name: string; value: string}[]
  configSchema: ZodSchemaType<TConfiguration>
<<<<<<< HEAD
  metadataSchema: ZodSchemaType<TMetadata>
  registrationLimit: number
=======
  options: {
    registrationLimit: number
  }
>>>>>>> 300457ce
  templatePath: (lang: string) => string
  category: () => ExtensionCategory
}

/**
 * Class that represents an instance of a local function
 * Before creating this class we've validated that:
 * - There is a spec for this type of function
 * - The Config Schema for that spec is followed by the function config toml file
 *
 * This class holds the public interface to interact with functions
 */
export class FunctionInstance<TConfiguration extends FunctionConfigType = FunctionConfigType>
  implements FunctionExtension
{
  idEnvironmentVariableName: string
  localIdentifier: string
  directory: string
  configuration: TConfiguration
  configurationPath: string

  private specification: FunctionSpec<TConfiguration>

  constructor(options: {
    configuration: TConfiguration
    configurationPath: string
    specification: FunctionSpec<TConfiguration>
    directory: string
  }) {
    this.configuration = options.configuration
    this.configurationPath = options.configurationPath
    this.specification = options.specification
    this.directory = options.directory
    this.localIdentifier = path.basename(options.directory)
    this.idEnvironmentVariableName = `SHOPIFY_${string.constantize(path.basename(this.directory))}_ID`
  }

  get graphQLType() {
    return this.specification.identifier
  }

  get identifier() {
    return this.specification.identifier
  }

  get type() {
    return this.specification.identifier
  }

  get externalType() {
    return this.specification.externalIdentifier
  }

  get name() {
    return this.configuration.name
  }

  inputQueryPath() {
    return path.join(this.directory, 'input.graphql')
  }

  buildWasmPath() {
    const relativePath = this.configuration.build.path ?? path.join('dist', 'index.wasm')
    return path.join(this.directory, relativePath)
  }

  async build(stdout: Writable, stderr: Writable, signal: abort.Signal) {
    const buildCommand = this.configuration.build.command
    if (!buildCommand || buildCommand.trim() === '') {
      stderr.write(`The function extension ${this.localIdentifier} doesn't have a build command or it's empty`)
      stderr.write(`
      Edit the shopify.function.extension.toml configuration file and set how to build the extension.

      [build]
      command = "{COMMAND}"

      Note that the command must output a dist/index.wasm file.
      `)
      throw new error.AbortSilent()
    }
    const buildCommandComponents = buildCommand.split(' ')
    stdout.write(`Building function ${this.localIdentifier}...`)
    await system.exec(buildCommandComponents[0]!, buildCommandComponents.slice(1), {
      stdout,
      stderr,
      cwd: this.directory,
      signal,
    })
  }

  async publishURL(options: {orgId: string; appId: string}) {
    const partnersFqdn = await environment.fqdn.partners()
    return `https://${partnersFqdn}/${options.orgId}/apps/${options.appId}/extensions`
  }
}

/**
 * Find the registered spec for a given function type
 */
export async function functionSpecForType(type: string): Promise<FunctionSpec | undefined> {
  return (await allFunctionSpecifications()).find((spec) => spec.identifier === type)
}

export function createFunctionSpec<TConfiguration extends FunctionConfigType = FunctionConfigType>(spec: {
  identifier: string
  externalIdentifier: string
  externalName: string
  helpURL?: string
  gated?: boolean
  templateURL?: string
  supportedFlavors?: {name: string; value: string}[]
  registrationLimit?: number
  configSchema?: ZodSchemaType<TConfiguration>
  templatePath: (lang: string) => string
}): FunctionSpec {
  const defaults = {
    templateURL: 'https://github.com/Shopify/function-examples',
    supportedFlavors: defaultFunctionsFlavors,
    configSchema: BaseFunctionConfigurationSchema,
<<<<<<< HEAD
    metadataSchema: BaseFunctionMetadataSchema,
    gated: false,
    registrationLimit: spec.registrationLimit ?? blocks.functions.defaultRegistrationLimit,

    category: (): ExtensionCategory => 'function',
=======
    public: true,
    options: {
      registrationLimit: spec.registrationLimit ?? defaultFunctionRegistationLimit,
    },
>>>>>>> 300457ce
  }

  return {...defaults, ...spec}
}<|MERGE_RESOLUTION|>--- conflicted
+++ resolved
@@ -11,15 +11,8 @@
 /**
  * Specification with all the needed properties and methods to load a function.
  */
-<<<<<<< HEAD
-export interface FunctionSpec<
-  TConfiguration extends FunctionConfigType = FunctionConfigType,
-  TMetadata extends MetadataType = MetadataType,
-> extends GenericSpecification {
-=======
 export interface FunctionSpec<TConfiguration extends FunctionConfigType = FunctionConfigType>
-  extends ExtensionIdentifier {
->>>>>>> 300457ce
+  extends GenericSpecification {
   identifier: string
   externalIdentifier: string
   externalName: string
@@ -28,14 +21,7 @@
   templateURL?: string
   supportedFlavors: {name: string; value: string}[]
   configSchema: ZodSchemaType<TConfiguration>
-<<<<<<< HEAD
-  metadataSchema: ZodSchemaType<TMetadata>
   registrationLimit: number
-=======
-  options: {
-    registrationLimit: number
-  }
->>>>>>> 300457ce
   templatePath: (lang: string) => string
   category: () => ExtensionCategory
 }
@@ -155,18 +141,10 @@
     templateURL: 'https://github.com/Shopify/function-examples',
     supportedFlavors: defaultFunctionsFlavors,
     configSchema: BaseFunctionConfigurationSchema,
-<<<<<<< HEAD
-    metadataSchema: BaseFunctionMetadataSchema,
     gated: false,
     registrationLimit: spec.registrationLimit ?? blocks.functions.defaultRegistrationLimit,
 
     category: (): ExtensionCategory => 'function',
-=======
-    public: true,
-    options: {
-      registrationLimit: spec.registrationLimit ?? defaultFunctionRegistationLimit,
-    },
->>>>>>> 300457ce
   }
 
   return {...defaults, ...spec}
