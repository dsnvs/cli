--- conflicted
+++ resolved
@@ -53,10 +53,7 @@
   shouldFetchCartUrl?(config: TConfiguration): boolean
   hasExtensionPointTarget?(config: TConfiguration, target: string): boolean
   appModuleFeatures: (config: TConfiguration) => ExtensionFeature[]
-<<<<<<< HEAD
   findEntryPath?: (directory: string) => Promise<string | undefined>
-=======
->>>>>>> f368789d
 }
 
 /**
@@ -131,11 +128,7 @@
   }
 
   get isDraftable() {
-<<<<<<< HEAD
-    return !this.isPreviewable && !this.isThemeExtension
-=======
     return !this.isPreviewable && !this.isThemeExtension && !this.isFunctionExtension
->>>>>>> f368789d
   }
 
   get features(): ExtensionFeature[] {
@@ -355,10 +348,7 @@
     schema: BaseSchema as ZodSchemaType<TConfiguration>,
     registrationLimit: blocks.extensions.defaultRegistrationLimit,
     supportedFlavors: defaultExtensionFlavors,
-<<<<<<< HEAD
     findEntryPath: async () => undefined,
-=======
->>>>>>> f368789d
   }
   return {...defaults, ...spec}
 }