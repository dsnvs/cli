--- conflicted
+++ resolved
@@ -162,15 +162,12 @@
 export type AppDeployOptions = AppDeployVariables & {
   organizationId: string
   name: string
-<<<<<<< HEAD
 }
 
 export interface DevSessionDeployOptions {
   shopName: string
   appId: string
   assetsUrl: string
-=======
->>>>>>> d7d98956
 }
 
 type WithUserErrors<T> = T & {
