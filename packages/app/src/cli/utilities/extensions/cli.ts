import {getBinaryPathOrDownload} from './binary.js'
<<<<<<< HEAD
=======
import {useExtensionsCLISources} from '../../environment.js'
import metadata from '../../metadata.js'
>>>>>>> 857d162b
import {environment, error, path, system} from '@shopify/cli-kit'
import {fileURLToPath} from 'url'

const NodeExtensionsCLINotFoundError = () => {
  return new error.Bug(`Couldn't find the shopify-cli-extensions Node binary`)
}

/**
 * This function runs the extensions' CLI and has support for running
 * it through its source code when the SHOPIFY_USE_EXTENSIONS_CLI_SOURCES=1 variable
 * is set.
 * @param args {string[]} Arguments to pass to the CLI
 * @param options {system.ExecOptions} Options to configure the process execution.
 */
export async function runGoExtensionsCLI(args: string[], options: system.WritableExecOptions = {}) {
  const stdout = options.stdout || {write: () => {}}
<<<<<<< HEAD
  if (environment.local.isDebug()) {
    const extensionsGoCliDirectory = (await path.findUp('packages/ui-extensions-go-cli/', {
      type: 'directory',
      cwd: path.moduleDirectory(import.meta.url),
    })) as string

    stdout.write(`Using extensions CLI from ${extensionsGoCliDirectory}`)
=======
  if (useExtensionsCLISources()) {
    await metadata.addPublic(() => ({cmd_extensions_binary_from_source: true}))
    const projectDirectory = path.join(
      environment.local.homeDirectory(),
      'src/github.com/shopify/shopify-cli-extensions',
    )
    stdout.write(`Using extensions CLI from ${projectDirectory}`)
>>>>>>> 857d162b
    try {
      if (environment.local.isDebugGoBinary()) {
        await system.exec('sh', [path.join(extensionsGoCliDirectory, 'shopify-extensions-debug')].concat(args), options)
      } else {
        await system.exec(path.join(extensionsGoCliDirectory, 'shopify-extensions'), args, options)
      }
    } catch {
      throw new error.AbortSilent()
    }
  } else {
    await metadata.addPublic(() => ({cmd_extensions_binary_from_source: false}))
    const binaryPath = await getBinaryPathOrDownload()
    await system.exec(binaryPath, [...args], options)
  }
}

/**
 * The extensions' CLI is comprised by a Go and Node executable. The latter is distributed
 * as an NPM package, @shopify/shopify-cli-extensions, which is dependency of @shopify/app.
 * This method looks up the binary under node_modules/.bin and returns its path.
 * @returns {Promise<string>} A promise that resolves with the path to the Node executable.
 */
export async function nodeExtensionsCLIPath(): Promise<string> {
  const cwd = path.dirname(fileURLToPath(import.meta.url))
  if (environment.local.isDebug()) {
    return (await path.findUp('packages/ui-extensions-cli/bin/cli.js', {
      type: 'file',
      cwd,
    })) as string
  } else {
    const executablePath = await path.findUp('node_modules/.bin/shopify-cli-extensions', {type: 'file', cwd})
    if (!executablePath) {
      throw NodeExtensionsCLINotFoundError()
    }
    return executablePath
  }
}<|MERGE_RESOLUTION|>--- conflicted
+++ resolved
@@ -1,9 +1,5 @@
 import {getBinaryPathOrDownload} from './binary.js'
-<<<<<<< HEAD
-=======
-import {useExtensionsCLISources} from '../../environment.js'
 import metadata from '../../metadata.js'
->>>>>>> 857d162b
 import {environment, error, path, system} from '@shopify/cli-kit'
 import {fileURLToPath} from 'url'
 
@@ -20,23 +16,14 @@
  */
 export async function runGoExtensionsCLI(args: string[], options: system.WritableExecOptions = {}) {
   const stdout = options.stdout || {write: () => {}}
-<<<<<<< HEAD
   if (environment.local.isDebug()) {
+    await metadata.addPublic(() => ({cmd_extensions_binary_from_source: true}))
     const extensionsGoCliDirectory = (await path.findUp('packages/ui-extensions-go-cli/', {
       type: 'directory',
       cwd: path.moduleDirectory(import.meta.url),
     })) as string
 
     stdout.write(`Using extensions CLI from ${extensionsGoCliDirectory}`)
-=======
-  if (useExtensionsCLISources()) {
-    await metadata.addPublic(() => ({cmd_extensions_binary_from_source: true}))
-    const projectDirectory = path.join(
-      environment.local.homeDirectory(),
-      'src/github.com/shopify/shopify-cli-extensions',
-    )
-    stdout.write(`Using extensions CLI from ${projectDirectory}`)
->>>>>>> 857d162b
     try {
       if (environment.local.isDebugGoBinary()) {
         await system.exec('sh', [path.join(extensionsGoCliDirectory, 'shopify-extensions-debug')].concat(args), options)
