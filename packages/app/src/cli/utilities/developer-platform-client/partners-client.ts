import {CreateAppQuery, CreateAppQuerySchema, CreateAppQueryVariables} from '../../api/graphql/create_app.js'
import {
  AllDevStoresByOrganizationQuery,
  AllDevStoresByOrganizationQueryVariables,
  AllDevStoresByOrganizationSchema,
} from '../../api/graphql/all_dev_stores_by_org.js'
import {
  ActiveAppVersion,
  AppDeployOptions,
<<<<<<< HEAD
  DevSessionDeployOptions,
=======
  AssetUrlSchema,
>>>>>>> 63c6e6e2
  DeveloperPlatformClient,
  Paginateable,
} from '../developer-platform-client.js'
import {fetchCurrentAccountInformation, PartnersSession} from '../../../cli/services/context/partner-account-info.js'
import {fetchAppDetailsFromApiKey, fetchOrgAndApps, filterDisabledFlags} from '../../../cli/services/dev/fetch.js'
import {
  MinimalAppIdentifiers,
  MinimalOrganizationApp,
  Organization,
  OrganizationApp,
  OrganizationSource,
  OrganizationStore,
} from '../../models/organization.js'
import {
  AllAppExtensionRegistrationsQuery,
  AllAppExtensionRegistrationsQueryVariables,
  AllAppExtensionRegistrationsQuerySchema,
} from '../../api/graphql/all_app_extension_registrations.js'
import {
  ActiveAppVersionQuery,
  ActiveAppVersionQuerySchema,
  ActiveAppVersionQueryVariables,
} from '../../api/graphql/app_active_version.js'
import {
  ExtensionUpdateDraftInput,
  ExtensionUpdateDraftMutation,
  ExtensionUpdateSchema,
} from '../../api/graphql/update_draft.js'
import {AppDeploy, AppDeploySchema, AppDeployVariables} from '../../api/graphql/app_deploy.js'
import {
  GenerateSignedUploadUrl,
  GenerateSignedUploadUrlSchema,
  GenerateSignedUploadUrlVariables,
} from '../../api/graphql/generate_signed_upload_url.js'
import {
  ExtensionCreateQuery,
  ExtensionCreateSchema,
  ExtensionCreateVariables,
} from '../../api/graphql/extension_create.js'
import {
  ConvertDevToTransferDisabledStoreQuery,
  ConvertDevToTransferDisabledSchema,
  ConvertDevToTransferDisabledStoreVariables,
} from '../../api/graphql/convert_dev_to_transfer_disabled_store.js'
import {
  FindStoreByDomainQuery,
  FindStoreByDomainQueryVariables,
  FindStoreByDomainSchema,
} from '../../api/graphql/find_store_by_domain.js'
import {
  AppVersionsQuery,
  AppVersionsQueryVariables,
  AppVersionsQuerySchema,
} from '../../api/graphql/get_versions_list.js'
import {
  DevelopmentStorePreviewUpdateInput,
  DevelopmentStorePreviewUpdateQuery,
  DevelopmentStorePreviewUpdateSchema,
} from '../../api/graphql/development_preview.js'
import {
  FindAppPreviewModeQuery,
  FindAppPreviewModeSchema,
  FindAppPreviewModeVariables,
} from '../../api/graphql/find_app_preview_mode.js'
import {
  AppVersionsDiffQuery,
  AppVersionsDiffSchema,
  AppVersionsDiffVariables,
} from '../../api/graphql/app_versions_diff.js'
import {AppRelease, AppReleaseSchema, AppReleaseVariables} from '../../api/graphql/app_release.js'
import {
  AppVersionByTagQuery,
  AppVersionByTagSchema,
  AppVersionByTagVariables,
} from '../../api/graphql/app_version_by_tag.js'
import {AllOrganizationsQuery, AllOrganizationsQuerySchema} from '../../api/graphql/all_orgs.js'
import {
  SendSampleWebhookSchema,
  SendSampleWebhookVariables,
  sendSampleWebhookMutation,
} from '../../services/webhook/request-sample.js'
import {PublicApiVersionsSchema, GetApiVersionsQuery} from '../../services/webhook/request-api-versions.js'
import {WebhookTopicsSchema, WebhookTopicsVariables, getTopicsQuery} from '../../services/webhook/request-topics.js'
import {
  MigrateFlowExtensionVariables,
  MigrateFlowExtensionSchema,
  MigrateFlowExtensionMutation,
} from '../../api/graphql/extension_migrate_flow_extension.js'
import {UpdateURLsVariables, UpdateURLsSchema, UpdateURLsQuery} from '../../api/graphql/update_urls.js'
import {CurrentAccountInfoQuery, CurrentAccountInfoSchema} from '../../api/graphql/current_account_info.js'
import {
  RemoteTemplateSpecificationsQuery,
  RemoteTemplateSpecificationsSchema,
  RemoteTemplateSpecificationsVariables,
} from '../../api/graphql/template_specifications.js'
import {ExtensionTemplate} from '../../models/app/template.js'
import {
  TargetSchemaDefinitionQueryVariables,
  TargetSchemaDefinitionQuerySchema,
  TargetSchemaDefinitionQuery,
} from '../../api/graphql/functions/target_schema_definition.js'
import {
  ApiSchemaDefinitionQueryVariables,
  ApiSchemaDefinitionQuerySchema,
  ApiSchemaDefinitionQuery,
} from '../../api/graphql/functions/api_schema_definition.js'
import {
  MigrateToUiExtensionVariables,
  MigrateToUiExtensionSchema,
  MigrateToUiExtensionQuery,
} from '../../api/graphql/extension_migrate_to_ui_extension.js'
import {
  ExtensionSpecificationsQuery,
  ExtensionSpecificationsQuerySchema,
  ExtensionSpecificationsQueryVariables,
  RemoteSpecification,
} from '../../api/graphql/extension_specifications.js'
import {
  FindOrganizationBasicQuery,
  FindOrganizationBasicQuerySchema,
  FindOrganizationBasicVariables,
} from '../../api/graphql/find_org_basic.js'
import {
  MigrateAppModuleMutation,
  MigrateAppModuleSchema,
  MigrateAppModuleVariables,
} from '../../api/graphql/extension_migrate_app_module.js'
import {DevSessionDeploySchema} from '../../api/graphql/dev_session_create.js'
import {isUnitTest} from '@shopify/cli-kit/node/context/local'
import {AbortError} from '@shopify/cli-kit/node/error'
import {
  FunctionUploadUrlGenerateMutation,
  FunctionUploadUrlGenerateResponse,
  partnersRequest,
} from '@shopify/cli-kit/node/api/partners'
import {GraphQLVariables} from '@shopify/cli-kit/node/api/graphql'
import {ensureAuthenticatedPartners} from '@shopify/cli-kit/node/session'

// this is a temporary solution for editions to support https://vault.shopify.io/gsd/projects/31406
// read more here: https://vault.shopify.io/gsd/projects/31406
const MAGIC_URL = 'https://shopify.dev/apps/default-app-home'
const MAGIC_REDIRECT_URL = 'https://shopify.dev/apps/default-app-home/api/auth'

function getAppVars(
  org: Organization,
  name: string,
  isLaunchable = true,
  scopesArray?: string[],
): CreateAppQueryVariables {
  if (isLaunchable) {
    return {
      org: parseInt(org.id, 10),
      title: `${name}`,
      appUrl: 'https://example.com',
      redir: ['https://example.com/api/auth'],
      requestedAccessScopes: scopesArray ?? [],
      type: 'undecided',
    }
  } else {
    return {
      org: parseInt(org.id, 10),
      title: `${name}`,
      appUrl: MAGIC_URL,
      redir: [MAGIC_REDIRECT_URL],
      requestedAccessScopes: scopesArray ?? [],
      type: 'undecided',
    }
  }
}

export class PartnersClient implements DeveloperPlatformClient {
  public supportsAtomicDeployments = false
  public requiresOrganization = false
  private _session: PartnersSession | undefined

  constructor(session?: PartnersSession) {
    this._session = session
  }

  async session(): Promise<PartnersSession> {
    if (!this._session) {
      if (isUnitTest()) {
        throw new Error('PartnersClient.session() should not be invoked dynamically in a unit test')
      }
      const token = await ensureAuthenticatedPartners()
      this._session = {
        token,
        accountInfo: {type: 'UnknownAccount'},
      }
      const accountInfo = await fetchCurrentAccountInformation(this)
      this._session = {token, accountInfo}
    }
    return this._session
  }

  async request<T>(query: string, variables: GraphQLVariables | undefined = undefined): Promise<T> {
    return partnersRequest(query, await this.token(), variables)
  }

  async token(): Promise<string> {
    return (await this.session()).token
  }

  async refreshToken(): Promise<string> {
    const newToken = await ensureAuthenticatedPartners([], process.env, {noPrompt: true})
    const session = await this.session()
    if (newToken) {
      session.token = newToken
    }
    return session.token
  }

  async accountInfo(): Promise<PartnersSession['accountInfo']> {
    return (await this.session()).accountInfo
  }

  async appFromId({apiKey}: MinimalAppIdentifiers): Promise<OrganizationApp | undefined> {
    const app = await fetchAppDetailsFromApiKey(apiKey, await this.token())
    if (app) app.developerPlatformClient = this
    return app
  }

  async organizations(): Promise<Organization[]> {
    try {
      const result: AllOrganizationsQuerySchema = await this.request(AllOrganizationsQuery)
      return result.organizations.nodes.map((org) => ({
        id: org.id,
        businessName: org.businessName,
        source: OrganizationSource.Partners,
      }))
    } catch (error: unknown) {
      if ((error as {statusCode?: number}).statusCode === 404) {
        return []
      } else {
        throw error
      }
    }
  }

  async orgFromId(orgId: string): Promise<Organization | undefined> {
    const variables: FindOrganizationBasicVariables = {id: orgId}
    const result: FindOrganizationBasicQuerySchema = await this.request(FindOrganizationBasicQuery, variables)
    const org: Organization | undefined = result.organizations.nodes[0]
    if (org) org.source = OrganizationSource.Partners
    return org
  }

  async orgAndApps(orgId: string): Promise<Paginateable<{organization: Organization; apps: MinimalOrganizationApp[]}>> {
    const result = await fetchOrgAndApps(orgId, await this.session())
    return {
      organization: result.organization,
      apps: result.apps.nodes,
      hasMorePages: result.apps.pageInfo.hasNextPage,
    }
  }

  async appsForOrg(organizationId: string, term?: string): Promise<Paginateable<{apps: MinimalOrganizationApp[]}>> {
    const result = await fetchOrgAndApps(organizationId, await this.session(), term)
    return {
      apps: result.apps.nodes,
      hasMorePages: result.apps.pageInfo.hasNextPage,
    }
  }

  async specifications({apiKey}: MinimalAppIdentifiers): Promise<RemoteSpecification[]> {
    const variables: ExtensionSpecificationsQueryVariables = {api_key: apiKey}
    const result: ExtensionSpecificationsQuerySchema = await this.request(ExtensionSpecificationsQuery, variables)
    return result.extensionSpecifications
  }

  async templateSpecifications(apiKey: string): Promise<ExtensionTemplate[]> {
    const variables: RemoteTemplateSpecificationsVariables = {apiKey}
    const result: RemoteTemplateSpecificationsSchema = await this.request(RemoteTemplateSpecificationsQuery, variables)
    return result.templateSpecifications
  }

  async createApp(
    org: Organization,
    name: string,
    options?: {
      isLaunchable?: boolean
      scopesArray?: string[]
      directory?: string
    },
  ): Promise<OrganizationApp> {
    const variables: CreateAppQueryVariables = getAppVars(org, name, options?.isLaunchable, options?.scopesArray)
    const result: CreateAppQuerySchema = await this.request(CreateAppQuery, variables)
    if (result.appCreate.userErrors.length > 0) {
      const errors = result.appCreate.userErrors.map((error) => error.message).join(', ')
      throw new AbortError(errors)
    }

    const flags = filterDisabledFlags(result.appCreate.app.disabledFlags)
    return {...result.appCreate.app, organizationId: org.id, newApp: true, flags, developerPlatformClient: this}
  }

  async devStoresForOrg(orgId: string): Promise<OrganizationStore[]> {
    const variables: AllDevStoresByOrganizationQueryVariables = {id: orgId}
    const result: AllDevStoresByOrganizationSchema = await this.request(AllDevStoresByOrganizationQuery, variables)
    return result.organizations.nodes[0]!.stores.nodes
  }

  async appExtensionRegistrations({apiKey}: MinimalAppIdentifiers): Promise<AllAppExtensionRegistrationsQuerySchema> {
    const variables: AllAppExtensionRegistrationsQueryVariables = {apiKey}
    return this.request(AllAppExtensionRegistrationsQuery, variables)
  }

  async appVersions(apiKey: string): Promise<AppVersionsQuerySchema> {
    const variables: AppVersionsQueryVariables = {apiKey}
    return this.request(AppVersionsQuery, variables)
  }

  async appVersionByTag(input: AppVersionByTagVariables): Promise<AppVersionByTagSchema> {
    return this.request(AppVersionByTagQuery, input)
  }

  async appVersionsDiff(input: AppVersionsDiffVariables): Promise<AppVersionsDiffSchema> {
    return this.request(AppVersionsDiffQuery, input)
  }

  async activeAppVersion({apiKey}: MinimalAppIdentifiers): Promise<ActiveAppVersion | undefined> {
    const variables: ActiveAppVersionQueryVariables = {apiKey}
    const result = await this.request<ActiveAppVersionQuerySchema>(ActiveAppVersionQuery, variables)
    const version = result.app.activeAppVersion
    if (!version) return
    return {
      ...version,
      appModuleVersions: version.appModuleVersions.map((mod) => {
        return {
          ...mod,
          config: mod.config ? (JSON.parse(mod.config) as object) : {},
        }
      }),
    }
  }

  async functionUploadUrl(): Promise<FunctionUploadUrlGenerateResponse> {
    return this.request(FunctionUploadUrlGenerateMutation)
  }

  async createExtension(input: ExtensionCreateVariables): Promise<ExtensionCreateSchema> {
    return this.request(ExtensionCreateQuery, input)
  }

  async updateExtension(extensionInput: ExtensionUpdateDraftInput): Promise<ExtensionUpdateSchema> {
    return this.request(ExtensionUpdateDraftMutation, extensionInput)
  }

  async deploy(deployInput: AppDeployOptions): Promise<AppDeploySchema> {
    const {organizationId, ...deployOptions} = deployInput
    // Enforce the type
    const variables: AppDeployVariables = deployOptions
    // Exclude uid
    variables.appModules = variables.appModules?.map((element) => {
      const {uid, ...otherFields} = element
      return otherFields
    })
    return this.request(AppDeploy, variables)
  }

  async devSessionDeploy(_input: DevSessionDeployOptions): Promise<DevSessionDeploySchema> {
    // Dev Sessions are not supported in partners client.
    throw new Error('Unsupported operation')
  }

  async release(input: AppReleaseVariables): Promise<AppReleaseSchema> {
    return this.request(AppRelease, input)
  }

  async generateSignedUploadUrl(app: MinimalAppIdentifiers): Promise<AssetUrlSchema> {
    const variables: GenerateSignedUploadUrlVariables = {apiKey: app.apiKey, bundleFormat: 1}
    const result = await this.request<GenerateSignedUploadUrlSchema>(GenerateSignedUploadUrl, variables)
    return {
      assetUrl: result.appVersionGenerateSignedUploadUrl.signedUploadUrl,
      userErrors: result.appVersionGenerateSignedUploadUrl.userErrors,
    }
  }

  async convertToTransferDisabledStore(
    input: ConvertDevToTransferDisabledStoreVariables,
  ): Promise<ConvertDevToTransferDisabledSchema> {
    return this.request(ConvertDevToTransferDisabledStoreQuery, input)
  }

  async storeByDomain(orgId: string, shopDomain: string): Promise<FindStoreByDomainSchema> {
    const variables: FindStoreByDomainQueryVariables = {orgId, shopDomain}
    return this.request(FindStoreByDomainQuery, variables)
  }

  async updateDeveloperPreview(
    input: DevelopmentStorePreviewUpdateInput,
  ): Promise<DevelopmentStorePreviewUpdateSchema> {
    return this.request(DevelopmentStorePreviewUpdateQuery, input)
  }

  async appPreviewMode(input: FindAppPreviewModeVariables): Promise<FindAppPreviewModeSchema> {
    return this.request(FindAppPreviewModeQuery, input)
  }

  async sendSampleWebhook(input: SendSampleWebhookVariables): Promise<SendSampleWebhookSchema> {
    return this.request(sendSampleWebhookMutation, input)
  }

  async apiVersions(): Promise<PublicApiVersionsSchema> {
    return this.request(GetApiVersionsQuery)
  }

  async topics(input: WebhookTopicsVariables): Promise<WebhookTopicsSchema> {
    return this.request(getTopicsQuery, input)
  }

  async migrateFlowExtension(input: MigrateFlowExtensionVariables): Promise<MigrateFlowExtensionSchema> {
    return this.request(MigrateFlowExtensionMutation, input)
  }

  async migrateAppModule(input: MigrateAppModuleVariables): Promise<MigrateAppModuleSchema> {
    return this.request(MigrateAppModuleMutation, input)
  }

  async updateURLs(input: UpdateURLsVariables): Promise<UpdateURLsSchema> {
    return this.request(UpdateURLsQuery, input)
  }

  async currentAccountInfo(): Promise<CurrentAccountInfoSchema> {
    return this.request(CurrentAccountInfoQuery)
  }

  async targetSchemaDefinition(input: TargetSchemaDefinitionQueryVariables): Promise<string | null> {
    const response: TargetSchemaDefinitionQuerySchema = await this.request(TargetSchemaDefinitionQuery, input)
    return response.definition
  }

  async apiSchemaDefinition(input: ApiSchemaDefinitionQueryVariables): Promise<string | null> {
    const response: ApiSchemaDefinitionQuerySchema = await this.request(ApiSchemaDefinitionQuery, input)
    return response.definition
  }

  async migrateToUiExtension(input: MigrateToUiExtensionVariables): Promise<MigrateToUiExtensionSchema> {
    return this.request(MigrateToUiExtensionQuery, input)
  }

  toExtensionGraphQLType(input: string) {
    return input.toUpperCase()
  }
}<|MERGE_RESOLUTION|>--- conflicted
+++ resolved
@@ -7,11 +7,8 @@
 import {
   ActiveAppVersion,
   AppDeployOptions,
-<<<<<<< HEAD
   DevSessionDeployOptions,
-=======
   AssetUrlSchema,
->>>>>>> 63c6e6e2
   DeveloperPlatformClient,
   Paginateable,
 } from '../developer-platform-client.js'
