--- conflicted
+++ resolved
@@ -482,15 +482,9 @@
               ? 'configuration'
               : 'extension'
             return {
-<<<<<<< HEAD
-              registrationId: mod.uid,
-              registrationUid: mod.uid,
-              registrationUuid: mod.uid,
-=======
               registrationId: mod.uuid,
               registrationUid: mod.uuid,
               registrationUuid: mod.uuid,
->>>>>>> d7d98956
               registrationTitle: mod.handle,
               type: mod.specification.externalIdentifier,
               config: JSON.stringify(mod.config),
@@ -522,11 +516,7 @@
       ),
     ])
     const currentModules = currentVersion.app.activeRelease.version.appModules
-<<<<<<< HEAD
-    const selectedVersionModules = selectedVersion.app.version.modules
-=======
     const selectedVersionModules = selectedVersion.version.appModules
->>>>>>> d7d98956
     const {added, removed, updated} = diffAppModules({currentModules, selectedVersionModules})
 
     function formattedModule(mod: AppModuleReturnType) {
@@ -559,19 +549,11 @@
     const result = await this.activeAppVersionRawResult(app)
     return {
       appModuleVersions: result.app.activeRelease.version.appModules.map((mod) => {
-<<<<<<< HEAD
-        const experience = CONFIG_EXTENSION_IDS.includes(mod.uid) ? 'configuration' : 'extension'
-        return {
-          registrationId: mod.uid,
-          registrationUid: mod.uid,
-          registrationUuid: mod.uid,
-=======
         const experience = CONFIG_EXTENSION_IDS.includes(mod.specification.identifier) ? 'configuration' : 'extension'
         return {
           registrationId: mod.uuid,
           registrationUid: mod.uuid,
           registrationUuid: mod.uuid,
->>>>>>> d7d98956
           registrationTitle: mod.handle,
           type: mod.specification.externalIdentifier,
           config: mod.config,
@@ -635,13 +617,7 @@
           }
         }),
       },
-<<<<<<< HEAD
-      metadata: {
-        versionTag,
-      },
-=======
       ...(versionTag ? {metadata: {versionTag}} : {}),
->>>>>>> d7d98956
     }
 
     const result = await appManagementRequest<CreateAppVersionMutationSchema>(
@@ -659,13 +635,8 @@
           uuid: version.id,
           // Need to deal with ID properly as it's expected to be a number... how do we use it?
           id: parseInt(version.id, 10),
-<<<<<<< HEAD
-          versionTag: versionTag ?? 'VERSION TAG NOT RETURNED FROM API YET',
-          location: `https://${devDashFqdn}/org/${organizationId}/apps/${apiKey}/versions/${version.id}`,
-=======
           versionTag: version.metadata.versionTag,
           location: [await this.appDeepLink({organizationId, id: apiKey, apiKey}), `versions/${version.id}`].join('/'),
->>>>>>> d7d98956
           appModuleVersions: version.appModules.map((mod) => {
             return {
               uuid: mod.uuid,
@@ -689,11 +660,7 @@
     )
     if (releaseResult.appReleaseCreate?.userErrors) {
       versionResult.appDeploy.userErrors = (versionResult.appDeploy.userErrors ?? []).concat(
-<<<<<<< HEAD
-        releaseResult.versionRelease.userErrors.map((err) => ({...err, details: []})),
-=======
         releaseResult.appReleaseCreate.userErrors.map((err) => ({...err, details: []})),
->>>>>>> d7d98956
       )
     }
 
