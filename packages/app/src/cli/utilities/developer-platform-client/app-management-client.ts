--- conflicted
+++ resolved
@@ -286,9 +286,6 @@
   }
 
   async specifications({id: appId, organizationId}: MinimalAppIdentifiers): Promise<RemoteSpecification[]> {
-    // TODO: remove when the endpoint is available
-    return stubbedExtensionSpecifications()
-
     const query = SpecificationsQuery
     const variables: SpecificationsQueryVariables = {appId}
     const result = await appManagementRequest<SpecificationsQuerySchema>(
@@ -878,71 +875,6 @@
   return {added, removed, updated}
 }
 
-<<<<<<< HEAD
-async function stubbedExtensionSpecifications(): Promise<RemoteSpecification[]> {
-  return [
-    {
-      name: 'App access',
-      externalName: 'App access',
-      externalIdentifier: 'app_access',
-      identifier: 'app_access',
-      gated: false,
-      experience: 'configuration',
-      options: {
-        managementExperience: 'cli',
-        registrationLimit: 1,
-      },
-      features: {
-        argo: undefined,
-      },
-    },
-    {
-      name: 'App Home',
-      externalName: 'App Home',
-      externalIdentifier: 'app_home',
-      identifier: 'app_home',
-      gated: false,
-      experience: 'configuration',
-      options: {
-        managementExperience: 'cli',
-        registrationLimit: 1,
-      },
-      features: {
-        argo: undefined,
-      },
-    },
-    {
-      name: 'Branding',
-      externalName: 'Branding',
-      externalIdentifier: 'branding',
-      identifier: 'branding',
-      gated: false,
-      experience: 'configuration',
-      options: {
-        managementExperience: 'cli',
-        registrationLimit: 1,
-      },
-      features: {
-        argo: undefined,
-      },
-    },
-    {
-      name: 'Webhooks',
-      externalName: 'Webhooks',
-      externalIdentifier: 'webhooks',
-      identifier: 'webhooks',
-      gated: false,
-      experience: 'configuration',
-      options: {
-        managementExperience: 'cli',
-        registrationLimit: 1,
-      },
-      features: {
-        argo: undefined,
-      },
-    },
-  ]
-=======
 export async function allowedTemplates(
   templates: GatedExtensionTemplate[],
   betaFlagsFetcher: (betaFlags: string[]) => Promise<{[key: string]: boolean}>,
@@ -956,5 +888,4 @@
       !ext.minimumCliVersion || versionSatisfies(CLI_KIT_VERSION, `>=${ext.minimumCliVersion}`)
     return hasAnyNeededBetas && satisfiesMinCliVersion
   })
->>>>>>> 64af5966
 }