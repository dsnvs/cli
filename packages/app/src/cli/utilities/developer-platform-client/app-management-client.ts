--- conflicted
+++ resolved
@@ -800,19 +800,11 @@
         userErrors: [],
       },
     }
-<<<<<<< HEAD
-    // throw new BugError('Not implemented: sendSampleWebhook')
-=======
->>>>>>> c8894b1e
   }
 
   async apiVersions(): Promise<PublicApiVersionsSchema> {
     outputWarn('⚠️ apiVersions is not implemented')
     return {publicApiVersions: ['unstable']}
-<<<<<<< HEAD
-    // throw new BugError('Not implemented: apiVersions')
-=======
->>>>>>> c8894b1e
   }
 
   async topics(_input: WebhookTopicsVariables): Promise<WebhookTopicsSchema> {
@@ -830,10 +822,6 @@
   async updateURLs(_input: UpdateURLsVariables): Promise<UpdateURLsSchema> {
     outputWarn('⚠️ updateURLs is not implemented')
     return {appUpdate: {userErrors: []}}
-<<<<<<< HEAD
-    // throw new BugError('Not implemented: updateURLs')
-=======
->>>>>>> c8894b1e
   }
 
   async currentAccountInfo(): Promise<CurrentAccountInfoSchema> {
