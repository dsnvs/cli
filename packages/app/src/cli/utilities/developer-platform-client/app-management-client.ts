/* eslint-disable @typescript-eslint/no-non-null-assertion */
import {
  OrganizationBetaFlagsQuerySchema,
  OrganizationBetaFlagsQueryVariables,
  organizationBetaFlagsQuery,
} from './app-management-client/graphql/organization_beta_flags.js'
import {RemoteSpecification} from '../../api/graphql/extension_specifications.js'
import {
  DeveloperPlatformClient,
  Paginateable,
  AppVersion,
  AppVersionWithContext,
  AppDeployOptions,
  AssetUrlSchema,
  AppVersionIdentifiers,
  DevSessionOptions,
  filterDisabledFlags,
  ClientName,
  AppModuleVersion,
} from '../developer-platform-client.js'
import {PartnersSession} from '../../services/context/partner-account-info.js'
import {
  MinimalAppIdentifiers,
  MinimalOrganizationApp,
  Organization,
  OrganizationApp,
  OrganizationSource,
  OrganizationStore,
} from '../../models/organization.js'
import {
  AllAppExtensionRegistrationsQuerySchema,
  ExtensionRegistration,
} from '../../api/graphql/all_app_extension_registrations.js'
import {AppDeploySchema} from '../../api/graphql/app_deploy.js'
import {FindStoreByDomainSchema} from '../../api/graphql/find_store_by_domain.js'
import {AppVersionsQuerySchema as AppVersionsQuerySchemaInterface} from '../../api/graphql/get_versions_list.js'
import {ExtensionCreateSchema, ExtensionCreateVariables} from '../../api/graphql/extension_create.js'
import {
  ConvertDevToTransferDisabledSchema,
  ConvertDevToTransferDisabledStoreVariables,
} from '../../api/graphql/convert_dev_to_transfer_disabled_store.js'
import {FindAppPreviewModeSchema, FindAppPreviewModeVariables} from '../../api/graphql/find_app_preview_mode.js'
import {
  DevelopmentStorePreviewUpdateInput,
  DevelopmentStorePreviewUpdateSchema,
} from '../../api/graphql/development_preview.js'
import {AppReleaseSchema} from '../../api/graphql/app_release.js'
import {AppVersionsDiffSchema} from '../../api/graphql/app_versions_diff.js'
import {SendSampleWebhookSchema, SendSampleWebhookVariables} from '../../services/webhook/request-sample.js'
import {PublicApiVersionsSchema} from '../../services/webhook/request-api-versions.js'
import {WebhookTopicsSchema, WebhookTopicsVariables} from '../../services/webhook/request-topics.js'
import {
  MigrateFlowExtensionSchema,
  MigrateFlowExtensionVariables,
} from '../../api/graphql/extension_migrate_flow_extension.js'
import {UpdateURLsSchema, UpdateURLsVariables} from '../../api/graphql/update_urls.js'
import {CurrentAccountInfoSchema} from '../../api/graphql/current_account_info.js'
import {ExtensionTemplate} from '../../models/app/template.js'
import {TargetSchemaDefinitionQueryVariables} from '../../api/graphql/functions/target_schema_definition.js'
import {ApiSchemaDefinitionQueryVariables} from '../../api/graphql/functions/api_schema_definition.js'
import {
  MigrateToUiExtensionVariables,
  MigrateToUiExtensionSchema,
} from '../../api/graphql/extension_migrate_to_ui_extension.js'
import {MigrateAppModuleSchema, MigrateAppModuleVariables} from '../../api/graphql/extension_migrate_app_module.js'
import {AppLogsSubscribeVariables, AppLogsSubscribeResponse} from '../../api/graphql/subscribe_to_app_logs.js'
import {
  ExtensionUpdateDraftMutation,
  ExtensionUpdateDraftMutationVariables,
} from '../../api/graphql/partners/generated/update-draft.js'
import {ListOrganizations} from '../../api/graphql/business-platform-destinations/generated/organizations.js'
import {AppHomeSpecIdentifier} from '../../models/extensions/specifications/app_config_app_home.js'
import {BrandingSpecIdentifier} from '../../models/extensions/specifications/app_config_branding.js'
import {WebhooksSpecIdentifier} from '../../models/extensions/specifications/app_config_webhook.js'
import {AppAccessSpecIdentifier} from '../../models/extensions/specifications/app_config_app_access.js'
import {CONFIG_EXTENSION_IDS} from '../../models/extensions/extension-instance.js'
import {DevSessionCreate, DevSessionCreateMutation} from '../../api/graphql/app-dev/generated/dev-session-create.js'
import {DevSessionUpdate, DevSessionUpdateMutation} from '../../api/graphql/app-dev/generated/dev-session-update.js'
import {DevSessionDelete, DevSessionDeleteMutation} from '../../api/graphql/app-dev/generated/dev-session-delete.js'
import {
  FetchDevStoreByDomain,
  FetchDevStoreByDomainQueryVariables,
} from '../../api/graphql/business-platform-organizations/generated/fetch_dev_store_by_domain.js'
import {
  ListAppDevStores,
  ListAppDevStoresQuery,
} from '../../api/graphql/business-platform-organizations/generated/list_app_dev_stores.js'
import {
  ActiveAppRelease,
  ActiveAppReleaseQuery,
  ReleasedAppModuleFragment,
} from '../../api/graphql/app-management/generated/active-app-release.js'
import {ReleaseVersion} from '../../api/graphql/app-management/generated/release-version.js'
import {CreateAppVersion} from '../../api/graphql/app-management/generated/create-app-version.js'
import {CreateAssetUrl} from '../../api/graphql/app-management/generated/create-asset-url.js'
import {AppVersionById} from '../../api/graphql/app-management/generated/app-version-by-id.js'
import {AppVersions} from '../../api/graphql/app-management/generated/app-versions.js'
import {CreateApp, CreateAppMutationVariables} from '../../api/graphql/app-management/generated/create-app.js'
import {FetchSpecifications} from '../../api/graphql/app-management/generated/specifications.js'
import {ListApps} from '../../api/graphql/app-management/generated/apps.js'
import {FindOrganizations} from '../../api/graphql/business-platform-destinations/generated/find-organizations.js'
import {UserInfo} from '../../api/graphql/business-platform-destinations/generated/user-info.js'
import {ensureAuthenticatedAppManagement, ensureAuthenticatedBusinessPlatform} from '@shopify/cli-kit/node/session'
import {isUnitTest} from '@shopify/cli-kit/node/context/local'
import {AbortError, BugError} from '@shopify/cli-kit/node/error'
import {fetch} from '@shopify/cli-kit/node/http'
import {appManagementRequestDoc} from '@shopify/cli-kit/node/api/app-management'
import {appDevRequest} from '@shopify/cli-kit/node/api/app-dev'
import {
  businessPlatformOrganizationsRequest,
  businessPlatformOrganizationsRequestDoc,
  businessPlatformRequestDoc,
} from '@shopify/cli-kit/node/api/business-platform'
import {CLI_KIT_VERSION} from '@shopify/cli-kit/common/version'
import {versionSatisfies} from '@shopify/cli-kit/node/node-package-manager'
import {outputDebug} from '@shopify/cli-kit/node/output'
import {developerDashboardFqdn} from '@shopify/cli-kit/node/context/fqdn'

const TEMPLATE_JSON_URL = 'https://cdn.shopify.com/static/cli/extensions/templates.json'

type OrgType = NonNullable<ListAppDevStoresQuery['organization']>
type AccessibleShops = NonNullable<OrgType['accessibleShops']>
type ShopEdge = NonNullable<AccessibleShops['edges'][number]>
type ShopNode = Exclude<ShopEdge['node'], {[key: string]: never}>
export interface GatedExtensionTemplate extends ExtensionTemplate {
  organizationBetaFlags?: string[]
  minimumCliVersion?: string
}

export class AppManagementClient implements DeveloperPlatformClient {
  public readonly clientName = ClientName.AppManagement
  public readonly webUiName = 'Developer Dashboard'
  public readonly requiresOrganization = true
  public readonly supportsAtomicDeployments = true
  public readonly supportsDevSessions = true
  private _session: PartnersSession | undefined
  private _businessPlatformToken: string | undefined

  constructor(session?: PartnersSession) {
    this._session = session
  }

  async subscribeToAppLogs(input: AppLogsSubscribeVariables): Promise<AppLogsSubscribeResponse> {
    throw new Error(`Not Implemented: ${JSON.stringify(input)}`)
  }

  async session(): Promise<PartnersSession> {
    if (!this._session) {
      if (isUnitTest()) {
        throw new Error('AppManagementClient.session() should not be invoked dynamically in a unit test')
      }
      const userInfoResult = await businessPlatformRequestDoc(UserInfo, await this.businessPlatformToken())
      const {token, userId} = await ensureAuthenticatedAppManagement()
      if (userInfoResult.currentUserAccount) {
        this._session = {
          token,
          accountInfo: {
            type: 'UserAccount',
            email: userInfoResult.currentUserAccount.email,
          },
          userId,
        }
      } else {
        this._session = {
          token,
          accountInfo: {
            type: 'UnknownAccount',
          },
          userId,
        }
      }
    }
    return this._session
  }

  async token(): Promise<string> {
    return (await this.session()).token
  }

  async refreshToken(): Promise<string> {
    const {token} = await ensureAuthenticatedAppManagement([], process.env, {noPrompt: true})
    const session = await this.session()
    if (token) {
      session.token = token
    }
    return session.token
  }

  async businessPlatformToken(): Promise<string> {
    if (isUnitTest()) {
      throw new Error('AppManagementClient.businessPlatformToken() should not be invoked dynamically in a unit test')
    }
    if (!this._businessPlatformToken) {
      this._businessPlatformToken = await ensureAuthenticatedBusinessPlatform()
    }
    return this._businessPlatformToken
  }

  async accountInfo(): Promise<PartnersSession['accountInfo']> {
    return (await this.session()).accountInfo
  }

  async appFromId(appIdentifiers: MinimalAppIdentifiers): Promise<OrganizationApp | undefined> {
    const {app} = await this.activeAppVersionRawResult(appIdentifiers)
    const {name, appModules} = app.activeRelease.version
    const appAccessModule = appModules.find((mod) => mod.specification.externalIdentifier === 'app_access')
    const appHomeModule = appModules.find((mod) => mod.specification.externalIdentifier === 'app_home')
    const apiSecretKeys = app.activeRoot.clientCredentials.secrets.map((secret) => ({secret: secret.key}))
    return {
      id: app.id,
      title: name,
      apiKey: app.key,
      apiSecretKeys,
      organizationId: appIdentifiers.organizationId,
      grantedScopes: (appAccessModule?.config?.scopes as string[] | undefined) ?? [],
      applicationUrl: appHomeModule?.config?.app_url as string | undefined,
      flags: [],
      developerPlatformClient: this,
    }
  }

  async organizations(): Promise<Organization[]> {
    const organizationsResult = await businessPlatformRequestDoc(ListOrganizations, await this.businessPlatformToken())
    if (!organizationsResult.currentUserAccount) return []
    return organizationsResult.currentUserAccount.organizations.nodes.map((org) => ({
      id: idFromEncodedGid(org.id),
      businessName: org.name,
      source: OrganizationSource.BusinessPlatform,
    }))
  }

  async orgFromId(orgId: string): Promise<Organization | undefined> {
    const base64Id = encodedGidFromId(orgId)
    const variables = {organizationId: base64Id}
    const organizationResult = await businessPlatformRequestDoc(
      FindOrganizations,
      await this.businessPlatformToken(),
      variables,
    )
    const org = organizationResult.currentUserAccount?.organization
    if (!org) {
      return
    }
    return {
      id: orgId,
      businessName: org.name,
      source: OrganizationSource.BusinessPlatform,
    }
  }

  async orgAndApps(
    organizationId: string,
  ): Promise<Paginateable<{organization: Organization; apps: MinimalOrganizationApp[]}>> {
    const [organization, {apps, hasMorePages}] = await Promise.all([
      this.orgFromId(organizationId),
      this.appsForOrg(organizationId),
    ])
    return {organization: organization!, apps, hasMorePages}
  }

  async appsForOrg(organizationId: string, term = ''): Promise<Paginateable<{apps: MinimalOrganizationApp[]}>> {
    const query = ListApps
    const variables = {
      query: term
        .split(' ')
        .filter((word) => word)
        .map((word) => `title:${word}`)
        .join(' '),
    }
    const result = await appManagementRequestDoc(organizationId, query, await this.token(), variables)
    if (!result.appsConnection) {
      throw new BugError('Server failed to retrieve apps')
    }
    const minimalOrganizationApps = result.appsConnection.edges.map((edge) => {
      const app = edge.node
      return {
        id: app.id,
        apiKey: app.key,
        title: app.activeRelease.version.name,
        organizationId,
      }
    })
    return {
      apps: minimalOrganizationApps,
      hasMorePages: result.appsConnection.pageInfo.hasNextPage,
    }
  }

  async specifications({organizationId}: MinimalAppIdentifiers): Promise<RemoteSpecification[]> {
    const query = FetchSpecifications
    const result = await appManagementRequestDoc(organizationId, query, await this.token())
    return result.specifications.map(
      (spec): RemoteSpecification => ({
        name: spec.name,
        externalName: spec.name,
        identifier: spec.identifier,
        externalIdentifier: spec.externalIdentifier,
        gated: false,
        options: {
          managementExperience: 'cli',
          registrationLimit: spec.uidStrategy.appModuleLimit,
        },
        experience: experience(spec.identifier),
        validationSchema: spec.validationSchema,
      }),
    )
  }

  async templateSpecifications({organizationId}: MinimalAppIdentifiers): Promise<ExtensionTemplate[]> {
    let response
    let templates: GatedExtensionTemplate[]
    try {
      response = await fetch(TEMPLATE_JSON_URL)
      templates = await (response.json() as Promise<GatedExtensionTemplate[]>)
    } catch (_e) {
      throw new AbortError(
        [
          'Failed to fetch extension templates from',
          {link: {url: TEMPLATE_JSON_URL}},
          {char: '.'},
          'This likely means a problem with your internet connection.',
        ],
        [
          {link: {url: 'https://www.githubstatus.com', label: 'Check if GitHub is experiencing downtime'}},
          'or try again later.',
        ],
      )
    }
    // Fake the sortPriority as ascending, since the templates are already sorted
    // in the static JSON file. This can be removed once PartnersClient, which
    // uses sortPriority, is gone.
    let counter = 0
    return (
      await allowedTemplates(templates, async (betaFlags: string[]) =>
        this.organizationBetaFlags(organizationId, betaFlags),
      )
    ).map((template) => ({...template, sortPriority: counter++}))
  }

  async createApp(
    org: Organization,
    name: string,
    options?: {
      isLaunchable?: boolean
      scopesArray?: string[]
      directory?: string
    },
  ): Promise<OrganizationApp> {
    const variables = createAppVars(name, options?.isLaunchable, options?.scopesArray)

    const mutation = CreateApp
    const result = await appManagementRequestDoc(org.id, mutation, await this.token(), variables)
    if (!result.appCreate.app || result.appCreate.userErrors?.length > 0) {
      const errors = result.appCreate.userErrors.map((error) => error.message).join(', ')
      throw new AbortError(errors)
    }

    // Need to figure this out still
    const flags = filterDisabledFlags([])
    const createdApp = result.appCreate.app
    return {
      ...createdApp,
      title: name,
      apiKey: createdApp.key,
      apiSecretKeys: [],
      grantedScopes: options?.scopesArray ?? [],
      organizationId: org.id,
      newApp: true,
      flags,
      developerPlatformClient: this,
    }
  }

  // we are returning OrganizationStore type here because we want to keep types consistent btwn
  // partners-client and app-management-client. Since we need transferDisabled and convertableToPartnerTest values
  // from the Partners OrganizationStore schema, we will return this type for now
  async devStoresForOrg(orgId: string): Promise<OrganizationStore[]> {
    const storesResult = await businessPlatformOrganizationsRequestDoc<ListAppDevStoresQuery>(
      ListAppDevStores,
      await this.businessPlatformToken(),
      orgId,
    )
    const organization = storesResult.organization

    if (!organization) {
      throw new AbortError(`No organization found`)
    }

    const shopArray = organization.accessibleShops?.edges.map((value) => value.node) ?? []
    return mapBusinessPlatformStoresToOrganizationStores(shopArray)
  }

  async appExtensionRegistrations(
    appIdentifiers: MinimalAppIdentifiers,
    activeAppVersion?: AppVersion,
  ): Promise<AllAppExtensionRegistrationsQuerySchema> {
    const app = activeAppVersion || (await this.activeAppVersion(appIdentifiers))

    const configurationRegistrations: ExtensionRegistration[] = []
    const extensionRegistrations: ExtensionRegistration[] = []
    app.appModuleVersions.forEach((mod) => {
      const registration = {
        id: mod.registrationId,
        uuid: mod.registrationUuid!,
        title: mod.registrationTitle,
        type: mod.type,
      }
      if (CONFIG_EXTENSION_IDS.includes(registration.id)) {
        configurationRegistrations.push(registration)
      } else {
        extensionRegistrations.push(registration)
      }
    })
    return {
      app: {
        dashboardManagedExtensionRegistrations: [],
        configurationRegistrations,
        extensionRegistrations,
      },
    }
  }

  async appVersions({id, organizationId, title}: OrganizationApp): Promise<AppVersionsQuerySchemaInterface> {
    const query = AppVersions
    const variables = {appId: id}
    const result = await appManagementRequestDoc(organizationId, query, await this.token(), variables)
    return {
      app: {
        id: result.app.id,
        organizationId,
        title,
        appVersions: {
          nodes: result.versions.map((version) => {
            return {
              createdAt: version.createdAt,
              createdBy: {
                displayName: version.createdBy,
              },
              versionTag: version.metadata.versionTag,
              status: version.id === result.app.activeRelease.version.id ? 'active' : 'inactive',
              versionId: version.id,
              message: version.metadata.message,
            }
          }),
          pageInfo: {
            totalResults: result.versions.length,
          },
        },
      },
    }
  }

  async appVersionByTag(
    {id: appId, apiKey, organizationId}: MinimalOrganizationApp,
    tag: string,
  ): Promise<AppVersionWithContext> {
    const query = AppVersions
    const variables = {appId}
    const result = await appManagementRequestDoc(organizationId, query, await this.token(), variables)
    if (!result.app) {
      throw new AbortError(`App not found for API key: ${apiKey}`)
    }
    const version = result.versions.find((version) => version.metadata.versionTag === tag)
    if (!version) {
      throw new AbortError(`Version not found for tag: ${tag}`)
    }

    const query2 = AppVersionById
    const variables2 = {versionId: version.id}
    const result2 = await appManagementRequestDoc(organizationId, query2, await this.token(), variables2)
    const versionInfo = result2.version

    return {
      id: parseInt(versionInfo.id, 10),
      uuid: versionInfo.id,
      versionTag: versionInfo.metadata.versionTag,
      location: [await appDeepLink({organizationId, id: appId}), 'versions', numberFromGid(versionInfo.id)].join('/'),
      message: '',
      appModuleVersions: versionInfo.appModules.map(appModuleVersion),
    }
  }

  async appVersionsDiff(
    app: MinimalOrganizationApp,
    {versionId}: AppVersionIdentifiers,
  ): Promise<AppVersionsDiffSchema> {
    const variables = {versionId}
    const [currentVersion, selectedVersion] = await Promise.all([
      this.activeAppVersionRawResult(app),
      appManagementRequestDoc(app.organizationId, AppVersionById, await this.token(), variables),
    ])
    const currentModules = currentVersion.app.activeRelease.version.appModules
    const selectedVersionModules = selectedVersion.version.appModules
    const {added, removed, updated} = diffAppModules({currentModules, selectedVersionModules})

    function formattedModule(mod: ReleasedAppModuleFragment) {
      return {
        uuid: mod.uuid,
        registrationTitle: mod.handle,
        specification: {
          identifier: mod.specification.identifier,
          experience: experience(mod.specification.identifier),
          options: {
            managementExperience: 'cli',
          },
        },
      }
    }

    return {
      app: {
        versionsDiff: {
          added: added.map(formattedModule),
          updated: updated.map(formattedModule),
          removed: removed.map(formattedModule),
        },
      },
    }
  }

  async activeAppVersion(app: MinimalAppIdentifiers): Promise<AppVersion> {
    const result = await this.activeAppVersionRawResult(app)
    return {
<<<<<<< HEAD
      appModuleVersions: result.app.activeRelease.version.appModules.map((mod) => {
        return {
          registrationId: mod.userIdentifier,
          registrationUid: mod.userIdentifier,
          registrationUuid: mod.userIdentifier,
          registrationTitle: mod.handle,
          type: mod.specification.externalIdentifier,
          config: mod.config,
          specification: {
            ...mod.specification,
            identifier: mod.specification.identifier,
            options: {managementExperience: 'cli'},
            experience: experience(mod.specification.identifier),
          },
        }
      }),
=======
      appModuleVersions: result.app.activeRelease.version.appModules.map(appModuleVersion),
>>>>>>> 50dba6a3
      ...result.app.activeRelease,
    }
  }

  async generateSignedUploadUrl({organizationId}: MinimalAppIdentifiers): Promise<AssetUrlSchema> {
    const result = await appManagementRequestDoc(organizationId, CreateAssetUrl, await this.token())
    return {
      assetUrl: result.appRequestSourceUploadUrl.sourceUploadUrl,
      userErrors: result.appRequestSourceUploadUrl.userErrors,
    }
  }

  async updateExtension(_extensionInput: ExtensionUpdateDraftMutationVariables): Promise<ExtensionUpdateDraftMutation> {
    throw new BugError('Not implemented: updateExtension')
  }

  async deploy({
    appId,
    name,
    appModules,
    organizationId,
    versionTag,
    bundleUrl,
    skipPublish: noRelease,
  }: AppDeployOptions): Promise<AppDeploySchema> {
    // `name` is from the package.json package name or the directory name, while
    // the branding module reflects the current specified name in the TOML.
    // Since it is technically valid to not have a branding module, we will default
    // to the `name` if no branding module is present.
    let updatedName = name
    const brandingModule = appModules?.find((mod) => mod.specificationIdentifier === BrandingSpecIdentifier)
    if (brandingModule) {
      updatedName = JSON.parse(brandingModule.config).name
    }
    const variables = {
      appId,
      name: updatedName,
      appSource: {
        assetsUrl: bundleUrl,
        appModules: (appModules ?? []).map((mod) => {
          return {
            uid: mod.uid ?? mod.uuid ?? mod.handle,
            specificationIdentifier: mod.specificationIdentifier,
            handle: mod.handle,
            config: JSON.parse(mod.config),
            // uuid: mod.uuid,
          }
        }),
      },
      metadata: versionTag ? {versionTag} : {},
    }

    const result = await appManagementRequestDoc(organizationId, CreateAppVersion, await this.token(), variables)
    const {version, userErrors} = result.appVersionCreate
    if (!version) return {appDeploy: {userErrors}} as unknown as AppDeploySchema

    const versionResult = {
      appDeploy: {
        appVersion: {
          uuid: version.id,
          // Need to deal with ID properly as it's expected to be a number... how do we use it?
          id: parseInt(version.id, 10),
          versionTag: version.metadata.versionTag,
          location: await versionDeepLink(organizationId, appId, version.id),
          appModuleVersions: version.appModules.map((mod) => {
            return {
              uuid: mod.uuid,
              registrationUuid: mod.uuid,
              validationErrors: [],
            }
          }),
          message: version.metadata.message,
        },
        userErrors: userErrors?.map((err) => ({...err, details: []})),
      },
    }
    if (noRelease) return versionResult

    const releaseVariables = {appId, versionId: version.id}
    const releaseResult = await appManagementRequestDoc(
      organizationId,
      ReleaseVersion,
      await this.token(),
      releaseVariables,
    )
    if (releaseResult.appReleaseCreate?.userErrors) {
      versionResult.appDeploy.userErrors = (versionResult.appDeploy.userErrors ?? []).concat(
        releaseResult.appReleaseCreate.userErrors.map((err) => ({...err, details: []})),
      )
    }

    return versionResult
  }

  async release({
    app: {id: appId, organizationId},
    version: {versionId},
  }: {
    app: MinimalOrganizationApp
    version: AppVersionIdentifiers
  }): Promise<AppReleaseSchema> {
    const releaseVariables = {appId, versionId}
    const releaseResult = await appManagementRequestDoc(
      organizationId,
      ReleaseVersion,
      await this.token(),
      releaseVariables,
    )
    if (!releaseResult.appReleaseCreate?.release) {
      throw new AbortError('Failed to release version')
    }
    return {
      appRelease: {
        appVersion: {
          versionTag: releaseResult.appReleaseCreate.release.version.metadata.versionTag,
          message: releaseResult.appReleaseCreate.release.version.metadata.message,
          location: [
            await appDeepLink({organizationId, id: appId}),
            'versions',
            numberFromGid(releaseResult.appReleaseCreate.release.version.id),
          ].join('/'),
        },
        userErrors: releaseResult.appReleaseCreate.userErrors?.map((err) => ({
          field: err.field,
          message: err.message,
          category: '',
          details: [],
        })),
      },
    }
  }

  // we are using FindStoreByDomainSchema type here because we want to keep types consistent btwn
  // partners-client and app-management-client. Since we need transferDisabled and convertableToPartnerTest values
  // from the Partners FindByStoreDomainSchema, we will return this type for now
  async storeByDomain(orgId: string, shopDomain: string): Promise<FindStoreByDomainSchema> {
    const queryVariables: FetchDevStoreByDomainQueryVariables = {domain: shopDomain}
    const storesResult = await businessPlatformOrganizationsRequestDoc(
      FetchDevStoreByDomain,
      await this.businessPlatformToken(),
      orgId,
      queryVariables,
    )

    const organization = storesResult.organization

    if (!organization) {
      throw new AbortError(`No organization found`)
    }

    const bpStoresArray = organization.accessibleShops?.edges.map((value) => value.node) ?? []
    const storesArray = mapBusinessPlatformStoresToOrganizationStores(bpStoresArray)

    return {
      organizations: {
        nodes: [
          {
            id: organization.id,
            businessName: organization.name,
            stores: {
              nodes: storesArray,
            },
          },
        ],
      },
    }
  }

  async createExtension(_input: ExtensionCreateVariables): Promise<ExtensionCreateSchema> {
    throw new BugError('Not implemented: createExtension')
  }

  async convertToTransferDisabledStore(
    _input: ConvertDevToTransferDisabledStoreVariables,
  ): Promise<ConvertDevToTransferDisabledSchema> {
    throw new BugError('Not implemented: convertToTransferDisabledStore')
  }

  async updateDeveloperPreview(
    _input: DevelopmentStorePreviewUpdateInput,
  ): Promise<DevelopmentStorePreviewUpdateSchema> {
    throw new BugError('Not implemented: updateDeveloperPreview')
  }

  async appPreviewMode(_input: FindAppPreviewModeVariables): Promise<FindAppPreviewModeSchema> {
    throw new BugError('Not implemented: appPreviewMode')
  }

  async sendSampleWebhook(_input: SendSampleWebhookVariables): Promise<SendSampleWebhookSchema> {
    outputDebug('⚠️ sendSampleWebhook is not implemented')
    return {
      sendSampleWebhook: {
        samplePayload: '',
        headers: '{}',
        success: true,
        userErrors: [],
      },
    }
  }

  async apiVersions(): Promise<PublicApiVersionsSchema> {
    outputDebug('⚠️ apiVersions is not implemented')
    return {publicApiVersions: ['unstable']}
  }

  async topics(_input: WebhookTopicsVariables): Promise<WebhookTopicsSchema> {
    throw new BugError('Not implemented: topics')
  }

  async migrateFlowExtension(_input: MigrateFlowExtensionVariables): Promise<MigrateFlowExtensionSchema> {
    throw new BugError('Not implemented: migrateFlowExtension')
  }

  async migrateAppModule(_input: MigrateAppModuleVariables): Promise<MigrateAppModuleSchema> {
    throw new BugError('Not implemented: migrateAppModule')
  }

  async updateURLs(_input: UpdateURLsVariables): Promise<UpdateURLsSchema> {
    outputDebug('⚠️ updateURLs is not implemented')
    return {appUpdate: {userErrors: []}}
  }

  async currentAccountInfo(): Promise<CurrentAccountInfoSchema> {
    throw new BugError('Not implemented: currentAccountInfo')
  }

  async targetSchemaDefinition(_input: TargetSchemaDefinitionQueryVariables): Promise<string | null> {
    throw new BugError('Not implemented: targetSchemaDefinition')
  }

  async apiSchemaDefinition(_input: ApiSchemaDefinitionQueryVariables): Promise<string | null> {
    throw new BugError('Not implemented: apiSchemaDefinition')
  }

  async migrateToUiExtension(_input: MigrateToUiExtensionVariables): Promise<MigrateToUiExtensionSchema> {
    throw new BugError('Not implemented: migrateToUiExtension')
  }

  toExtensionGraphQLType(input: string) {
    return input.toLowerCase()
  }

  async appDeepLink({id, organizationId}: Pick<MinimalAppIdentifiers, 'id' | 'organizationId'>): Promise<string> {
    return appDeepLink({id, organizationId})
  }

  async devSessionCreate({appId, assetsUrl, shopFqdn}: DevSessionOptions): Promise<DevSessionCreateMutation> {
    const appIdNumber = String(numberFromGid(appId))
    return appDevRequest(DevSessionCreate, shopFqdn, await this.token(), {appId: appIdNumber, assetsUrl})
  }

  async devSessionUpdate({appId, assetsUrl, shopFqdn}: DevSessionOptions): Promise<DevSessionUpdateMutation> {
    const appIdNumber = String(numberFromGid(appId))
    return appDevRequest(DevSessionUpdate, shopFqdn, await this.token(), {appId: appIdNumber, assetsUrl})
  }

  async devSessionDelete({appId, shopFqdn}: Omit<DevSessionOptions, 'assetsUrl'>): Promise<DevSessionDeleteMutation> {
    const appIdNumber = String(numberFromGid(appId))
    return appDevRequest(DevSessionDelete, shopFqdn, await this.token(), {appId: appIdNumber})
  }

  async getCreateDevStoreLink(orgId: string): Promise<string> {
    const url = `https://${await developerDashboardFqdn()}/dashboard/${orgId}/stores`
    return (
      `Looks like you don't have a dev store in the organization you selected. ` +
      `Keep going — create a dev store on the Developer Dashboard:\n${url}\n`
    )
  }

  private async activeAppVersionRawResult({id, organizationId}: MinimalAppIdentifiers): Promise<ActiveAppReleaseQuery> {
    return appManagementRequestDoc(organizationId, ActiveAppRelease, await this.token(), {appId: id})
  }

  private async organizationBetaFlags(
    organizationId: string,
    allBetaFlags: string[],
  ): Promise<{[flag: (typeof allBetaFlags)[number]]: boolean}> {
    const variables: OrganizationBetaFlagsQueryVariables = {organizationId: encodedGidFromId(organizationId)}
    const flagsResult = await businessPlatformOrganizationsRequest<OrganizationBetaFlagsQuerySchema>(
      organizationBetaFlagsQuery(allBetaFlags),
      await this.businessPlatformToken(),
      organizationId,
      variables,
    )
    const result: {[flag: (typeof allBetaFlags)[number]]: boolean} = {}
    allBetaFlags.forEach((flag) => {
      result[flag] = Boolean(flagsResult.organization[`flag_${flag}`])
    })
    return result
  }
}

// this is a temporary solution for editions to support https://vault.shopify.io/gsd/projects/31406
// read more here: https://vault.shopify.io/gsd/projects/31406
const MAGIC_URL = 'https://shopify.dev/apps/default-app-home'
const MAGIC_REDIRECT_URL = 'https://shopify.dev/apps/default-app-home/api/auth'

function createAppVars(name: string, isLaunchable = true, scopesArray?: string[]): CreateAppMutationVariables {
  return {
    appSource: {
      appModules: [
        {
          // Change the uid to AppHomeSpecIdentifier
          uid: 'app_home',
          specificationIdentifier: AppHomeSpecIdentifier,
          config: {
            app_url: isLaunchable ? 'https://example.com' : MAGIC_URL,
            embedded: isLaunchable,
          },
        },
        {
          // Change the uid to BrandingSpecIdentifier
          uid: 'branding',
          specificationIdentifier: BrandingSpecIdentifier,
          config: {name},
        },
        {
          // Change the uid to WebhooksSpecIdentifier
          uid: 'webhooks',
          specificationIdentifier: WebhooksSpecIdentifier,
          config: {api_version: '2024-01'},
        },
        {
          // Change the uid to AppAccessSpecIdentifier
          uid: 'app_access',
          specificationIdentifier: AppAccessSpecIdentifier,
          config: {
            redirect_url_allowlist: isLaunchable ? ['https://example.com/api/auth'] : [MAGIC_REDIRECT_URL],
            ...(scopesArray && {scopes: scopesArray.map((scope) => scope.trim()).join(',')}),
          },
        },
      ],
    },
    name,
  }
}

// Business platform uses base64-encoded GIDs, while App Management uses
// just the integer portion of that ID. These functions convert between the two.

// 1234 => gid://organization/Organization/1234 => base64
export function encodedGidFromId(id: string): string {
  const gid = `gid://organization/Organization/${id}`
  return Buffer.from(gid).toString('base64')
}

// base64 => gid://organization/Organization/1234 => 1234
function idFromEncodedGid(gid: string): string {
  const decodedGid = Buffer.from(gid, 'base64').toString('ascii')
  return numberFromGid(decodedGid).toString()
}

// gid://organization/Organization/1234 => 1234
function numberFromGid(gid: string): number {
  return Number(gid.match(/^gid.*\/(\d+)$/)![1])
}

async function appDeepLink({
  id,
  organizationId,
}: Pick<MinimalAppIdentifiers, 'id' | 'organizationId'>): Promise<string> {
  return `https://${await developerDashboardFqdn()}/dashboard/${organizationId}/apps/${numberFromGid(id)}`
}

export async function versionDeepLink(organizationId: string, appId: string, versionId: string): Promise<string> {
  const appLink = await appDeepLink({organizationId, id: appId})
  return `${appLink}/versions/${numberFromGid(versionId)}`
}

interface DiffAppModulesInput {
  currentModules: ReleasedAppModuleFragment[]
  selectedVersionModules: ReleasedAppModuleFragment[]
}

interface DiffAppModulesOutput {
  added: ReleasedAppModuleFragment[]
  removed: ReleasedAppModuleFragment[]
  updated: ReleasedAppModuleFragment[]
}

export function diffAppModules({currentModules, selectedVersionModules}: DiffAppModulesInput): DiffAppModulesOutput {
  const currentModuleUids = currentModules.map((mod) => mod.uuid)
  const selectedVersionModuleUids = selectedVersionModules.map((mod) => mod.uuid)
  const removed = currentModules.filter((mod) => !selectedVersionModuleUids.includes(mod.uuid))
  const added = selectedVersionModules.filter((mod) => !currentModuleUids.includes(mod.uuid))
  const addedUids = added.map((mod) => mod.uuid)
  const updated = selectedVersionModules.filter((mod) => !addedUids.includes(mod.uuid))
  return {added, removed, updated}
}

export async function allowedTemplates(
  templates: GatedExtensionTemplate[],
  betaFlagsFetcher: (betaFlags: string[]) => Promise<{[key: string]: boolean}>,
): Promise<GatedExtensionTemplate[]> {
  const allBetaFlags = Array.from(new Set(templates.map((ext) => ext.organizationBetaFlags ?? []).flat()))
  const enabledBetaFlags = await betaFlagsFetcher(allBetaFlags)
  return templates.filter((ext) => {
    const hasAnyNeededBetas =
      !ext.organizationBetaFlags || ext.organizationBetaFlags.every((flag) => enabledBetaFlags[flag])
    const satisfiesMinCliVersion =
      !ext.minimumCliVersion || versionSatisfies(CLI_KIT_VERSION, `>=${ext.minimumCliVersion}`)
    return hasAnyNeededBetas && satisfiesMinCliVersion
  })
}

function experience(identifier: string): 'configuration' | 'extension' {
  return CONFIG_EXTENSION_IDS.includes(identifier) ? 'configuration' : 'extension'
}

function mapBusinessPlatformStoresToOrganizationStores(storesArray: ShopNode[]): OrganizationStore[] {
  return storesArray.map((store: ShopNode) => {
    const {externalId, primaryDomain, name} = store
    return {
      shopId: externalId ? idFromEncodedGid(externalId) : undefined,
      link: primaryDomain,
      shopDomain: primaryDomain,
      shopName: name,
      transferDisabled: true,
      convertableToPartnerTest: true,
    } as OrganizationStore
  })
}

function appModuleVersion(mod: ReleasedAppModuleFragment): Required<AppModuleVersion> {
  return {
    registrationId: mod.uuid,
    registrationUuid: mod.uuid,
    registrationTitle: mod.handle,
    type: mod.specification.externalIdentifier,
    config: mod.config,
    specification: {
      ...mod.specification,
      identifier: mod.specification.identifier,
      options: {managementExperience: 'cli'},
      experience: experience(mod.specification.identifier),
    },
  }
}<|MERGE_RESOLUTION|>--- conflicted
+++ resolved
@@ -521,26 +521,23 @@
   async activeAppVersion(app: MinimalAppIdentifiers): Promise<AppVersion> {
     const result = await this.activeAppVersionRawResult(app)
     return {
-<<<<<<< HEAD
-      appModuleVersions: result.app.activeRelease.version.appModules.map((mod) => {
-        return {
-          registrationId: mod.userIdentifier,
-          registrationUid: mod.userIdentifier,
-          registrationUuid: mod.userIdentifier,
-          registrationTitle: mod.handle,
-          type: mod.specification.externalIdentifier,
-          config: mod.config,
-          specification: {
-            ...mod.specification,
-            identifier: mod.specification.identifier,
-            options: {managementExperience: 'cli'},
-            experience: experience(mod.specification.identifier),
-          },
-        }
-      }),
-=======
+      // appModuleVersions: result.app.activeRelease.version.appModules.map((mod) => {
+      //   return {
+      //     registrationId: mod.userIdentifier,
+      //     registrationUid: mod.userIdentifier,
+      //     registrationUuid: mod.userIdentifier,
+      //     registrationTitle: mod.handle,
+      //     type: mod.specification.externalIdentifier,
+      //     config: mod.config,
+      //     specification: {
+      //       ...mod.specification,
+      //       identifier: mod.specification.identifier,
+      //       options: {managementExperience: 'cli'},
+      //       experience: experience(mod.specification.identifier),
+      //     },
+      //   }
+      // }),
       appModuleVersions: result.app.activeRelease.version.appModules.map(appModuleVersion),
->>>>>>> 50dba6a3
       ...result.app.activeRelease,
     }
   }
