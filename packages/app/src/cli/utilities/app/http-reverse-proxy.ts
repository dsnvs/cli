--- conflicted
+++ resolved
@@ -1,15 +1,8 @@
-<<<<<<< HEAD
-import {output} from '@shopify/cli-kit'
 import {renderConcurrent, RenderConcurrentOptions} from '@shopify/cli-kit/node/ui'
 import {getAvailableTCPPort} from '@shopify/cli-kit/node/tcp'
 import {AbortController, AbortSignal} from '@shopify/cli-kit/node/abort'
+import {OutputProcess, outputDebug, outputContent, outputToken} from '@shopify/cli-kit/node/output'
 import {openURL} from '@shopify/cli-kit/node/system'
-=======
-import {renderConcurrent} from '@shopify/cli-kit/node/ui'
-import {getAvailableTCPPort} from '@shopify/cli-kit/node/tcp'
-import {AbortController, AbortSignal} from '@shopify/cli-kit/node/abort'
-import {OutputProcess, outputDebug, outputContent, outputToken} from '@shopify/cli-kit/node/output'
->>>>>>> 97cc48d1
 import {Writable} from 'stream'
 import * as http from 'http'
 
@@ -36,7 +29,7 @@
   previewUrl: string | undefined
   portNumber: number | undefined
   proxyTargets: ReverseHTTPProxyTarget[]
-  additionalProcesses: output.OutputProcess[]
+  additionalProcesses: OutputProcess[]
 }
 
 /**
@@ -48,20 +41,12 @@
  * @param additionalProcesses - Additional processes to run. The proxy won't forward traffic to these processes.
  * @returns A promise that resolves with an interface to get the port of the proxy and stop it.
  */
-<<<<<<< HEAD
 export async function runConcurrentHTTPProcessesAndPathForwardTraffic({
   previewUrl,
-  portNumber,
+  portNumber = undefined,
   proxyTargets,
   additionalProcesses,
 }: Options): Promise<void> {
-=======
-export async function runConcurrentHTTPProcessesAndPathForwardTraffic(
-  portNumber: number | undefined = undefined,
-  proxyTargets: ReverseHTTPProxyTarget[],
-  additionalProcesses: OutputProcess[],
-): Promise<void> {
->>>>>>> 97cc48d1
   // Lazy-importing it because it's CJS and we don't want it
   // to block the loading of the ESM module graph.
   const {default: httpProxy} = await import('http-proxy')
