--- conflicted
+++ resolved
@@ -116,7 +116,6 @@
   }
 
   if (previewUrl) {
-<<<<<<< HEAD
     if (footer) {
       renderConcurrentOptions = {
         ...renderConcurrentOptions,
@@ -129,37 +128,21 @@
           }
         },
         footer: {
-          title: 'Press `p` to open your browser. Press `q` to quit.',
+          shortcuts: [
+            {
+              key: 'p',
+              action: 'open your browser',
+            },
+            {
+              key: 'q',
+              action: 'quit',
+            },
+          ],
           subTitle: `Preview URL: ${previewUrl}`,
         },
       }
     } else {
       outputAppURL(previewUrl)
-=======
-    renderConcurrentOptions = {
-      ...renderConcurrentOptions,
-      onInput: (input, _key, exit) => {
-        if (input === 'p' && previewUrl) {
-          // eslint-disable-next-line @typescript-eslint/no-floating-promises
-          openURL(previewUrl)
-        } else if (input === 'q') {
-          exit()
-        }
-      },
-      footer: {
-        shortcuts: [
-          {
-            key: 'p',
-            action: 'open your browser',
-          },
-          {
-            key: 'q',
-            action: 'quit',
-          },
-        ],
-        subTitle: `Preview URL: ${previewUrl}`,
-      },
->>>>>>> 067199cf
     }
   }
 
