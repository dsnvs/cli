import {automaticMatchmaking} from './id-matching'
import {manualMatchIds} from './id-manual-matching'
import {App, Extension, Identifiers} from '../../models/app/app'
import {fetchAppExtensionRegistrations} from '../dev/fetch'
import {createExtension} from '../dev/create-extension'
import {error, output, session} from '@shopify/cli-kit'

const NoLocalExtensionsError = () => {
  return new error.Abort('There are no extensions to deploy')
}

const DeployError = (appName: string, packageManager: string) => {
  return new error.Abort(
    `Deployment failed because this local project doesn't seem to match the app "${appName}" in Shopify Partners.`,
    `• If you didn't intend to select this app, run "${packageManager} deploy --reset"
• If this is the app you intended, check your local project and make sure
  it contains the same number and types of extensions as the Shopify app
  you've selected. You may need to scaffold missing extensions.`,
  )
}

export interface EnsureDeploymentIdsPresenceOptions {
  app: App
  token: string
  appId: string
  envIdentifiers: Partial<Identifiers>
}

interface ExtensionRegistration {
  uuid: string
  type: string
  id: string
  title: string
}

export async function ensureDeploymentIdsPresence(options: EnsureDeploymentIdsPresenceOptions): Promise<Identifiers> {
  // All initial values both remote and local
  const remoteSpecifications = await fetchAppExtensionRegistrations({token: options.token, apiKey: options.appId})
  const remoteRegistrations: ExtensionRegistration[] = remoteSpecifications.app.extensionRegistrations
  const validIdentifiers = options.envIdentifiers.extensions ?? {}
  const localExtensions: Extension[] = [
    ...options.app.extensions.ui,
    ...options.app.extensions.function,
    ...options.app.extensions.theme,
  ]

  const GenericError = () => DeployError(options.app.name, options.app.dependencyManager)

  // We need local extensions to deploy
  if (localExtensions.length === 0) {
    throw NoLocalExtensionsError()
  }

  // If there are more remote extensions than local, then something is missing and we can't continue
  if (remoteRegistrations.length > localExtensions.length) {
    throw GenericError()
  }

  const match = await automaticMatchmaking(localExtensions, remoteRegistrations, validIdentifiers)

  if (match.result === 'invalid-environment') {
    throw GenericError()
  }

  let validMatches = match.identifiers ?? {}
  const extensionsToCreate = match.toCreate ?? []

  if (match.toManualMatch.local.length > 0) {
<<<<<<< HEAD
    const matchResult = await manualMatch(match.toManualMatch.local, match.toManualMatch.remote)
    if (matchResult.result === 'pending-remote') throw GenericError()
=======
    const matchResult = await manualMatchIds(match.toManualMatch.local, match.toManualMatch.remote)
    if (matchResult.result === 'pending-remote') throw ManualMatchRequired()
>>>>>>> 8a78ba43
    validMatches = {...validMatches, ...matchResult.identifiers}
    extensionsToCreate.push(...matchResult.toCreate)
  }

  if (extensionsToCreate.length > 0) {
    const newIdentifiers = await createExtensions(extensionsToCreate, options.appId)
    validMatches = {...validMatches, ...newIdentifiers}
  }

  return {app: options.appId, extensions: validMatches}
}

async function createExtensions(extensions: Extension[], appId: string) {
  // PENDING: Function extensions can't be created before being deployed we'll need to handle that differently
  const token = await session.ensureAuthenticatedPartners()
  const result: {[localIdentifier: string]: string} = {}
  for (const extension of extensions) {
    // eslint-disable-next-line no-await-in-loop
    const registration = await createExtension(appId, extension.type, extension.localIdentifier, token)
    output.completed(`Created extension ${extension.localIdentifier}`)
    result[extension.localIdentifier] = registration.uuid
  }
  return result
}<|MERGE_RESOLUTION|>--- conflicted
+++ resolved
@@ -66,13 +66,8 @@
   const extensionsToCreate = match.toCreate ?? []
 
   if (match.toManualMatch.local.length > 0) {
-<<<<<<< HEAD
-    const matchResult = await manualMatch(match.toManualMatch.local, match.toManualMatch.remote)
+    const matchResult = await manualMatchIds(match.toManualMatch.local, match.toManualMatch.remote)
     if (matchResult.result === 'pending-remote') throw GenericError()
-=======
-    const matchResult = await manualMatchIds(match.toManualMatch.local, match.toManualMatch.remote)
-    if (matchResult.result === 'pending-remote') throw ManualMatchRequired()
->>>>>>> 8a78ba43
     validMatches = {...validMatches, ...matchResult.identifiers}
     extensionsToCreate.push(...matchResult.toCreate)
   }
