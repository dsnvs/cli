--- conflicted
+++ resolved
@@ -13,27 +13,20 @@
   noUpdate: boolean
 }
 
-<<<<<<< HEAD
-async function dev(options: DevOptions) {
-  const {app, store} = await ensureDevEnvironment(options)
-  // Create tunnel etc...
-=======
-async function dev({app}: DevOptions) {
-  await ensureDevEnvironment(app)
+async function dev(input: DevOptions) {
+  const {org, app, store} = await ensureDevEnvironment(input)
   const url = await createTunnel()
-  if (!app.configuration.id) return
-  await updateURLs(app.configuration.id, url)
+  if (!input.appInfo.configuration.id) return
+  await updateURLs(input.appInfo.configuration.id, url)
   output.success(`Your app is available at: ${url}/auth?shop=development-lifecycle-store.myshopify.com`)
 
-  const {org, app, store} = await ensureDevEnvironment(appInfo)
   output.info(`Running dev with ${app.title} on ${store.shopName}`)
-//   log('Connecting to the platform...')
+  //   log('Connecting to the platform...')
   await new Promise((resolve, reject) => setInterval(resolve, 1 * 1000))
-//   log(
-//     `Your app is available at: https://54b7-2003-fb-ef0b-39ff-990c-d5ba-10e2-ff79.ngrok.io/auth?shop=development-lifecycle-store.myshopify.com`,
-//   )
+  //   log(
+  //     `Your app is available at: https://54b7-2003-fb-ef0b-39ff-990c-d5ba-10e2-ff79.ngrok.io/auth?shop=development-lifecycle-store.myshopify.com`,
+  //   )
   await new Promise((resolve, reject) => setInterval(resolve, 20 * 1000))
->>>>>>> 4370a6c8
 }
 
 export default dev