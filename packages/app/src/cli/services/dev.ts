--- conflicted
+++ resolved
@@ -89,12 +89,7 @@
     remoteApp,
     remoteAppUpdated,
     updateURLs: cachedUpdateURLs,
-<<<<<<< HEAD
-    config,
-=======
-    useCloudflareTunnels,
     configName,
->>>>>>> e9b75127
     deploymentMode,
   } = await ensureDevContext(options, token)
 
