import {ensureDevEnvironment} from './environment.js'
import {generateFrontendURL, generatePartnersURLs, getURLs, shouldOrPromptUpdateURLs, updateURLs} from './dev/urls.js'
import {installAppDependencies} from './dependencies.js'
import {devExtensions} from './dev/extension.js'
import {outputAppURL, outputExtensionsMessages, outputUpdateURLsResult} from './dev/output.js'
import {themeExtensionArgs} from './dev/theme-extension-args.js'
import {
  ReverseHTTPProxyTarget,
  runConcurrentHTTPProcessesAndPathForwardTraffic,
} from '../utilities/app/http-reverse-proxy.js'
import {AppInterface, AppConfiguration, Web, WebType} from '../models/app/app.js'
import {UIExtension} from '../models/app/extensions.js'
import {fetchProductVariant} from '../utilities/extensions/fetch-product-variant.js'
<<<<<<< HEAD
import metadata from '../metadata.js'
import {error, analytics, output, port, system, session, abort, plugins, string} from '@shopify/cli-kit'
=======
import {analytics, output, port, system, session, abort} from '@shopify/cli-kit'
>>>>>>> 77373a46
import {Config} from '@oclif/core'
import {OutputProcess} from '@shopify/cli-kit/src/output.js'
import {execCLI2} from '@shopify/cli-kit/node/ruby'
import {AdminSession} from '@shopify/cli-kit/src/session.js'
import {Writable} from 'node:stream'

export interface DevOptions {
  app: AppInterface
  apiKey?: string
  storeFqdn?: string
  reset: boolean
  update: boolean
  commandConfig: Config
  skipDependenciesInstallation: boolean
  subscriptionProductUrl?: string
  checkoutCartUrl?: string
  tunnelUrl?: string
  tunnel: boolean
  noTunnel: boolean
  theme?: string
  themeExtensionPort?: number
}

interface DevWebOptions {
  backendPort: number
  apiKey: string
  apiSecret?: string
  hostname?: string
  scopes?: AppConfiguration['scopes']
}

async function dev(options: DevOptions) {
  const skipDependenciesInstallation = options.skipDependenciesInstallation
  if (!skipDependenciesInstallation) {
    // eslint-disable-next-line no-param-reassign
    options = {
      ...options,
      app: await installAppDependencies(options.app),
    }
  }
  const token = await session.ensureAuthenticatedPartners()
  const {
    identifiers,
    storeFqdn,
    app,
    updateURLs: cachedUpdateURLs,
    tunnelPlugin,
  } = await ensureDevEnvironment(options, token)
  const apiKey = identifiers.app
  const [adminSession, storefrontToken] = await ensureThemeExtensionTokens(options, storeFqdn)

  const {frontendUrl, frontendPort, usingLocalhost} = await generateFrontendURL({
    ...options,
    cachedTunnelPlugin: tunnelPlugin,
  })

  const backendPort = await port.getRandomPort()

  const frontendConfig = options.app.webs.find(({configuration}) => configuration.type === WebType.Frontend)
  const backendConfig = options.app.webs.find(({configuration}) => configuration.type === WebType.Backend)

  /** If the app doesn't have web/ the link message is not necessary */
<<<<<<< HEAD
  const exposedUrl = options.noTunnel === true ? `${frontendUrl}:${frontendPort}` : frontendUrl
  let shouldUpdateURLs = false
=======
  const exposedUrl = usingLocalhost ? `${frontendUrl}:${frontendPort}` : frontendUrl
>>>>>>> 77373a46
  if ((frontendConfig || backendConfig) && options.update) {
    const currentURLs = await getURLs(apiKey, token)
    const newURLs = generatePartnersURLs(exposedUrl)
    shouldUpdateURLs = await shouldOrPromptUpdateURLs({
      currentURLs,
      appDirectory: options.app.directory,
      cachedUpdateURLs,
      newApp: app.newApp,
    })
    if (shouldUpdateURLs) await updateURLs(newURLs, apiKey, token)
    outputUpdateURLsResult(shouldUpdateURLs, newURLs, app)
    outputAppURL(storeFqdn, exposedUrl)
  }

  // If we have a real UUID for an extension, use that instead of a random one
  options.app.extensions.ui.forEach((ext) => (ext.devUUID = identifiers.extensions[ext.localIdentifier] ?? ext.devUUID))

  const backendOptions = {
    apiKey,
    backendPort,
    scopes: options.app.configuration.scopes,
    apiSecret: (app.apiSecret as string) ?? '',
    hostname: exposedUrl,
  }

  const proxyTargets: ReverseHTTPProxyTarget[] = []
  const proxyPort = usingLocalhost ? await port.getRandomPort() : frontendPort
  const proxyUrl = usingLocalhost ? `${frontendUrl}:${proxyPort}` : frontendUrl

  if (options.app.extensions.ui.length > 0) {
    const devExt = await devUIExtensionsTarget(
      options.app,
      apiKey,
      proxyUrl,
      storeFqdn,
      app.grantedScopes,
      options.subscriptionProductUrl,
      options.checkoutCartUrl,
    )
    proxyTargets.push(devExt)
  }

  outputExtensionsMessages(options.app, storeFqdn, proxyUrl)

  const additionalProcesses: output.OutputProcess[] = []

  if (options.app.extensions.theme.length > 0) {
    const extension = options.app.extensions.theme[0]!
    const args = await themeExtensionArgs(extension, apiKey, token, options)
    const devExt = await devThemeExtensionTarget(args, adminSession!, storefrontToken!, token)
    additionalProcesses.push(devExt)
  }

  if (backendConfig) {
    additionalProcesses.push(devBackendTarget(backendConfig, backendOptions))
  }

  if (frontendConfig) {
    const frontendOptions: DevFrontendTargetOptions = {
      web: frontendConfig,
      apiKey,
      scopes: options.app.configuration.scopes,
      apiSecret: (app.apiSecret as string) ?? '',
      hostname: frontendUrl,
      backendPort,
    }

    if (usingLocalhost) {
      additionalProcesses.push(devFrontendNonProxyTarget(frontendOptions, frontendPort))
    } else {
      proxyTargets.push(devFrontendProxyTarget(frontendOptions))
    }
  }

  await logMetadataForDev({devOptions: options, tunnelUrl: frontendUrl, shouldUpdateURLs, storeFqdn})

  await analytics.reportEvent({config: options.commandConfig})

  if (proxyTargets.length === 0) {
    await output.concurrent(additionalProcesses)
  } else {
    await runConcurrentHTTPProcessesAndPathForwardTraffic(proxyPort, proxyTargets, additionalProcesses)
  }
}

interface DevFrontendTargetOptions extends DevWebOptions {
  web: Web
  backendPort: number
}

function devFrontendNonProxyTarget(options: DevFrontendTargetOptions, port: number): OutputProcess {
  const devFrontend = devFrontendProxyTarget(options)
  return {
    prefix: devFrontend.logPrefix,
    action: async (stdout: Writable, stderr: Writable, signal: abort.Signal) => {
      await devFrontend.action(stdout, stderr, signal, port)
    },
  }
}

function devThemeExtensionTarget(
  args: string[],
  adminSession: AdminSession,
  storefrontToken: string,
  token: string,
): output.OutputProcess {
  return {
    prefix: 'extensions',
    action: async (_stdout: Writable, _stderr: Writable, _signal: abort.Signal) => {
      await execCLI2(['extension', 'serve', ...args], {adminSession, storefrontToken, token})
    },
  }
}

function devFrontendProxyTarget(options: DevFrontendTargetOptions): ReverseHTTPProxyTarget {
  const {commands} = options.web.configuration
  const [cmd, ...args] = commands.dev.split(' ')
  const env = {
    SHOPIFY_API_KEY: options.apiKey,
    SHOPIFY_API_SECRET: options.apiSecret,
    HOST: options.hostname,
    SCOPES: options.scopes,
    BACKEND_PORT: `${options.backendPort}`,
    NODE_ENV: `development`,
  }

  return {
    logPrefix: options.web.configuration.type,
    action: async (stdout: Writable, stderr: Writable, signal: abort.Signal, port: number) => {
      await system.exec(cmd!, args, {
        cwd: options.web.directory,
        stdout,
        stderr,
        env: {
          ...process.env,
          ...env,
          PORT: `${port}`,
          FRONTEND_PORT: `${port}`,
          APP_URL: options.hostname,
          APP_ENV: 'development',
          // Note: These are Laravel varaibles for backwards compatibility with 2.0 templates.
          SERVER_PORT: `${port}`,
        },
        signal,
      })
    },
  }
}

function devBackendTarget(web: Web, options: DevWebOptions): output.OutputProcess {
  const {commands} = web.configuration
  const [cmd, ...args] = commands.dev.split(' ')
  const env = {
    SHOPIFY_API_KEY: options.apiKey,
    SHOPIFY_API_SECRET: options.apiSecret,
    HOST: options.hostname,
    // SERVER_PORT is the convention Artisan uses
    PORT: `${options.backendPort}`,
    SERVER_PORT: `${options.backendPort}`,
    BACKEND_PORT: `${options.backendPort}`,
    SCOPES: options.scopes,
    NODE_ENV: `development`,
  }

  return {
    prefix: web.configuration.type,
    action: async (stdout: Writable, stderr: Writable, signal: abort.Signal) => {
      await system.exec(cmd!, args, {
        cwd: web.directory,
        stdout,
        stderr,
        signal,
        env: {
          ...process.env,
          ...env,
        },
      })
    },
  }
}

async function devUIExtensionsTarget(
  app: AppInterface,
  apiKey: string,
  url: string,
  storeFqdn: string,
  grantedScopes: string[],
  subscriptionProductUrl?: string,
  checkoutCartUrl?: string,
): Promise<ReverseHTTPProxyTarget> {
  const cartUrl = await buildCartURLIfNeeded(app.extensions.ui, storeFqdn, checkoutCartUrl)
  return {
    logPrefix: 'extensions',
    pathPrefix: '/extensions',
    action: async (stdout: Writable, stderr: Writable, signal: abort.Signal, port: number) => {
      await devExtensions({
        app,
        extensions: app.extensions.ui,
        stdout,
        stderr,
        signal,
        url,
        port,
        storeFqdn,
        apiKey,
        grantedScopes,
        cartUrl,
        subscriptionProductUrl,
      })
    },
  }
}

/**
 * Ensure the Admin session and the storefront renderer token
 * @param options {DevOptions[]} - dev command optins
 * @param store {string} - the store FQDN
 */
async function ensureThemeExtensionTokens(options: DevOptions, store: string): Promise<[AdminSession?, string?]> {
  if (options.app.extensions.theme.length > 0) {
    const adminSession = await session.ensureAuthenticatedAdmin(store)
    const storefrontToken = await session.ensureAuthenticatedStorefront()

    return [adminSession, storefrontToken]
  }

  return []
}

/**
 * To prepare Checkout UI Extensions for dev'ing we need to retrieve a valid product variant ID
 * @param extensions {UIExtension[]} - The UI Extensions to dev
 * @param store {string} - The store FQDN
 */
async function buildCartURLIfNeeded(extensions: UIExtension[], store: string, checkoutCartUrl?: string) {
  const hasUIExtension = extensions.map((ext) => ext.type).includes('checkout_ui_extension')
  if (!hasUIExtension) return undefined
  if (checkoutCartUrl) return checkoutCartUrl
  const variantId = await fetchProductVariant(store)
  return `/cart/${variantId}:1`
}

async function logMetadataForDev(options: {
  devOptions: DevOptions
  tunnelUrl: string
  shouldUpdateURLs: boolean
  storeFqdn: string
}) {
  const tunnelType = await resolveTunnelType(options.devOptions.commandConfig, options.tunnelUrl)
  await metadata.addPublic(() => ({
    cmd_dev_tunnel_type: tunnelType,
    cmd_dev_tunnel_custom_hash: tunnelType === 'custom' ? string.hashString(options.tunnelUrl) : undefined,
    cmd_dev_urls_updated: options.shouldUpdateURLs,
    store_fqdn_hash: string.hashString(options.storeFqdn),
  }))

  await metadata.addSensitive(() => ({
    store_fqdn: options.storeFqdn,
    cmd_dev_tunnel_custom: tunnelType === 'custom' ? options.tunnelUrl : undefined,
  }))
}

async function resolveTunnelType(options: Config, tunnelUrl: string): Promise<string | undefined> {
  if (!tunnelUrl) {
    return
  }

  if (tunnelUrl.includes('localhost')) {
    return 'localhost'
  }

  const provider = (await plugins.getListOfTunnelPlugins(options)).plugins.find((plugin) => tunnelUrl.includes(plugin))
  return provider ?? 'custom'
}

export default dev<|MERGE_RESOLUTION|>--- conflicted
+++ resolved
@@ -11,12 +11,8 @@
 import {AppInterface, AppConfiguration, Web, WebType} from '../models/app/app.js'
 import {UIExtension} from '../models/app/extensions.js'
 import {fetchProductVariant} from '../utilities/extensions/fetch-product-variant.js'
-<<<<<<< HEAD
 import metadata from '../metadata.js'
-import {error, analytics, output, port, system, session, abort, plugins, string} from '@shopify/cli-kit'
-=======
-import {analytics, output, port, system, session, abort} from '@shopify/cli-kit'
->>>>>>> 77373a46
+import {analytics, output, port, system, session, abort, plugins, string} from '@shopify/cli-kit'
 import {Config} from '@oclif/core'
 import {OutputProcess} from '@shopify/cli-kit/src/output.js'
 import {execCLI2} from '@shopify/cli-kit/node/ruby'
@@ -79,12 +75,8 @@
   const backendConfig = options.app.webs.find(({configuration}) => configuration.type === WebType.Backend)
 
   /** If the app doesn't have web/ the link message is not necessary */
-<<<<<<< HEAD
-  const exposedUrl = options.noTunnel === true ? `${frontendUrl}:${frontendPort}` : frontendUrl
+  const exposedUrl = usingLocalhost ? `${frontendUrl}:${frontendPort}` : frontendUrl
   let shouldUpdateURLs = false
-=======
-  const exposedUrl = usingLocalhost ? `${frontendUrl}:${frontendPort}` : frontendUrl
->>>>>>> 77373a46
   if ((frontendConfig || backendConfig) && options.update) {
     const currentURLs = await getURLs(apiKey, token)
     const newURLs = generatePartnersURLs(exposedUrl)
