--- conflicted
+++ resolved
@@ -90,11 +90,8 @@
     remoteAppUpdated,
     updateURLs: cachedUpdateURLs,
     useCloudflareTunnels,
-<<<<<<< HEAD
     config,
-=======
     deploymentMode,
->>>>>>> 97b052fc
   } = await ensureDevContext(options, token)
 
   if (!options.tunnelUrl && !options.noTunnel && !useCloudflareTunnels && options.tunnelProvider === 'cloudflare') {
