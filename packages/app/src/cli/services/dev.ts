--- conflicted
+++ resolved
@@ -53,13 +53,8 @@
   const {storeFqdn, remoteApp, updateURLs: cachedUpdateURLs, tunnelPlugin} = await ensureDevEnvironment(options, token)
 
   const apiKey = remoteApp.apiKey
-<<<<<<< HEAD
-  const allExtensionSpecs = await fetchSpecifications(token, apiKey, options.commandConfig)
-  let localApp = await load(options.directory, allExtensionSpecs)
-=======
-  const specifications = await fetchSpecifications(token, apiKey)
+  const specifications = await fetchSpecifications(token, apiKey, options.commandConfig)
   let localApp = await load({directory: options.directory, specifications})
->>>>>>> 8f137d2b
 
   if (!options.skipDependenciesInstallation) {
     localApp = await installAppDependencies(localApp)
