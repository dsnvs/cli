import {ensureDevEnvironment} from './environment.js'
import {generateURL, updateURLs} from './dev/urls.js'
import {installAppDependencies} from './dependencies.js'
import {devExtensions} from './dev/extension.js'
import {outputAppURL, outputExtensionsMessages} from './dev/output.js'
import {
  ReverseHTTPProxyTarget,
  runConcurrentHTTPProcessesAndPathForwardTraffic,
} from '../utilities/app/http-reverse-proxy.js'
import {AppInterface, AppConfiguration, Web, WebType} from '../models/app/app.js'
import {UIExtension} from '../models/app/extensions.js'
import {fetchProductVariant} from '../utilities/extensions/fetch-product-variant.js'
import {error, analytics, output, port, system, session} from '@shopify/cli-kit'
import {Config} from '@oclif/core'
import {Writable} from 'node:stream'

export interface DevOptions {
  app: AppInterface
  apiKey?: string
  storeFqdn?: string
  reset: boolean
  update: boolean
  commandConfig: Config
  skipDependenciesInstallation: boolean
  subscriptionProductUrl?: string
  checkoutCartUrl?: string
  tunnelUrl?: string
  noTunnel: boolean
}

interface DevWebOptions {
  backendPort: number
  apiKey: string
  apiSecret?: string
  hostname?: string
  scopes?: AppConfiguration['scopes']
}

async function dev(options: DevOptions) {
  if (!options.skipDependenciesInstallation) {
    // eslint-disable-next-line no-param-reassign
    options = {
      ...options,
      app: await installAppDependencies(options.app),
    }
  }
  const token = await session.ensureAuthenticatedPartners()
  const {
    identifiers,
    storeFqdn,
    app: {apiSecret},
  } = await ensureDevEnvironment(options, token)

  let frontendPort: number
  let frontendUrl: string

  if (options.noTunnel === true) {
    frontendPort = await port.getRandomPort()
    frontendUrl = 'http://localhost'
  } else if (options.tunnelUrl) {
    const matches = options.tunnelUrl.match(/(https:\/\/[^:]+):([0-9]+)/)
    if (!matches) {
      throw new error.Abort(`Invalid tunnel URL: ${options.tunnelUrl}`, 'Valid format: "https://my-tunnel-url:port"')
    }
    frontendPort = Number(matches[2])
    frontendUrl = matches[1]
  } else {
    frontendPort = await port.getRandomPort()
    frontendUrl = await generateURL(options.commandConfig.plugins, frontendPort)
  }

  const backendPort = await port.getRandomPort()

  const frontendConfig = options.app.webs.find(({configuration}) => configuration.type === WebType.Frontend)
  const backendConfig = options.app.webs.find(({configuration}) => configuration.type === WebType.Backend)

  /** If the app doesn't have web/ the link message is not necessary */
  const exposedUrl = options.noTunnel === true ? `${frontendUrl}:${frontendPort}` : frontendUrl
  if (frontendConfig || backendConfig) {
    if (options.update) await updateURLs(identifiers.app, exposedUrl, token)
    outputAppURL(options.update, storeFqdn, exposedUrl)
  }

  // If we have a real UUID for an extension, use that instead of a random one
  options.app.extensions.ui.forEach((ext) => (ext.devUUID = identifiers.extensions[ext.localIdentifier] ?? ext.devUUID))

  const backendOptions = {
    apiKey: identifiers.app,
    backendPort,
    scopes: options.app.configuration.scopes,
    apiSecret: (apiSecret as string) ?? '',
    hostname: exposedUrl,
  }

  const proxyTargets: ReverseHTTPProxyTarget[] = []
  const proxyUrl = frontendUrl
  const proxyPort = options.noTunnel === true ? await port.getRandomPort() : frontendPort
  if (options.app.extensions.ui.length > 0) {
    const devExt = await devExtensionsTarget(
      options.app,
      identifiers.app,
      proxyUrl,
      storeFqdn,
      options.subscriptionProductUrl,
      options.checkoutCartUrl,
    )
    proxyTargets.push(devExt)
  }

  outputExtensionsMessages(options.app, storeFqdn, options.noTunnel === true ? `${proxyUrl}:${proxyPort}` : proxyUrl)

  const additionalProcesses: output.OutputProcess[] = []
  if (backendConfig) {
    additionalProcesses.push(devBackendTarget(backendConfig, backendOptions))
  }

  if (frontendConfig) {
    const devFrontend = devFrontendTarget({
      web: frontendConfig,
      apiKey: identifiers.app,
      scopes: options.app.configuration.scopes,
      apiSecret: (apiSecret as string) ?? '',
      hostname: frontendUrl,
      backendPort,
    })
    if (options.noTunnel) {
      const devFrontendProccess = {
        prefix: devFrontend.logPrefix,
        action: async (stdout: Writable, stderr: Writable, signal: error.AbortSignal) => {
          await devFrontend.action(stdout, stderr, signal, frontendPort)
        },
      }
      additionalProcesses.push(devFrontendProccess)
    } else {
      proxyTargets.push(devFrontend)
    }
  }

  await analytics.reportEvent()

<<<<<<< HEAD
  if (proxyTargets.length === 0) {
    await output.concurrent(additionalProcesses)
  } else {
    await runConcurrentHTTPProcessesAndPathForwardTraffic(
      proxyUrl,
      proxyPort as number,
      proxyTargets,
      additionalProcesses,
    )
  }
=======
  await runConcurrentHTTPProcessesAndPathForwardTraffic(proxyPort, proxyTargets, additionalProcesses)
>>>>>>> 6494f16f
}

interface DevFrontendTargetOptions extends DevWebOptions {
  web: Web
  backendPort: number
}

function devFrontendTarget(options: DevFrontendTargetOptions): ReverseHTTPProxyTarget {
  const {commands} = options.web.configuration
  const [cmd, ...args] = commands.dev.split(' ')
  const env = {
    SHOPIFY_API_KEY: options.apiKey,
    SHOPIFY_API_SECRET: options.apiSecret,
    HOST: options.hostname,
    SCOPES: options.scopes,
    BACKEND_PORT: `${options.backendPort}`,
    NODE_ENV: `development`,
  }

  return {
    logPrefix: options.web.configuration.type,
    action: async (stdout: Writable, stderr: Writable, signal: error.AbortSignal, port: number) => {
      await system.exec(cmd, args, {
        cwd: options.web.directory,
        stdout,
        stderr,
        env: {
          ...process.env,
          ...env,
          PORT: `${port}`,
          FRONTEND_PORT: `${port}`,
          APP_URL: options.hostname,
          APP_ENV: 'development',
          // Note: These are Laravel varaibles for backwards compatibility with 2.0 templates.
          SERVER_PORT: `${port}`,
        },
        signal,
      })
    },
  }
}

function devBackendTarget(web: Web, options: DevWebOptions): output.OutputProcess {
  const {commands} = web.configuration
  const [cmd, ...args] = commands.dev.split(' ')
  const env = {
    SHOPIFY_API_KEY: options.apiKey,
    SHOPIFY_API_SECRET: options.apiSecret,
    HOST: options.hostname,
    // SERVER_PORT is the convention Artisan uses
    PORT: `${options.backendPort}`,
    SERVER_PORT: `${options.backendPort}`,
    BACKEND_PORT: `${options.backendPort}`,
    SCOPES: options.scopes,
    NODE_ENV: `development`,
  }

  return {
    prefix: web.configuration.type,
    action: async (stdout: Writable, stderr: Writable, signal: error.AbortSignal) => {
      await system.exec(cmd, args, {
        cwd: web.directory,
        stdout,
        stderr,
        signal,
        env: {
          ...process.env,
          ...env,
        },
      })
    },
  }
}

async function devExtensionsTarget(
  app: AppInterface,
  apiKey: string,
  url: string,
  storeFqdn: string,
  subscriptionProductUrl?: string,
  checkoutCartUrl?: string,
): Promise<ReverseHTTPProxyTarget> {
  const cartUrl = await buildCartURLIfNeeded(app.extensions.ui, storeFqdn, checkoutCartUrl)
  return {
    logPrefix: 'extensions',
    pathPrefix: '/extensions',
    action: async (stdout: Writable, stderr: Writable, signal: error.AbortSignal, port: number) => {
      await devExtensions({
        app,
        extensions: app.extensions.ui,
        stdout,
        stderr,
        signal,
        url,
        port,
        storeFqdn,
        apiKey,
        cartUrl,
        subscriptionProductUrl,
      })
    },
  }
}

/**
 * To prepare Checkout UI Extensions for dev'ing we need to retrieve a valid product variant ID
 * @param extensions {UIExtension[]} - The UI Extensions to dev
 * @param store {string} - The store FQDN
 */
async function buildCartURLIfNeeded(extensions: UIExtension[], store: string, checkoutCartUrl?: string) {
  const hasUIExtension = extensions.map((ext) => ext.type).includes('checkout_ui_extension')
  if (!hasUIExtension) return undefined
  if (checkoutCartUrl) return checkoutCartUrl
  const variantId = await fetchProductVariant(store)
  return `/cart/${variantId}:1`
}

export default dev<|MERGE_RESOLUTION|>--- conflicted
+++ resolved
@@ -138,20 +138,11 @@
 
   await analytics.reportEvent()
 
-<<<<<<< HEAD
   if (proxyTargets.length === 0) {
     await output.concurrent(additionalProcesses)
   } else {
-    await runConcurrentHTTPProcessesAndPathForwardTraffic(
-      proxyUrl,
-      proxyPort as number,
-      proxyTargets,
-      additionalProcesses,
-    )
-  }
-=======
-  await runConcurrentHTTPProcessesAndPathForwardTraffic(proxyPort, proxyTargets, additionalProcesses)
->>>>>>> 6494f16f
+    await runConcurrentHTTPProcessesAndPathForwardTraffic(proxyPort as number, proxyTargets, additionalProcesses)
+  }
 }
 
 interface DevFrontendTargetOptions extends DevWebOptions {
