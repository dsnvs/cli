import {fetchStore} from './dev/fetch.js'
import {selectStore} from './dev/select-store.js'
import {LoadedAppContextOutput} from './app-context.js'
import {OrganizationStore} from '../models/organization.js'

/**
 * Input options for the `storeContext` function.
 *
 * @param appContextResult - The result of the app context function.
 * @param forceReselectStore - Whether to force reselecting the store.
 * @param storeFqdn - a store FQDN, optional, when explicitly provided it has preference over anything else.
 */
interface StoreContextOptions {
  appContextResult: LoadedAppContextOutput
  forceReselectStore: boolean
  storeFqdn?: string
}

/**
 * Returns a Store based on the provided options. If a store can't be retrieved, it throws an error.
 *
 * If a storeFqdn is explicitly provided, it has preference over anything else.
 * If not, check if there is a cached storeFqdn in the app configuration. If forceReselectStore is true, it will be ignored.
 * If still don't have a store, fetch all stores for the organization and let the user select one.
 */
export async function storeContext({
  appContextResult,
  storeFqdn,
  forceReselectStore,
}: StoreContextOptions): Promise<OrganizationStore> {
  const {app, organization, developerPlatformClient} = appContextResult
  let selectedStore: OrganizationStore

  // If forceReselectStore is true, ignore the cached storeFqdn in the app configuration.
  const cachedStoreInToml = forceReselectStore ? undefined : app.configuration.build?.dev_store_url

  // An explicit storeFqdn has preference over anything else.
<<<<<<< HEAD
  const cachedStoreInToml = forceReselectStore ? undefined : app.configuration.build?.dev_store_url
=======
>>>>>>> 05ec6d18
  const storeFqdnToUse = storeFqdn || cachedStoreInToml
  if (storeFqdnToUse) {
    selectedStore = await fetchStore(organization, storeFqdnToUse, developerPlatformClient)
  } else {
    // If no storeFqdn is provided, fetch all stores for the organization and let the user select one.
    const allStores = await developerPlatformClient.devStoresForOrg(organization.id)
    selectedStore = await selectStore(allStores, organization, developerPlatformClient)
  }

  return selectedStore
}<|MERGE_RESOLUTION|>--- conflicted
+++ resolved
@@ -35,10 +35,6 @@
   const cachedStoreInToml = forceReselectStore ? undefined : app.configuration.build?.dev_store_url
 
   // An explicit storeFqdn has preference over anything else.
-<<<<<<< HEAD
-  const cachedStoreInToml = forceReselectStore ? undefined : app.configuration.build?.dev_store_url
-=======
->>>>>>> 05ec6d18
   const storeFqdnToUse = storeFqdn || cachedStoreInToml
   if (storeFqdnToUse) {
     selectedStore = await fetchStore(organization, storeFqdnToUse, developerPlatformClient)
