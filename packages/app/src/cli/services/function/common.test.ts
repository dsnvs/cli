import {getOrGenerateSchemaPath, inFunctionContext} from './common.js'
import {
<<<<<<< HEAD
  testApp,
=======
  testAppLinked,
>>>>>>> f0392ac1
  testDeveloperPlatformClient,
  testFunctionExtension,
  testOrganizationApp,
} from '../../models/app/app.test-data.js'
<<<<<<< HEAD
import {AppInterface, AppLinkedInterface} from '../../models/app/app.js'
=======
import {AppLinkedInterface} from '../../models/app/app.js'
>>>>>>> f0392ac1
import {ExtensionInstance} from '../../models/extensions/extension-instance.js'
import {FunctionConfigType} from '../../models/extensions/specifications/function.js'
import {generateSchemaService} from '../generate-schema.js'
import {DeveloperPlatformClient} from '../../utilities/developer-platform-client.js'
import {linkedAppContext} from '../app-context.js'
import {describe, vi, expect, beforeEach, test} from 'vitest'
import {renderAutocompletePrompt, renderFatalError} from '@shopify/cli-kit/node/ui'
import {joinPath} from '@shopify/cli-kit/node/path'
import {isTerminalInteractive} from '@shopify/cli-kit/node/context/local'
import {fileExists} from '@shopify/cli-kit/node/fs'

vi.mock('../app-context.js')
vi.mock('@shopify/cli-kit/node/ui')
vi.mock('@shopify/cli-kit/node/context/local')
vi.mock('@shopify/cli-kit/node/fs')
vi.mock('../generate-schema.js')

let app: AppLinkedInterface
let ourFunction: ExtensionInstance

beforeEach(async () => {
  ourFunction = await testFunctionExtension()
<<<<<<< HEAD
  app = testApp({allExtensions: [ourFunction]})
  vi.mocked(linkedAppContext).mockResolvedValue({
    app: app as AppLinkedInterface,
=======
  app = testAppLinked({allExtensions: [ourFunction]})
  vi.mocked(linkedAppContext).mockResolvedValue({
    app,
>>>>>>> f0392ac1
    remoteApp: testOrganizationApp(),
    developerPlatformClient: testDeveloperPlatformClient(),
    specifications: [],
  })
  vi.mocked(renderFatalError).mockReturnValue('')
  vi.mocked(renderAutocompletePrompt).mockResolvedValue(ourFunction)
  vi.mocked(isTerminalInteractive).mockReturnValue(true)
})

describe('ensure we are within a function context', () => {
  test('runs callback when we are inside a function directory', async () => {
    // Given
    let ranCallback = false

    // When
    await inFunctionContext({
      path: joinPath(app.directory, 'extensions/my-function'),
      callback: async (_app, _fun) => {
        ranCallback = true
        return _app
      },
    })

    // Then
    expect(ranCallback).toBe(true)
    expect(renderFatalError).not.toHaveBeenCalled()
  })

  test('displays function prompt when we are not inside a function directory', async () => {
    // Given
    const callback = vi.fn()

    // When
    await inFunctionContext({
      path: 'random/dir',
      callback,
    })

    // Then
    expect(callback).toHaveBeenCalledOnce()
    expect(renderAutocompletePrompt).toHaveBeenCalledOnce()
    expect(renderFatalError).not.toHaveBeenCalled()
  })

  test('displays an error when terminal is not interactive and we are not inside a function directory', async () => {
    // Given
    let ranCallback = false
    vi.mocked(isTerminalInteractive).mockReturnValue(false)

    // When
    await expect(
      inFunctionContext({
        path: 'random/dir',
        callback: async (_app, _fun) => {
          ranCallback = true
          return _app
        },
      }),
    ).rejects.toThrowError()

    // Then
    expect(ranCallback).toBe(false)
  })
})

describe('getOrGenerateSchemaPath', () => {
  let extension: ExtensionInstance<FunctionConfigType>
  let app: AppLinkedInterface
  let developerPlatformClient: DeveloperPlatformClient
  beforeEach(() => {
    extension = {
      directory: '/path/to/function',
      configuration: {},
    } as ExtensionInstance<FunctionConfigType>

<<<<<<< HEAD
    app = {} as AppLinkedInterface
=======
    app = testAppLinked()
>>>>>>> f0392ac1
    developerPlatformClient = testDeveloperPlatformClient()
  })

  test('returns the path if the schema file exists', async () => {
    // Given
    const expectedPath = joinPath(extension.directory, 'schema.graphql')
    vi.mocked(fileExists).mockResolvedValue(true)

    // When
    const result = await getOrGenerateSchemaPath(extension, app, developerPlatformClient)

    // Then
    expect(result).toBe(expectedPath)
    expect(fileExists).toHaveBeenCalledWith(expectedPath)
  })

  test('generates the schema file if it does not exist', async () => {
    // Given
    const expectedPath = joinPath(extension.directory, 'schema.graphql')
    vi.mocked(fileExists).mockResolvedValue(false)
    vi.mocked(generateSchemaService).mockResolvedValueOnce()
    vi.mocked(fileExists).mockResolvedValueOnce(true)

    // When
    const result = await getOrGenerateSchemaPath(extension, app, developerPlatformClient)

    // Then
    expect(result).toBe(expectedPath)
    expect(fileExists).toHaveBeenCalledWith(expectedPath)
  })
})<|MERGE_RESOLUTION|>--- conflicted
+++ resolved
@@ -1,19 +1,11 @@
 import {getOrGenerateSchemaPath, inFunctionContext} from './common.js'
 import {
-<<<<<<< HEAD
-  testApp,
-=======
   testAppLinked,
->>>>>>> f0392ac1
   testDeveloperPlatformClient,
   testFunctionExtension,
   testOrganizationApp,
 } from '../../models/app/app.test-data.js'
-<<<<<<< HEAD
-import {AppInterface, AppLinkedInterface} from '../../models/app/app.js'
-=======
 import {AppLinkedInterface} from '../../models/app/app.js'
->>>>>>> f0392ac1
 import {ExtensionInstance} from '../../models/extensions/extension-instance.js'
 import {FunctionConfigType} from '../../models/extensions/specifications/function.js'
 import {generateSchemaService} from '../generate-schema.js'
@@ -36,15 +28,9 @@
 
 beforeEach(async () => {
   ourFunction = await testFunctionExtension()
-<<<<<<< HEAD
-  app = testApp({allExtensions: [ourFunction]})
-  vi.mocked(linkedAppContext).mockResolvedValue({
-    app: app as AppLinkedInterface,
-=======
   app = testAppLinked({allExtensions: [ourFunction]})
   vi.mocked(linkedAppContext).mockResolvedValue({
     app,
->>>>>>> f0392ac1
     remoteApp: testOrganizationApp(),
     developerPlatformClient: testDeveloperPlatformClient(),
     specifications: [],
@@ -120,11 +106,7 @@
       configuration: {},
     } as ExtensionInstance<FunctionConfigType>
 
-<<<<<<< HEAD
-    app = {} as AppLinkedInterface
-=======
     app = testAppLinked()
->>>>>>> f0392ac1
     developerPlatformClient = testDeveloperPlatformClient()
   })
 
