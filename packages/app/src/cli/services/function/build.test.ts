--- conflicted
+++ resolved
@@ -195,26 +195,17 @@
     )
   })
 
-<<<<<<< HEAD
   test('it supports receiving an input on the command line', async () => {
-=======
-  test('calls function runner to execute function locally with wasm export name', async () => {
->>>>>>> 8064673e
-    // Given
-    const ourFunction = await testFunctionExtension()
-
-    // When
-<<<<<<< HEAD
+    // Given
+    const ourFunction = await testFunctionExtension()
+
+    // When
     const got = runFunctionRunner(ourFunction, {input: 'input.json', json: false})
-=======
-    const got = runFunctionRunner(ourFunction, {json: false, export: 'foo'})
->>>>>>> 8064673e
 
     // Then
     await expect(got).resolves.toBeUndefined()
     expect(exec).toHaveBeenCalledWith(
       'npm',
-<<<<<<< HEAD
       [
         'exec',
         '--',
@@ -224,9 +215,27 @@
         '--input',
         'input.json',
       ],
-=======
+      {
+        cwd: ourFunction.directory,
+        stderr: 'inherit',
+        stdin: 'inherit',
+        stdout: 'inherit',
+      },
+    )
+  })
+
+  test('calls function runner to execute function locally with wasm export name', async () => {
+    // Given
+    const ourFunction = await testFunctionExtension()
+
+    // When
+    const got = runFunctionRunner(ourFunction, {json: false, export: 'foo'})
+
+    // Then
+    await expect(got).resolves.toBeUndefined()
+    expect(exec).toHaveBeenCalledWith(
+      'npm',
       ['exec', '--', 'function-runner', '-f', joinPath(ourFunction.directory, 'dist/index.wasm'), '--export', 'foo'],
->>>>>>> 8064673e
       {
         cwd: ourFunction.directory,
         stderr: 'inherit',
