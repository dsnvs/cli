<<<<<<< HEAD
import {AppInterface} from '../../../models/app/app.js'
import {fetchAppFromConfigOrSelect} from '../fetch-app-from-config-or-select.js'
=======
import {selectApp} from '../select-app.js'
import {AppInterface, isLegacyAppSchema} from '../../../models/app/app.js'
>>>>>>> d020906f
import {patchEnvFile} from '@shopify/cli-kit/node/dot-env'
import {diffLines} from 'diff'
import {fileExists, readFile, writeFile} from '@shopify/cli-kit/node/fs'
import {OutputMessage, outputContent, outputToken} from '@shopify/cli-kit/node/output'

interface PullEnvOptions {
  envFile: string
}

export async function pullEnv(app: AppInterface, {envFile}: PullEnvOptions): Promise<OutputMessage> {
  return updateEnvFile(app, envFile)
}

export async function updateEnvFile(app: AppInterface, envFile: PullEnvOptions['envFile']): Promise<OutputMessage> {
  const orgApp = await fetchAppFromConfigOrSelect(app)

  const updatedValues = {
<<<<<<< HEAD
    SHOPIFY_API_KEY: orgApp.apiKey,
    SHOPIFY_API_SECRET: orgApp.apiSecretKeys[0]?.secret,
    SCOPES:
      app.configuration.scopes === 'string' ? app.configuration.scopes : app.configuration.scopes?.toString() ?? '',
=======
    SHOPIFY_API_KEY: selectedApp.apiKey,
    SHOPIFY_API_SECRET: selectedApp.apiSecretKeys[0]?.secret,
    SCOPES: isLegacyAppSchema(app.configuration)
      ? app.configuration.scopes
      : app.configuration.access_scopes?.scopes ?? '',
>>>>>>> d020906f
  }

  if (await fileExists(envFile)) {
    const envFileContent = await readFile(envFile)
    const updatedEnvFileContent = patchEnvFile(envFileContent, updatedValues)

    if (updatedEnvFileContent === envFileContent) {
      return outputContent`No changes to ${outputToken.path(envFile)}`
    } else {
      await writeFile(envFile, updatedEnvFileContent)

      const diff = diffLines(envFileContent ?? '', updatedEnvFileContent)
      return outputContent`Updated ${outputToken.path(envFile)} to be:

${updatedEnvFileContent}

Here's what changed:

${outputToken.linesDiff(diff)}
  `
    }
  } else {
    const newEnvFileContent = patchEnvFile(null, updatedValues)

    await writeFile(envFile, newEnvFileContent)

    return outputContent`Created ${outputToken.path(envFile)}:

${newEnvFileContent}
`
  }
}<|MERGE_RESOLUTION|>--- conflicted
+++ resolved
@@ -1,10 +1,5 @@
-<<<<<<< HEAD
-import {AppInterface} from '../../../models/app/app.js'
+import {AppInterface, getAppScopes} from '../../../models/app/app.js'
 import {fetchAppFromConfigOrSelect} from '../fetch-app-from-config-or-select.js'
-=======
-import {selectApp} from '../select-app.js'
-import {AppInterface, isLegacyAppSchema} from '../../../models/app/app.js'
->>>>>>> d020906f
 import {patchEnvFile} from '@shopify/cli-kit/node/dot-env'
 import {diffLines} from 'diff'
 import {fileExists, readFile, writeFile} from '@shopify/cli-kit/node/fs'
@@ -22,18 +17,9 @@
   const orgApp = await fetchAppFromConfigOrSelect(app)
 
   const updatedValues = {
-<<<<<<< HEAD
     SHOPIFY_API_KEY: orgApp.apiKey,
     SHOPIFY_API_SECRET: orgApp.apiSecretKeys[0]?.secret,
-    SCOPES:
-      app.configuration.scopes === 'string' ? app.configuration.scopes : app.configuration.scopes?.toString() ?? '',
-=======
-    SHOPIFY_API_KEY: selectedApp.apiKey,
-    SHOPIFY_API_SECRET: selectedApp.apiSecretKeys[0]?.secret,
-    SCOPES: isLegacyAppSchema(app.configuration)
-      ? app.configuration.scopes
-      : app.configuration.access_scopes?.scopes ?? '',
->>>>>>> d020906f
+    SCOPES: getAppScopes(app.configuration),
   }
 
   if (await fileExists(envFile)) {
