--- conflicted
+++ resolved
@@ -60,17 +60,8 @@
     appModuleVersionsConfig,
     specifications,
     flags,
-<<<<<<< HEAD
   ) as unknown as AppConfigurationUsedByCli
-  return specifications.reduce(
-    (simplifiedConfiguration, spec) =>
-      spec.simplifyMergedRemoteConfig?.(simplifiedConfiguration) ?? simplifiedConfiguration,
-    remoteConfiguration,
-  )
-=======
-  ) as unknown as SpecsAppConfiguration
   return remoteConfiguration
->>>>>>> a0cef690
 }
 
 /**
