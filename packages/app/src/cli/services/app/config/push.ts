--- conflicted
+++ resolved
@@ -23,10 +23,6 @@
   force: boolean
 }
 
-<<<<<<< HEAD
-export async function pushConfig(options: PushOptions) {
-  const {configuration, configurationPath} = options
-=======
 const FIELD_NAMES: {[key: string]: string} = {
   title: 'name',
   api_key: 'client_id',
@@ -44,8 +40,8 @@
   preferences_url: 'app_preferences > url',
 }
 
-export async function pushConfig({configuration, configurationPath}: Options) {
->>>>>>> 6e914fe0
+export async function pushConfig(options: PushOptions) {
+  const {configuration, configurationPath} = options
   if (isCurrentAppSchema(configuration)) {
     const token = await ensureAuthenticatedPartners()
     const configFileName = basename(configurationPath)
