--- conflicted
+++ resolved
@@ -1,13 +1,7 @@
-<<<<<<< HEAD
 import {PushOptions, pushConfig} from './push.js'
-import {testApp} from '../../../models/app/app.test-data.js'
 import {confirmPushChanges} from '../../../prompts/config.js'
+import {DEFAULT_CONFIG, testApp} from '../../../models/app/app.test-data.js'
 import {describe, vi, test, expect, beforeEach} from 'vitest'
-=======
-import {Options, pushConfig} from './push.js'
-import {DEFAULT_CONFIG, testApp} from '../../../models/app/app.test-data.js'
-import {describe, vi, test, expect} from 'vitest'
->>>>>>> 6e914fe0
 import {partnersRequest} from '@shopify/cli-kit/node/api/partners'
 import {renderSuccess} from '@shopify/cli-kit/node/ui'
 
@@ -265,18 +259,12 @@
   })
 
   test('returns error when update mutation fails', async () => {
-<<<<<<< HEAD
-    const app = testApp({}, 'current')
-    const options: PushOptions = {
-      configuration: app.configuration,
-      configurationPath: app.configurationPath,
-      force: true,
-    }
-=======
-    // Given
-    const {configuration, configurationPath} = testApp({}, 'current')
-    const options: Options = {configuration, configurationPath}
->>>>>>> 6e914fe0
+    const app = testApp({}, 'current')
+    const options: PushOptions = {
+      configuration: app.configuration,
+      configurationPath: app.configurationPath,
+      force: true,
+    }
 
     vi.mocked(partnersRequest).mockResolvedValue({
       app: {id: 1, apiKey: DEFAULT_CONFIG.client_id},
