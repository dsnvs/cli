--- conflicted
+++ resolved
@@ -198,40 +198,9 @@
   deploymentMode: DeploymentMode
   uploadExtensionsBundleResult?: UploadExtensionsBundleOutput
 }) {
-<<<<<<< HEAD
-  switch (deploymentMode) {
-    case 'legacy':
-      break
-    case 'unified':
-      return renderSuccess({
-        headline: 'New version released to users',
-        body: '',
-        nextSteps: [
-          [
-            'Run',
-            {command: formatPackageManagerCommand(app.packageManager, 'versions list')},
-            'to see rollout progress.',
-          ],
-        ],
-      })
-    case 'unified-skip-release':
-      return renderSuccess({
-        headline: 'New version created',
-        body: '',
-        nextSteps: [
-          [
-            'Run',
-            {
-              command: formatPackageManagerCommand(app.packageManager, 'release', `--version=${versionTag}`),
-            },
-            'to release this version to users.',
-          ],
-        ],
-      })
-=======
   if (deploymentMode !== 'legacy') {
+    // eslint-disable-next-line @typescript-eslint/no-unnecessary-type-assertion
     return outputUnifiedCompletionMessage(deploymentMode, uploadExtensionsBundleResult!, app)
->>>>>>> 3f9623c5
   }
 
   let headline: string
