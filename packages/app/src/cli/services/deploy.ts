--- conflicted
+++ resolved
@@ -17,13 +17,10 @@
 import {AllAppExtensionRegistrationsQuerySchema} from '../api/graphql/all_app_extension_registrations.js'
 import {path, output} from '@shopify/cli-kit'
 import {useThemeBundling} from '@shopify/cli-kit/node/environment/local'
-<<<<<<< HEAD
 import {renderInfo, renderSuccess, renderTasks} from '@shopify/cli-kit/node/ui'
 import {Task} from '@shopify/cli-kit/src/private/node/ui/components/Tasks.js'
 import {CustomSection} from '@shopify/cli-kit/src/private/node/ui/components/Alert.js'
-=======
 import {inTemporaryDirectory, mkdir} from '@shopify/cli-kit/node/fs'
->>>>>>> f8986fb8
 
 interface DeployOptions {
   /** The app to be built and uploaded */
@@ -80,14 +77,10 @@
     extensions.push(...themeExtensions)
   }
 
-<<<<<<< HEAD
   let registrations: AllAppExtensionRegistrationsQuerySchema
   let validationErrors: UploadExtensionValidationError[] = []
 
-  await file.inTemporaryDirectory(async (tmpDir) => {
-=======
   await inTemporaryDirectory(async (tmpDir) => {
->>>>>>> f8986fb8
     try {
       const bundlePath = path.join(tmpDir, `bundle.zip`)
       await mkdir(path.dirname(bundlePath))
