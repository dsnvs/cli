import {runGoExtensionsCLI} from '../../utilities/extensions/cli'
import {App, UIExtension, ThemeExtension} from '../../models/app/app'
import {extensionConfig} from '../../utilities/extensions/configuration'
import {error, ruby, yaml} from '@shopify/cli-kit'
import {Writable} from 'node:stream'

export interface ExtensionBuildOptions {
  /**
   * Standard output stream to send the output through.
   */
  stdout: Writable
  /**
   * Standard error stream to send the error output through.
   */
  stderr: Writable

  /**
   * Signal to abort the build process.
   */
  signal: error.AbortSignal

  /**
   * Overrides the default build directory.
   */
  buildDirectory?: string

  /**
   * The app that contains the extensions.
   */
  app: App
}

export interface ThemeExtensionBuildOptions extends ExtensionBuildOptions {
  /**
   * The UI extensions to be built.
   */
  extensions: ThemeExtension[]
}

/**
 * It builds the theme extensions.
 * @param options {ThemeExtensionBuildOptions} Build options.
 */
export async function buildThemeExtensions(options: ThemeExtensionBuildOptions): Promise<void> {
  options.stdout.write(`Building theme extensions...`)
  const themeDirectories = options.extensions.map((extension) => extension.directory)
  await ruby.execThemeCheckCLI({
    directories: themeDirectories,
    args: ['-C', ':theme_app_extension'],
    stdout: options.stdout,
    stderr: options.stderr,
  })
}

export interface UiExtensionBuildOptions extends ExtensionBuildOptions {
  /**
   * The UI extensions to be built.
   */
  extensions: UIExtension[]
}

/**
 * It builds the UI extensions.
 * @param options {UiExtensionBuildOptions} Build options.
 */
<<<<<<< HEAD
export async function buildExtension(options: ExtensionBuildOptions): Promise<void> {
  options.stdout.write(`Building extension...`)
  const stdin = yaml.encode(await extensionConfig({includeResourceURL: false, ...options}))
=======
export async function buildUIExtensions(options: UiExtensionBuildOptions): Promise<void> {
  options.stdout.write(`Building UI extensions...`)
  const stdin = yaml.encode(await extensionConfig({...options, extensions: options.extensions}))
>>>>>>> 3276fd29
  await runGoExtensionsCLI(['build', '-'], {
    cwd: options.app.directory,
    stdout: options.stdout,
    stderr: options.stderr,
    stdin,
  })
}<|MERGE_RESOLUTION|>--- conflicted
+++ resolved
@@ -63,15 +63,10 @@
  * It builds the UI extensions.
  * @param options {UiExtensionBuildOptions} Build options.
  */
-<<<<<<< HEAD
-export async function buildExtension(options: ExtensionBuildOptions): Promise<void> {
-  options.stdout.write(`Building extension...`)
-  const stdin = yaml.encode(await extensionConfig({includeResourceURL: false, ...options}))
-=======
 export async function buildUIExtensions(options: UiExtensionBuildOptions): Promise<void> {
   options.stdout.write(`Building UI extensions...`)
-  const stdin = yaml.encode(await extensionConfig({...options, extensions: options.extensions}))
->>>>>>> 3276fd29
+  const fullOptions = {...options, extensions: options.extensions, includeResourceURL: false}
+  const stdin = yaml.encode(await extensionConfig(fullOptions))
   await runGoExtensionsCLI(['build', '-'], {
     cwd: options.app.directory,
     stdout: options.stdout,
