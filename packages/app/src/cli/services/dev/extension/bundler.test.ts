import {
  FileWatcherOptions,
  SetupExtensionWatcherOptions,
  setupBundlerAndFileWatcher,
  setupExtensionWatcher,
} from './bundler.js'
import * as bundle from '../../extensions/bundle.js'
import {testUIExtension, testFunctionExtension, testApp} from '../../../models/app/app.test-data.js'
import {reloadExtensionConfig} from '../update-extension.js'
import {FunctionConfigType} from '../../../models/extensions/specifications/function.js'
import * as extensionBuild from '../../../services/build/extension.js'
import {ExtensionInstance} from '../../../models/extensions/extension-instance.js'
import {describe, expect, test, vi} from 'vitest'
import chokidar from 'chokidar'
import {BuildResult} from 'esbuild'
import {AbortController, AbortSignal} from '@shopify/cli-kit/node/abort'
import {outputDebug, outputWarn} from '@shopify/cli-kit/node/output'
import {joinPath} from '@shopify/cli-kit/node/path'
import * as cliKitFS from '@shopify/cli-kit/node/fs'
import {Writable} from 'stream'

vi.mock('@shopify/cli-kit/node/api/partners')
vi.mock('@shopify/cli-kit/node/output')
vi.mock('../../../models/app/loader.js')
vi.mock('../update-extension.js')
vi.mock('../../../services/build/extension.js')

async function testBundlerAndFileWatcher() {
  const extension1 = await testUIExtension({
    devUUID: '1',
    directory: 'directory/path/1',
    configuration: {
      handle: 'my-handle',
      name: 'test-ui-extension',
      type: 'product_subscription',
      metafields: [],
    },
  })

  const extension2 = await testUIExtension({
    devUUID: '2',
    directory: 'directory/path/2',
    configuration: {
      handle: 'my-handle-2',
      name: 'test-ui-extension',
      type: 'product_subscription',
      metafields: [],
    },
  })

  const fileWatcherOptions = {
    devOptions: {
      extensions: [extension1, extension2],
      appDotEnvFile: {
        variables: {
          SOME_KEY: 'SOME_VALUE',
        },
      },
      url: 'mock/url',
      stderr: {
        mockStdErr: 'STD_ERR',
      },
      stdout: {
        mockStdOut: 'STD_OUT',
      },
    },
    payloadStore: {
      updateExtension: vi.fn(() => Promise.resolve(undefined)),
    },
  } as unknown as FileWatcherOptions
  await setupBundlerAndFileWatcher(fileWatcherOptions)
  return fileWatcherOptions
}

function functionConfiguration(): FunctionConfigType {
  return {
    name: 'foo',
    type: 'function',
    api_version: '2023-07',
    configuration_ui: true,
    metafields: [],
    build: {},
  }
}

describe('setupBundlerAndFileWatcher()', () => {
  test("call 'bundleExtension' for each extension", async () => {
    vi.spyOn(bundle, 'bundleExtension').mockResolvedValue(undefined)
    vi.spyOn(chokidar, 'watch').mockReturnValue({
      on: vi.fn() as any,
    } as any)

    await testBundlerAndFileWatcher()

    expect(bundle.bundleExtension).toHaveBeenCalledWith(
      expect.objectContaining({
        minify: false,
        outputPath: 'directory/path/1/dist/my-handle.js',
        stdin: {
          contents: "import './src/index.js';",
          resolveDir: 'directory/path/1',
          loader: 'tsx',
        },
        environment: 'development',
        env: {
          SOME_KEY: 'SOME_VALUE',
          APP_URL: 'mock/url',
        },
        stderr: {
          mockStdErr: 'STD_ERR',
        },
        stdout: {
          mockStdOut: 'STD_OUT',
        },
      }),
    )

    expect(bundle.bundleExtension).toHaveBeenCalledWith(
      expect.objectContaining({
        minify: false,
        outputPath: 'directory/path/2/dist/my-handle-2.js',
        stdin: {
          contents: "import './src/index.js';",
          resolveDir: 'directory/path/2',
          loader: 'tsx',
        },
        environment: 'development',
        env: {
          SOME_KEY: 'SOME_VALUE',
          APP_URL: 'mock/url',
        },
        stderr: {
          mockStdErr: 'STD_ERR',
        },
        stdout: {
          mockStdOut: 'STD_OUT',
        },
      }),
    )
  })

  test("Call 'updateExtension' with status success when no error occurs", async () => {
    // GIVEN
    vi.spyOn(bundle, 'bundleExtension').mockResolvedValue(undefined)
    vi.spyOn(chokidar, 'watch').mockReturnValue({
      on: vi.fn() as any,
    } as any)
    const fileWatcherOptions = await testBundlerAndFileWatcher()

    // WHEN
    const bundleExtensionFn = bundle.bundleExtension as any
    bundleExtensionFn.mock.calls[0][0].watch()

    // THEN
    expect(fileWatcherOptions.payloadStore.updateExtension).toHaveBeenCalledWith(
      fileWatcherOptions.devOptions.extensions[0],
      fileWatcherOptions.devOptions,
      {status: 'success'},
    )
  })

  test("Call 'updateExtension' with status error when an error occurs", async () => {
    // GIVEN
    vi.spyOn(bundle, 'bundleExtension').mockResolvedValue(undefined)
    vi.spyOn(chokidar, 'watch').mockReturnValue({
      on: vi.fn() as any,
    } as any)
    const fileWatcherOptions = await testBundlerAndFileWatcher()

    // WHEN
    const buildFailure = {
      errors: ['error'] as any,
      warnings: [],
      outputFiles: [],
      metafile: {} as any,
      mangleCache: {},
    } as BuildResult
    const bundleExtensionFn = bundle.bundleExtension as any
    bundleExtensionFn.mock.calls[0][0].watch(buildFailure)

    // THEN
    expect(fileWatcherOptions.payloadStore.updateExtension).toHaveBeenCalledWith(
      fileWatcherOptions.devOptions.extensions[0],
      fileWatcherOptions.devOptions,
      {status: 'error'},
    )
  })

  test('Watches the locales directory for change events', async () => {
    // GIVEN
    const chokidarOnSpy = vi.fn() as any
    vi.spyOn(bundle, 'bundleExtension').mockResolvedValue(undefined)
    vi.spyOn(chokidar, 'watch').mockReturnValue({
      on: chokidarOnSpy,
    } as any)

    // WHEN
    await testBundlerAndFileWatcher()

    // THEN
    expect(chokidar.watch).toHaveBeenCalledWith('directory/path/1/locales/**.json')
    expect(chokidar.watch).toHaveBeenCalledWith('directory/path/2/locales/**.json')
    expect(chokidarOnSpy).toHaveBeenCalledTimes(2)
    expect(chokidarOnSpy).toHaveBeenCalledWith('change', expect.any(Function))
  })

  test('Updates the extension when a locale changes', async () => {
    const chokidarOnSpy = vi.fn() as any

    // GIVEN
    vi.spyOn(bundle, 'bundleExtension').mockResolvedValue(undefined)
    vi.spyOn(chokidar, 'watch').mockReturnValue({
      on: chokidarOnSpy,
    } as any)

    // WHEN
    const fileWatcherOptions = await testBundlerAndFileWatcher()
    chokidarOnSpy.mock.calls[0][1]()
    chokidarOnSpy.mock.calls[1][1]()

    // THEN
    expect(fileWatcherOptions.payloadStore.updateExtension).toHaveBeenCalledWith(
      fileWatcherOptions.devOptions.extensions[0],
      fileWatcherOptions.devOptions,
    )
    expect(fileWatcherOptions.payloadStore.updateExtension).toHaveBeenCalledWith(
      fileWatcherOptions.devOptions.extensions[1],
      fileWatcherOptions.devOptions,
    )
  })
})

describe('setupExtensionWatcher', () => {
  interface MockWatcherOptionsArgs {
    watchPath: string | undefined
    signal?: AbortSignal | undefined
  }

  async function mockWatcherOptions({
    watchPath,
    signal,
  }: MockWatcherOptionsArgs): Promise<SetupExtensionWatcherOptions> {
    const config = functionConfiguration()
    config.build = {
      watch: watchPath,
    }

    return {
      app: testApp(),
      extension: await testFunctionExtension({
        config,
        dir: 'foo',
      }),
      url: 'mock/url',
      stdout: new Writable(),
      stderr: new Writable(),
      signal: signal ?? new AbortController().signal,
<<<<<<< HEAD
      apiKey: 'mock-api-key',
      registrationId: 'mock-registration-id',
      token: 'mock-token',
      adminSession: {token: '', storeFqdn: ''},
      devFolder: '',
      consistentDev: false,
=======
      onChange: vi.fn(),
>>>>>>> 74261409
    }
  }

  // Needed to test chokidar event handlers, which do not support async
  function flushPromises() {
    return new Promise((resolve) => setImmediate(resolve))
  }

  test('warns and does not watch if there are no watch paths', async () => {
    const watchOptions = await mockWatcherOptions({
      watchPath: undefined,
    })
    const chokidarSpy = vi.spyOn(chokidar, 'watch')

    await setupExtensionWatcher(watchOptions)

    expect(chokidarSpy).not.toHaveBeenCalled()
    expect(outputWarn).toHaveBeenCalledWith(
      expect.stringContaining(watchOptions.extension.localIdentifier),
      watchOptions.stdout,
    )
  })

  test('watches the provided paths', async () => {
    const watchOptions = await mockWatcherOptions({
      watchPath: '*.rs',
    })
    const chokidarOnSpy = vi.fn()
    const chokidarWatchSpy = vi.spyOn(chokidar, 'watch').mockReturnValue({
      on: chokidarOnSpy,
    } as any)

    await setupExtensionWatcher(watchOptions)

    expect(chokidarWatchSpy).toHaveBeenCalledWith(expect.arrayContaining<string>([joinPath('foo', '*.rs')]), {
      ignored: '**/*.test.*',
    })
    expect(chokidarOnSpy).toHaveBeenCalledWith('change', expect.any(Function))
  })

  test('deploys the function on file change in locales directory', async () => {
    // Given
    vi.spyOn(cliKitFS, 'fileExists').mockResolvedValue(true)

    const watchOptions = await mockWatcherOptions({
      watchPath: '*.rs',
    })

    const chokidarOnSpy = vi.fn().mockImplementation((_event, handler) => {
      // Call the file watch handler immediately
      handler(`${watchOptions.extension.directory}/locales/en.json`)
    })

    // When
    const chokidarWatchSpy = vi.spyOn(chokidar, 'watch').mockImplementation((path) => {
      if (path.toString().includes('locales')) {
        return {
          on: chokidarOnSpy,
        } as any
      }
      return {
        on: vi.fn(),
      } as any
    })

    await setupExtensionWatcher(watchOptions)
    await flushPromises()

    // Then
    expect(chokidarOnSpy).toHaveBeenCalled()
    expect(chokidarWatchSpy).toHaveBeenCalledWith(
      [
        `${watchOptions.extension.directory}/*.rs`,
        `${watchOptions.extension.directory}/**/!(.)*.graphql`,
        `${watchOptions.extension.directory}/locales/**.json`,
        `${watchOptions.extension.directory}/**.toml`,
      ],
      {
        ignored: '**/*.test.*',
      },
    )
    expect(reloadExtensionConfig).toHaveBeenCalled()
  })

  test('builds and deploys the function on file change', async () => {
    const watchOptions = await mockWatcherOptions({
      watchPath: '*.rs',
    })
    const chokidarOnSpy = vi.fn().mockImplementation((_event, handler) => {
      // call the file watch handler immediately
      handler('foo/main.rs')
    })
    vi.spyOn(chokidar, 'watch').mockImplementation((path) => {
      return {on: chokidarOnSpy} as any
    })

    const buildSpy = vi.spyOn(extensionBuild, 'buildFunctionExtension').mockResolvedValue()

    await setupExtensionWatcher(watchOptions)
    await flushPromises()

    expect(chokidarOnSpy).toHaveBeenCalled()
    expect(outputDebug).toHaveBeenCalledWith(expect.stringContaining('foo/main.rs'), watchOptions.stdout)
    expect(buildSpy).toHaveBeenCalledWith(
      watchOptions.extension,
      expect.objectContaining({
        app: watchOptions.app,
        stdout: watchOptions.stdout,
        stderr: watchOptions.stderr,
        useTasks: false,
      }),
    )
    expect(reloadExtensionConfig).toHaveBeenCalledWith({
      extension: watchOptions.extension,
      stdout: watchOptions.stdout,
    })
    expect(watchOptions.onChange).toHaveBeenCalled()
  })

  test('does not deploy the function if the build fails', async () => {
    const watchOptions = await mockWatcherOptions({
      watchPath: '*.rs',
    })
    const chokidarOnSpy = vi.fn().mockImplementation((_event, handler) => {
      // call the file watch handler immediately
      handler('foo/main.rs')
    })
    vi.spyOn(chokidar, 'watch').mockReturnValue({
      on: chokidarOnSpy,
    } as any)

    const buildSpy = vi.spyOn(extensionBuild, 'buildFunctionExtension').mockRejectedValue('error')

    await setupExtensionWatcher(watchOptions)
    await flushPromises()

    expect(buildSpy).toHaveBeenCalled()
    expect(watchOptions.onChange).not.toHaveBeenCalled()
  })

  test('terminates existing builds on concurrent file change', async () => {
    const watchOptions = await mockWatcherOptions({
      watchPath: '*.rs',
    })
    const chokidarOnSpy = vi.fn().mockImplementation((_event, handler) => {
      // call the file watch handler twice
      handler('foo/main.rs')
      handler('foo/main.rs')
    })

    vi.spyOn(chokidar, 'watch').mockReturnValue({
      on: chokidarOnSpy,
    } as any)

    let signal: AbortSignal | undefined
    vi.spyOn(extensionBuild, 'buildFunctionExtension')
      .mockImplementationOnce(
        async (extension: ExtensionInstance, options: extensionBuild.BuildFunctionExtensionOptions) => {
          signal = options.signal

          // simulate a build, defer execution to next handler
          return Promise.resolve()
        },
      )
      .mockResolvedValue()

    await setupExtensionWatcher(watchOptions)
    await flushPromises()

    expect(signal).toBeDefined()
    expect(signal?.aborted).toBe(true)
  })

  test('stops watching the function when the signal aborts and close resolves', async () => {
    const abortController = new AbortController()
    const watchOptions = await mockWatcherOptions({
      watchPath: '*.rs',
      signal: abortController.signal,
    })
    const chokidarCloseSpy = vi.fn(() => Promise.resolve())
    const chokidarOnSpy = vi.fn(() => {
      return {
        close: chokidarCloseSpy,
      }
    })
    vi.spyOn(chokidar, 'watch').mockReturnValue({
      on: chokidarOnSpy,
    } as any)

    await setupExtensionWatcher(watchOptions)
    abortController.abort()

    expect(chokidarCloseSpy).toHaveBeenCalled()
    expect(outputDebug).toHaveBeenCalledWith(
      expect.stringContaining(watchOptions.extension.devUUID),
      watchOptions.stdout,
    )
  })

  test('stops watching the function when the signal aborts and close rejects', async () => {
    const abortController = new AbortController()
    const watchOptions = await mockWatcherOptions({
      watchPath: '*.rs',
      signal: abortController.signal,
    })
    const chokidarCloseSpy = vi.fn(() => Promise.reject(new Error('fail')))
    const chokidarOnSpy = vi.fn(() => {
      return {
        close: chokidarCloseSpy,
      }
    })
    vi.spyOn(chokidar, 'watch').mockReturnValue({
      on: chokidarOnSpy,
    } as any)

    await setupExtensionWatcher(watchOptions)
    abortController.abort()

    await expect(chokidarCloseSpy).rejects.toThrow(new Error('fail'))
    expect(outputDebug).toHaveBeenLastCalledWith(expect.stringContaining('fail'), watchOptions.stderr)
  })
})<|MERGE_RESOLUTION|>--- conflicted
+++ resolved
@@ -255,16 +255,7 @@
       stdout: new Writable(),
       stderr: new Writable(),
       signal: signal ?? new AbortController().signal,
-<<<<<<< HEAD
-      apiKey: 'mock-api-key',
-      registrationId: 'mock-registration-id',
-      token: 'mock-token',
-      adminSession: {token: '', storeFqdn: ''},
-      devFolder: '',
-      consistentDev: false,
-=======
       onChange: vi.fn(),
->>>>>>> 74261409
     }
   }
 
