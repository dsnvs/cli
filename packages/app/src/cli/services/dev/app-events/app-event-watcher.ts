--- conflicted
+++ resolved
@@ -110,16 +110,13 @@
     })
   }
 
-<<<<<<< HEAD
   async start(options: OutputContextOptions) {
+    if (this.started) return
+    this.started = true
+
     this.options = options
     this.esbuildManager.setAbortSignal(options.signal)
 
-=======
-  async start() {
-    if (this.started) return
-    this.started = true
->>>>>>> a9424e48
     // If there is a previous build folder, delete it
     if (await fileExists(this.buildOutputPath)) await rmdir(this.buildOutputPath, {force: true})
     await mkdir(this.buildOutputPath)
@@ -163,7 +160,7 @@
     })
 
     this.ready = true
-    this.emit('ready')
+    this.emit('ready', this.app)
   }
 
   /**
@@ -185,10 +182,13 @@
    * @param listener - The listener function to add
    * @returns The AppEventWatcher instance
    */
-  onStart(listener: () => Promise<void> | void) {
-    // eslint-disable-next-line @typescript-eslint/no-misused-promises
-    this.addListener('ready', listener)
-    if (this.ready) this.emit('ready')
+  onStart(listener: (app: AppLinkedInterface) => Promise<void> | void) {
+    if (this.ready) {
+      listener(this.app)?.catch(() => {})
+    } else {
+      // eslint-disable-next-line @typescript-eslint/no-misused-promises
+      this.once('ready', listener)
+    }
     return this
   }
 
