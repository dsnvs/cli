/* eslint-disable tsdoc/syntax */
import {OutputContextOptions, startFileWatcher} from './file-watcher.js'
import {ESBuildContextManager} from './app-watcher-esbuild.js'
import {handleWatcherEvents} from './app-event-watcher-handler.js'
import {AppLinkedInterface} from '../../../models/app/app.js'
import {ExtensionInstance} from '../../../models/extensions/extension-instance.js'
import {ExtensionBuildOptions} from '../../build/extension.js'
import {outputDebug} from '@shopify/cli-kit/node/output'
import {AbortSignal} from '@shopify/cli-kit/node/abort'
import {joinPath} from '@shopify/cli-kit/node/path'
import {fileExists, mkdir, rmdir} from '@shopify/cli-kit/node/fs'
import {useConcurrentOutputContext} from '@shopify/cli-kit/node/ui/components'
<<<<<<< HEAD
import {formatMessagesSync, Message} from 'esbuild'
=======
>>>>>>> 32e44d7c
import EventEmitter from 'events'

/**
This is the entry point to start watching events in an app. This process has 3 steps:
1. The file system watcher (file-watcher.ts) will detect changes in the file system and emit events.
2. The app-event-watcher (this file) will receive the events and process them, reloading the app if necessary.
3. The consumer of the processed events will receive the updated app and the affected extensions.

Since an extension folder can contain multiple extensions defined in the same toml, all file system events can
potentially affect multiple extensions, an AppEvent will always include an array with all affected extensions.

Examples:
1. A file is updated in an extension folder (/extensions/my_extension/index.js)
 -> file-watcher will emit a `file_updated` event
  -> app-event-watcher will determine that all extensions in the `my_extension` directory are affected
    -> The consumer will receive the updated app and the affected extension(s)

2. A new directory is created in the extensions folder (/extensions/new_extension)
  -> file-watcher will emit a `extension_folder_created` event
    -> app-event-watcher will determine that an extension(s) was(were) created and reload the app
      -> The consumer will receive the updated app and the created extension(s)

3. A directory is removed from the file system (/extensions/my_extension)
  -> file-watcher will emit a `extension_folder_deleted` event
    -> app-event-watcher will determine that all extensions in `my_extension` were deleted and remove them from the app
      -> The consumer will receive the updated app and the deleted extension(s)

4. A toml file is updated (/extensions/my_extension/extension.toml)
  -> file-watcher will emit a `extensions_config_updated` event
    -> app-event-watcher will compare the old and new extensions to determine which were created, deleted or updated
      -> The consumer will receive the updated app and the created, deleted and updated extensions

5. The app.toml is updated
  -> file-watcher will emit a `extensions_config_updated` event
    -> app-event-watcher will compare the old and new config to determine which extensions were created, deleted or updated
      -> The consumer will receive the updated app and the created, deleted and updated extensions
 */

/**
 * The type of the extension event
 *
 * - Updated: The extension was updated
 * - Deleted: The extension was deleted
 * - Created: The extension was created
 */
export enum EventType {
  Updated = 'changed',
  Deleted = 'deleted',
  Created = 'created',
}

export interface ExtensionEvent {
  type: EventType
  extension: ExtensionInstance
  buildResult?: ExtensionBuildResult
}

/**
 * An AppEvent is the result of processing a file system event.
 * It includes the updated app and the affected extensions.
 * The startTime is the time when the initial file-system event was received, it can be used by the consumer
 * to determine how long it took to process the event.
 */
export interface AppEvent {
  app: AppLinkedInterface
  extensionEvents: ExtensionEvent[]
  path: string
  startTime: [number, number]
}

type ExtensionBuildResult = {status: 'ok'; handle: string} | {status: 'error'; error: string; handle: string}

/**
 * App event watcher will emit events when changes are detected in the file system.
 */
export class AppEventWatcher extends EventEmitter {
  buildOutputPath: string
  private app: AppLinkedInterface
  private options: OutputContextOptions
  private readonly appURL?: string
  private readonly esbuildManager: ESBuildContextManager
  private started = false
  private ready = false

  constructor(app: AppLinkedInterface, appURL?: string, buildOutputPath?: string) {
    super()
    this.app = app
    this.appURL = appURL
    this.buildOutputPath = buildOutputPath ?? joinPath(app.directory, '.shopify', 'bundle')
    // Default options, to be overwritten by the start method
    this.options = {stdout: process.stdout, stderr: process.stderr, signal: new AbortSignal()}
    this.esbuildManager = new ESBuildContextManager({
      outputPath: this.buildOutputPath,
      dotEnvVariables: this.app.dotenv?.variables ?? {},
      url: this.appURL ?? '',
      ...this.options,
    })
  }

  async start(options: OutputContextOptions) {
    if (this.started) return
    this.started = true

    this.options = options
    this.esbuildManager.setAbortSignal(options.signal)

    // If there is a previous build folder, delete it
    if (await fileExists(this.buildOutputPath)) await rmdir(this.buildOutputPath, {force: true})
    await mkdir(this.buildOutputPath)

    // Start the esbuild bundler for extensions that require it
    await this.esbuildManager.createContexts(this.app.realExtensions.filter((ext) => ext.isESBuildExtension))

    // Initial build of all extensions
    await this.buildExtensions(this.app.realExtensions.map((ext) => ({type: EventType.Created, extension: ext})))

    // Start the file system watcher
    await startFileWatcher(this.app, this.options, (events) => {
      handleWatcherEvents(events, this.app, this.options)
        .then(async (appEvent) => {
          if (!appEvent) return
          this.app = appEvent.app
          if (appEvent.extensionEvents.length === 0) {
            outputDebug('Change detected, but no extensions were affected', this.options.stdout)
            return
          }
          await this.esbuildManager.updateContexts(appEvent)

          // Find affected created/updated extensions and build them
          const createdOrUpdatedExtensionsEvents = appEvent.extensionEvents.filter(
            (extEvent) => extEvent.type !== EventType.Deleted,
          )

          // Build the created/updated extensions and update the extension events with the build result
          await this.buildExtensions(createdOrUpdatedExtensionsEvents)

          // Find deleted extensions and delete their previous build output
          const deletedExtensions = appEvent.extensionEvents
            .filter((extEvent) => extEvent.type === EventType.Deleted)
            .map((extEvent) => extEvent.extension)
          await this.deleteExtensionsBuildOutput(deletedExtensions)
          this.emit('all', appEvent)
        })
        .catch((error) => {
          this.options.stderr.write(`Error handling event: ${error.message}`)
        })
    })

    this.ready = true
    this.emit('ready', this.app)
  }

  /**
   * Register as a listener for AppEvents.
   *
   * @param listener - The listener function to add
   * @returns The AppEventWatcher instance
   */
  onEvent(listener: (appEvent: AppEvent) => Promise<void> | void) {
    // eslint-disable-next-line @typescript-eslint/no-misused-promises
    this.addListener('all', listener)
    return this
  }

  /**
   * Register as a listener for the start event.
   * This event is emitted when the watcher is ready to start processing events (after the initial extension build).
   *
   * @param listener - The listener function to add
   * @returns The AppEventWatcher instance
   */
  onStart(listener: (app: AppLinkedInterface) => Promise<void> | void) {
    if (this.ready) {
      listener(this.app)?.catch(() => {})
    } else {
      // eslint-disable-next-line @typescript-eslint/no-misused-promises
      this.once('ready', listener)
    }
    return this
  }

  /**
   * Deletes the build output for the given extensions.
   *
   * This is just a cleanup function after detecting that an extension has been deleted.
   */
  private async deleteExtensionsBuildOutput(extensions: ExtensionInstance[]) {
    const promises = extensions.map(async (ext) => {
      const outputPath = joinPath(this.buildOutputPath, ext.getOutputFolderId())
      return rmdir(outputPath, {force: true})
    })
    await Promise.all(promises)
  }

  /**
   * Builds all given extensions.
   * ESBuild extensions will be built using their own ESBuild context, other extensions will be built using the default
   * buildForBundle method.
   */
<<<<<<< HEAD
  private async buildExtensions(extensionEvents: ExtensionEvent[]) {
    const promises = extensionEvents.map(async (extEvent) => {
      const ext = extEvent.extension
      return useConcurrentOutputContext({outputPrefix: ext.handle, stripAnsi: false}, async () => {
        try {
          if (this.esbuildManager.contexts[ext.handle]) {
            await this.esbuildManager.contexts[ext.handle]?.rebuild()
          } else {
            await this.buildExtension(ext)
          }
          extEvent.buildResult = {status: 'ok', handle: ext.handle}
          // eslint-disable-next-line no-catch-all/no-catch-all, @typescript-eslint/no-explicit-any
        } catch (error: any) {
          const errors: Message[] = error.errors ?? []
          if (errors.length) {
            const formattedErrors = formatMessagesSync(errors, {kind: 'error', color: true})
            formattedErrors.forEach((error) => {
              this.options.stderr.write(error)
            })
          } else {
            this.options.stderr.write(error.message)
          }
          extEvent.buildResult = {status: 'error', error: error.message, handle: ext.handle}
=======
  private async buildExtensions(extensions: ExtensionInstance[]): Promise<ExtensionBuildResult[]> {
    const promises = extensions.map(async (ext) => {
      return useConcurrentOutputContext({outputPrefix: ext.handle, stripAnsi: false}, async () => {
        try {
          if (this.esbuildManager.contexts[ext.handle]) {
            const result = await this.esbuildManager.contexts[ext.handle]?.rebuild()
            if (result?.errors?.length) throw new Error(result?.errors.map((err) => err.text).join('\n'))
          } else {
            await this.buildExtension(ext)
          }
          return {status: 'ok', handle: ext.handle} as const
          // eslint-disable-next-line no-catch-all/no-catch-all, @typescript-eslint/no-explicit-any
        } catch (error: any) {
          return {status: 'error', error: error.message, handle: ext.handle} as const
>>>>>>> 32e44d7c
        }
      })
    })
    return Promise.all(promises)
  }

  /**
   * Build a single non-esbuild extension using the default buildForBundle method.
   * @param extension - The extension to build
   */
  private async buildExtension(extension: ExtensionInstance): Promise<void> {
    const buildOptions: ExtensionBuildOptions = {
      app: this.app,
      stdout: this.options.stdout,
      stderr: this.options.stderr,
      useTasks: false,
      environment: 'development',
      appURL: this.appURL,
    }
    await extension.buildForBundle(buildOptions, this.buildOutputPath)
  }
}<|MERGE_RESOLUTION|>--- conflicted
+++ resolved
@@ -10,10 +10,7 @@
 import {joinPath} from '@shopify/cli-kit/node/path'
 import {fileExists, mkdir, rmdir} from '@shopify/cli-kit/node/fs'
 import {useConcurrentOutputContext} from '@shopify/cli-kit/node/ui/components'
-<<<<<<< HEAD
 import {formatMessagesSync, Message} from 'esbuild'
-=======
->>>>>>> 32e44d7c
 import EventEmitter from 'events'
 
 /**
@@ -213,7 +210,6 @@
    * ESBuild extensions will be built using their own ESBuild context, other extensions will be built using the default
    * buildForBundle method.
    */
-<<<<<<< HEAD
   private async buildExtensions(extensionEvents: ExtensionEvent[]) {
     const promises = extensionEvents.map(async (extEvent) => {
       const ext = extEvent.extension
@@ -237,22 +233,6 @@
             this.options.stderr.write(error.message)
           }
           extEvent.buildResult = {status: 'error', error: error.message, handle: ext.handle}
-=======
-  private async buildExtensions(extensions: ExtensionInstance[]): Promise<ExtensionBuildResult[]> {
-    const promises = extensions.map(async (ext) => {
-      return useConcurrentOutputContext({outputPrefix: ext.handle, stripAnsi: false}, async () => {
-        try {
-          if (this.esbuildManager.contexts[ext.handle]) {
-            const result = await this.esbuildManager.contexts[ext.handle]?.rebuild()
-            if (result?.errors?.length) throw new Error(result?.errors.map((err) => err.text).join('\n'))
-          } else {
-            await this.buildExtension(ext)
-          }
-          return {status: 'ok', handle: ext.handle} as const
-          // eslint-disable-next-line no-catch-all/no-catch-all, @typescript-eslint/no-explicit-any
-        } catch (error: any) {
-          return {status: 'error', error: error.message, handle: ext.handle} as const
->>>>>>> 32e44d7c
         }
       })
     })
