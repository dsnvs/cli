--- conflicted
+++ resolved
@@ -95,30 +95,18 @@
   private started = false
   private ready = false
 
-<<<<<<< HEAD
-  constructor(app: AppLinkedInterface, appURL?: string, buildOutputPath?: string) {
-=======
   constructor(
     app: AppLinkedInterface,
     appURL?: string,
     buildOutputPath?: string,
     esbuildManager?: ESBuildContextManager,
   ) {
->>>>>>> 3d807ea9
     super()
     this.app = app
     this.appURL = appURL
     this.buildOutputPath = buildOutputPath ?? joinPath(app.directory, '.shopify', 'bundle')
     // Default options, to be overwritten by the start method
     this.options = {stdout: process.stdout, stderr: process.stderr, signal: new AbortSignal()}
-<<<<<<< HEAD
-    this.esbuildManager = new ESBuildContextManager({
-      outputPath: this.buildOutputPath,
-      dotEnvVariables: this.app.dotenv?.variables ?? {},
-      url: this.appURL ?? '',
-      ...this.options,
-    })
-=======
     this.esbuildManager =
       esbuildManager ??
       new ESBuildContextManager({
@@ -127,7 +115,6 @@
         url: this.appURL ?? '',
         ...this.options,
       })
->>>>>>> 3d807ea9
   }
 
   async start(options?: OutputContextOptions) {
@@ -145,11 +132,7 @@
     await this.esbuildManager.createContexts(this.app.realExtensions.filter((ext) => ext.isESBuildExtension))
 
     // Initial build of all extensions
-<<<<<<< HEAD
-    await this.buildExtensions(this.app.realExtensions.map((ext) => ({type: EventType.Created, extension: ext})))
-=======
     await this.buildExtensions(this.app.realExtensions.map((ext) => ({type: EventType.Updated, extension: ext})))
->>>>>>> 3d807ea9
 
     // Start the file system watcher
     await startFileWatcher(this.app, this.options, (events) => {
@@ -162,19 +145,10 @@
           await this.esbuildManager.updateContexts(appEvent)
 
           // Find affected created/updated extensions and build them
-<<<<<<< HEAD
-          const createdOrUpdatedExtensionsEvents = appEvent.extensionEvents.filter(
-            (extEvent) => extEvent.type !== EventType.Deleted,
-          )
-
-          // Build the created/updated extensions and update the extension events with the build result
-          await this.buildExtensions(createdOrUpdatedExtensionsEvents)
-=======
           const buildableEvents = appEvent.extensionEvents.filter((extEvent) => extEvent.type !== EventType.Deleted)
 
           // Build the created/updated extensions and update the extension events with the build result
           await this.buildExtensions(buildableEvents)
->>>>>>> 3d807ea9
 
           // Find deleted extensions and delete their previous build output
           await this.deleteExtensionsBuildOutput(appEvent)
