--- conflicted
+++ resolved
@@ -6,17 +6,13 @@
   ConvertDevToTestStoreSchema,
   ConvertDevToTestStoreVariables,
 } from '../../api/graphql/convert_dev_to_test_store.js'
-<<<<<<< HEAD
-import {error, output, environment} from '@shopify/cli-kit'
-=======
-import {error, output, ui} from '@shopify/cli-kit'
->>>>>>> 5ed231bc
+import {error, output} from '@shopify/cli-kit'
 import {partnersRequest} from '@shopify/cli-kit/node/api/partners'
 import {sleep} from '@shopify/cli-kit/node/system'
 import {renderTasks} from '@shopify/cli-kit/node/ui'
 import {isSpinEnvironment} from '@shopify/cli-kit/node/environment/spin'
 import {partnersFqdn} from '@shopify/cli-kit/node/environment/fqdn'
-import {firstPartyDev, isUnitTest} from '@shopify/cli-kit/node/environment/local'
+import {firstPartyDev} from '@shopify/cli-kit/node/environment/local'
 
 const CreateStoreLink = async (orgId: string) => {
   const url = `https://${await partnersFqdn()}/${orgId}/stores/new?store_type=dev_store`
@@ -85,16 +81,9 @@
           await sleep(secondsToWait)
         }
       },
-<<<<<<< HEAD
     },
   ]
   await renderTasks(tasks)
-=======
-    ],
-    {rendererSilent: isUnitTest()},
-  )
-  await list.run()
->>>>>>> 5ed231bc
 
   return data
 }
