<<<<<<< HEAD
import {api, error, output, plugins} from '@shopify/cli-kit'
import {Config} from '@oclif/core'

export async function generateURL(config: Config, frontendPort: number): Promise<string> {
  // For the moment we assume to always have ngrok, this will change in a future PR
  // and will need to use "getListOfTunnelPlugins" to find the available tunnel plugins
  const result = await plugins.runTunnelPlugin(config, frontendPort, 'ngrok')

  if (result.error === 'multiple-urls') throw new error.Bug('Mulitple tunnel plugins for ngrok found')
  if (result.error === 'no-urls' || !result.url) throw new error.Bug('Ngrok failed to start the tunnel')

=======
import {updateURLsPrompt} from '../../prompts/dev.js'
import {api, error, output, plugins, store} from '@shopify/cli-kit'
import {Plugin} from '@oclif/core/lib/interfaces'

export interface PartnersURLs {
  applicationUrl: string
  redirectUrlWhitelist: string[]
}

export async function generateURL(pluginList: Plugin[], frontendPort: number): Promise<string> {
  const tunnelPlugin = await plugins.lookupTunnelPlugin(pluginList)
  if (!tunnelPlugin) throw new error.Bug('The tunnel could not be found')
  const url = await tunnelPlugin?.start({port: frontendPort})
>>>>>>> a54b34f5
  output.success('The tunnel is running and you can now view your app')
  return result.url
}

export function generatePartnersURLs(baseURL: string): PartnersURLs {
  return {
    applicationUrl: baseURL,
    redirectUrlWhitelist: [
      `${baseURL}/auth/callback`,
      `${baseURL}/auth/shopify/callback`,
      `${baseURL}/api/auth/callback`,
    ],
  }
}

export async function updateURLs(urls: PartnersURLs, apiKey: string, token: string): Promise<void> {
  const variables: api.graphql.UpdateURLsQueryVariables = {apiKey, ...urls}
  const query = api.graphql.UpdateURLsQuery
  const result: api.graphql.UpdateURLsQuerySchema = await api.partners.request(query, token, variables)
  if (result.appUpdate.userErrors.length > 0) {
    const errors = result.appUpdate.userErrors.map((error) => error.message).join(', ')
    throw new error.Abort(errors)
  }
}

export async function getURLs(apiKey: string, token: string): Promise<PartnersURLs> {
  const variables: api.graphql.GetURLsQueryVariables = {apiKey}
  const query = api.graphql.GetURLsQuery
  const result: api.graphql.GetURLsQuerySchema = await api.partners.request(query, token, variables)
  return {applicationUrl: result.app.applicationUrl, redirectUrlWhitelist: result.app.redirectUrlWhitelist}
}

export interface ShouldOrPromptUpdateURLsOptions {
  currentURLs: PartnersURLs
  appDirectory: string
  cachedUpdateURLs?: boolean
  newApp?: boolean
}

export async function shouldOrPromptUpdateURLs(options: ShouldOrPromptUpdateURLsOptions): Promise<boolean> {
  if (options.newApp) return true
  let shouldUpdate: boolean = options.cachedUpdateURLs === true
  if (options.cachedUpdateURLs === undefined) {
    output.info(`\nYour app's URL currently is:\n  ${options.currentURLs.applicationUrl}`)
    output.info(`\nYour app's redirect URLs currently are:`)
    options.currentURLs.redirectUrlWhitelist.forEach((url) => output.info(`  ${url}`))
    output.newline()
    const response = await updateURLsPrompt()
    let newUpdateURLs: boolean | undefined
    /* eslint-disable no-fallthrough */
    switch (response) {
      case 'always':
        newUpdateURLs = true
      case 'yes':
        shouldUpdate = true
        break
      case 'never':
        newUpdateURLs = false
      case 'no':
        shouldUpdate = false
    }
    /* eslint-enable no-fallthrough */
    store.cliKitStore().setAppInfo({directory: options.appDirectory, updateURLs: newUpdateURLs})
  }
  return shouldUpdate
}<|MERGE_RESOLUTION|>--- conflicted
+++ resolved
@@ -1,6 +1,11 @@
-<<<<<<< HEAD
-import {api, error, output, plugins} from '@shopify/cli-kit'
+import {updateURLsPrompt} from '../../prompts/dev.js'
+import {api, error, output, plugins, store} from '@shopify/cli-kit'
 import {Config} from '@oclif/core'
+
+export interface PartnersURLs {
+  applicationUrl: string
+  redirectUrlWhitelist: string[]
+}
 
 export async function generateURL(config: Config, frontendPort: number): Promise<string> {
   // For the moment we assume to always have ngrok, this will change in a future PR
@@ -9,22 +14,6 @@
 
   if (result.error === 'multiple-urls') throw new error.Bug('Mulitple tunnel plugins for ngrok found')
   if (result.error === 'no-urls' || !result.url) throw new error.Bug('Ngrok failed to start the tunnel')
-
-=======
-import {updateURLsPrompt} from '../../prompts/dev.js'
-import {api, error, output, plugins, store} from '@shopify/cli-kit'
-import {Plugin} from '@oclif/core/lib/interfaces'
-
-export interface PartnersURLs {
-  applicationUrl: string
-  redirectUrlWhitelist: string[]
-}
-
-export async function generateURL(pluginList: Plugin[], frontendPort: number): Promise<string> {
-  const tunnelPlugin = await plugins.lookupTunnelPlugin(pluginList)
-  if (!tunnelPlugin) throw new error.Bug('The tunnel could not be found')
-  const url = await tunnelPlugin?.start({port: frontendPort})
->>>>>>> a54b34f5
   output.success('The tunnel is running and you can now view your app')
   return result.url
 }
