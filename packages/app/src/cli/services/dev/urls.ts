--- conflicted
+++ resolved
@@ -98,16 +98,8 @@
   return {frontendUrl, frontendPort, usingLocalhost}
 }
 
-<<<<<<< HEAD
 export async function generateURL(config: Config, tunnelProvider: string, frontendPort: number): Promise<string> {
   return (await runTunnelPlugin(config, frontendPort, tunnelProvider)).mapError(mapRunTunnelPluginError).valueOrAbort()
-=======
-export async function generateURL(config: Config, frontendPort: number): Promise<string> {
-  // For the moment we assume to always have ngrok, this will change in a future PR
-  // and will need to use "getListOfTunnelPlugins" to find the available tunnel plugins
-  const provider = 'ngrok'
-  return (await runTunnelPlugin(config, frontendPort, provider)).mapError(mapRunTunnelPluginError).valueOrAbort()
->>>>>>> caeaeff5
 }
 
 export function generatePartnersURLs(baseURL: string, authCallbackPath?: string | string[]): PartnersURLs {
