--- conflicted
+++ resolved
@@ -128,7 +128,6 @@
       appId: remoteApp.id,
       appDirectory: localApp.directory,
     }),
-<<<<<<< HEAD
     beta
       ? await setupDevSessionProcess({
           app: localApp,
@@ -146,23 +145,6 @@
           developerPlatformClient,
           proxyUrl: network.proxyUrl,
         }),
-    await setupPreviewThemeAppExtensionsProcess({
-      allExtensions: localApp.allExtensions,
-      storeFqdn,
-      apiKey,
-      developerPlatformClient,
-      theme: commandOptions.theme,
-      themeExtensionPort: commandOptions.themeExtensionPort,
-      notify: commandOptions.notify,
-    }),
-=======
-    await setupDraftableExtensionsProcess({
-      localApp,
-      remoteApp,
-      apiKey,
-      developerPlatformClient,
-      proxyUrl: network.proxyUrl,
-    }),
     commandOptions.devPreview
       ? await setupPreviewThemeAppExtensionsProcessNext({
           allExtensions: localApp.allExtensions,
@@ -180,7 +162,6 @@
           themeExtensionPort: commandOptions.themeExtensionPort,
           notify: commandOptions.notify,
         }),
->>>>>>> d7d98956
     setupSendUninstallWebhookProcess({
       webs: localApp.webs,
       backendPort: network.backendPort,
