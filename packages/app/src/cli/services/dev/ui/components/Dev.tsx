--- conflicted
+++ resolved
@@ -63,19 +63,14 @@
 
   useEffect(() => {
     const pollDevPreviewMode = async () => {
-<<<<<<< HEAD
-      const enabled = await fetchAppPreviewMode(apiKey, token)
-      setDevPreviewEnabled(enabled ?? false)
-=======
       try {
-        const app = await fetchAppFromApiKey(apiKey, token)
-        setDevPreviewEnabled(app?.developmentStorePreviewEnabled ?? false)
+        const enabled = await fetchAppPreviewMode(apiKey, token)
+        setDevPreviewEnabled(enabled ?? false)
         setError('')
         // eslint-disable-next-line no-catch-all/no-catch-all
       } catch (_) {
         setError('Failed to fetch the latest status of the development store preview, trying again in 5 seconds.')
       }
->>>>>>> f33211a2
     }
 
     const enablePreviewMode = async () => {
