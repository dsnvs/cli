import {requestTopics} from './request-topics.js'
import {testDeveloperPlatformClient} from '../../models/app/app.test-data.js'
<<<<<<< HEAD
import {describe, expect, test} from 'vitest'

=======
import {describe, expect, vi, test} from 'vitest'

vi.mock('@shopify/cli-kit/node/api/partners')

const developerPlatformClient = testDeveloperPlatformClient()
>>>>>>> bd59eb3a
const aVersion = 'SOME_VERSION'

describe('requestTopics', () => {
  test('calls partners to request topics data and returns array', async () => {
    // Given/When
<<<<<<< HEAD
    const got = await requestTopics(testDeveloperPlatformClient(), aVersion)
=======
    const got = await requestTopics(developerPlatformClient, aVersion)
>>>>>>> bd59eb3a

    // Then
    expect(got).toEqual(['orders/create', 'shop/redact'])
  })
})<|MERGE_RESOLUTION|>--- conflicted
+++ resolved
@@ -1,25 +1,16 @@
 import {requestTopics} from './request-topics.js'
 import {testDeveloperPlatformClient} from '../../models/app/app.test-data.js'
-<<<<<<< HEAD
-import {describe, expect, test} from 'vitest'
-
-=======
-import {describe, expect, vi, test} from 'vitest'
+import {describe, expect, test, vi} from 'vitest'
 
 vi.mock('@shopify/cli-kit/node/api/partners')
 
 const developerPlatformClient = testDeveloperPlatformClient()
->>>>>>> bd59eb3a
 const aVersion = 'SOME_VERSION'
 
 describe('requestTopics', () => {
   test('calls partners to request topics data and returns array', async () => {
     // Given/When
-<<<<<<< HEAD
     const got = await requestTopics(testDeveloperPlatformClient(), aVersion)
-=======
-    const got = await requestTopics(developerPlatformClient, aVersion)
->>>>>>> bd59eb3a
 
     // Then
     expect(got).toEqual(['orders/create', 'shop/redact'])
