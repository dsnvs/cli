--- conflicted
+++ resolved
@@ -1,13 +1,6 @@
-<<<<<<< HEAD
 import {AccountInfo, fetchCurrentAccountInformation} from './partner-account-info.js'
 import {testDeveloperPlatformClient} from '../../models/app/app.test-data.js'
 import {getCurrentAccountInfo} from '../../api/graphql/current_account_info.js'
-=======
-import {AccountInfo, fetchPartnersSession} from './partner-account-info.js'
-import {testPartnersServiceSession, testPartnersUserSession} from '../../models/app/app.test-data.js'
-import {getCurrentAccountInfo} from '../../api/graphql/current_account_info.js'
-import {ensureAuthenticatedPartners} from '@shopify/cli-kit/node/session'
->>>>>>> 7ca1add7
 import {describe, expect, test, vi} from 'vitest'
 import {AbortError} from '@shopify/cli-kit/node/error'
 
@@ -15,13 +8,8 @@
 vi.mock('../../api/graphql/current_account_info.js')
 vi.mock('@shopify/cli-kit/node/environment')
 
-<<<<<<< HEAD
 describe('fetchCurrentAccountInformation', () => {
   test('returns complete user account info', async () => {
-=======
-describe.skip('fetchPartnersSession', () => {
-  test('when user token no errors returns complete user account info', async () => {
->>>>>>> 7ca1add7
     // Given
     const userAccountInfo: AccountInfo = {
       type: 'UserAccount',
@@ -33,35 +21,11 @@
     const got = await fetchCurrentAccountInformation(testDeveloperPlatformClient())
 
     // Then
-<<<<<<< HEAD
     expect(got).toEqual(userAccountInfo)
-=======
-    expect(got).toEqual(testPartnersUserSession)
   })
 
-  test('when partners token no errors returns complete user account info', async () => {
+  test('returns unkonwn partner info when fetching account info raises an error', async () => {
     // Given
-    vi.mocked(ensureAuthenticatedPartners).mockResolvedValue('partnersToken')
-    const serviceAccountInfo: AccountInfo = {
-      type: 'ServiceAccount',
-      orgName: 'organization',
-    }
-    vi.mocked(getCurrentAccountInfo).mockResolvedValue(serviceAccountInfo)
-
-    // When
-    const got = await fetchPartnersSession()
-
-    // Then
-    expect(got).toEqual(testPartnersServiceSession)
->>>>>>> 7ca1add7
-  })
-
-  test('when error fetching account info returns unkonwn partner info', async () => {
-    // Given
-<<<<<<< HEAD
-=======
-    vi.mocked(ensureAuthenticatedPartners).mockResolvedValue('token')
->>>>>>> 7ca1add7
     vi.mocked(getCurrentAccountInfo).mockRejectedValue(new AbortError('Error'))
 
     // When
