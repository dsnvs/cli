/* eslint-disable @shopify/prefer-module-scope-constants */
import {automaticMatchmaking} from './id-matching.js'
import {manualMatchIds} from './id-manual-matching.js'
import {ensureFunctionsIds} from './identifiers-functions.js'
import {RemoteSource} from './identifiers.js'
import {deployConfirmationPrompt, matchConfirmationPrompt} from './prompts.js'
import {AppInterface} from '../../models/app/app.js'
<<<<<<< HEAD
import {FunctionExtension} from '../../models/app/extensions.js'
import {testApp} from '../../models/app/app.test-data.js'
import {DeploymentMode} from '../deploy/mode.js'
import {beforeEach, describe, expect, vi, test} from 'vitest'
=======
import {testApp, testFunctionExtension} from '../../models/app/app.test-data.js'
import {ExtensionInstance} from '../../models/extensions/extension-instance.js'
import {beforeEach, describe, expect, vi, test, beforeAll} from 'vitest'
>>>>>>> 5ba63ea8
import {err, ok} from '@shopify/cli-kit/node/result'
import {ensureAuthenticatedPartners} from '@shopify/cli-kit/node/session'

const REGISTRATION_A: RemoteSource = {
  uuid: 'UUID_A',
  id: 'ID_A',
  title: 'A',
  type: 'PRODUCT_DISCOUNTS',
}

const REGISTRATION_A_2 = {
  uuid: 'UUID_A_2',
  id: 'ID_A_2',
  title: 'A_2',
  type: 'PRODUCT_DISCOUNTS',
}

const REGISTRATION_B = {
  uuid: 'UUID_B',
  id: 'ID_B',
  title: 'B',
  type: 'ORDER_DISCOUNTS',
}

let FUNCTION_A: ExtensionInstance
let FUNCTION_A_2: ExtensionInstance
let FUNCTION_B: ExtensionInstance

const LOCAL_APP = (functionExtensions: ExtensionInstance[]): AppInterface => {
  return testApp({
    name: 'my-app',
    directory: '/app',
    configurationPath: '/shopify.app.toml',
    configuration: {scopes: 'read_products', extensionDirectories: ['extensions/*']},
    allExtensions: functionExtensions,
  })
}

<<<<<<< HEAD
const options = (
  functionExtensions: FunctionExtension[],
  identifiers: any = {},
  deploymentMode: DeploymentMode = 'legacy',
) => {
=======
const options = (functionExtensions: ExtensionInstance[], identifiers: any = {}) => {
>>>>>>> 5ba63ea8
  return {
    app: LOCAL_APP(functionExtensions),
    token: 'token',
    appId: 'appId',
    appName: 'appName',
    envIdentifiers: {extensions: identifiers},
    force: false,
    deploymentMode,
  }
}

vi.mock('@shopify/cli-kit/node/session')
vi.mock('./prompts', async () => {
  const prompts: any = await vi.importActual('./prompts')
  return {
    ...prompts,
    matchConfirmationPrompt: vi.fn(),
    deployConfirmationPrompt: vi.fn(),
  }
})
vi.mock('./id-matching')
vi.mock('./id-manual-matching')

beforeAll(async () => {
  FUNCTION_A = await testFunctionExtension({
    dir: '/FUNCTION_A',
    config: {
      name: 'FUNCTION A',
      type: 'product_discounts',
      description: 'Function',
      build: {
        command: 'make build',
        path: 'dist/index.wasm',
      },
      configurationUi: false,
      apiVersion: '2022-07',
      metafields: [],
    },
  })

  FUNCTION_A_2 = await testFunctionExtension({
    dir: '/FUNCTION_A_2',
    config: {
      name: 'FUNCTION A 2',
      type: 'product_discounts',
      description: 'Function',
      build: {
        command: 'make build',
        path: 'dist/index.wasm',
      },
      configurationUi: false,
      apiVersion: '2022-07',
      metafields: [],
    },
  })

  FUNCTION_B = await testFunctionExtension({
    dir: '/FUNCTION_B',
    config: {
      name: 'FUNCTION B',
      type: 'product_discounts',
      description: 'Function',
      build: {
        command: 'make build',
        path: 'dist/index.wasm',
      },
      configurationUi: false,
      apiVersion: '2022-07',
      metafields: [],
    },
  })
})

beforeEach(() => {
  vi.mocked(ensureAuthenticatedPartners).mockResolvedValue('token')
})

describe('ensureFunctionsIds: matchmaking returns ok with pending manual matches', () => {
  test('will call manualMatch and merge automatic and manual matches and create missing extensions', async () => {
    // Given
    vi.mocked(automaticMatchmaking).mockResolvedValueOnce({
      identifiers: {},
      toCreate: [],
      toConfirm: [],
      toManualMatch: {
        local: [FUNCTION_A, FUNCTION_A_2, FUNCTION_B],
        remote: [REGISTRATION_A, REGISTRATION_A_2],
      },
    })
    vi.mocked(manualMatchIds).mockResolvedValueOnce({
      identifiers: {FUNCTION_A: 'ID_A', FUNCTION_A_2: 'ID_A_2'},
      toCreate: [FUNCTION_B],
      onlyRemote: [],
    })
    vi.mocked(deployConfirmationPrompt).mockResolvedValueOnce(true)

    // When
    const got = await ensureFunctionsIds(options([FUNCTION_A, FUNCTION_A_2]), [REGISTRATION_A, REGISTRATION_A_2])

    // Then
    expect(manualMatchIds).toHaveBeenCalledWith(
      {local: [FUNCTION_A, FUNCTION_A_2, FUNCTION_B], remote: [REGISTRATION_A, REGISTRATION_A_2]},
      'id',
    )
    expect(got).toEqual(
      ok({
        FUNCTION_A: 'ID_A',
        FUNCTION_A_2: 'ID_A_2',
      }),
    )
  })
})

describe('ensureFunctionsIds: matchmaking returns ok with pending manual matches and manual match fails', () => {
  test('requires confirmation before proceeding with deploy', async () => {
    // Given
    vi.mocked(matchConfirmationPrompt).mockResolvedValueOnce(true)
    vi.mocked(automaticMatchmaking).mockResolvedValueOnce({
      identifiers: {},
      toCreate: [],
      toConfirm: [],
      toManualMatch: {
        local: [FUNCTION_A],
        remote: [REGISTRATION_A, REGISTRATION_A_2],
      },
    })
    vi.mocked(manualMatchIds).mockResolvedValueOnce({
      identifiers: {FUNCTION_A: 'ID_A'},
      toCreate: [],
      onlyRemote: [REGISTRATION_A_2],
    })
    vi.mocked(deployConfirmationPrompt).mockResolvedValueOnce(true)

    // When
    const got = await ensureFunctionsIds(options([FUNCTION_A]), [REGISTRATION_A, REGISTRATION_A_2])

    // Then
    expect(got).toEqual(
      ok({
        FUNCTION_A: 'ID_A',
      }),
    )
    expect(manualMatchIds).toBeCalledWith({local: [FUNCTION_A], remote: [REGISTRATION_A, REGISTRATION_A_2]}, 'id')
  })
})

describe('ensureFunctionsIds: matchmaking returns ok with some pending to create', () => {
  test('Returns an empty object as functions will be automatically created when deployed', async () => {
    // Given
    vi.mocked(automaticMatchmaking).mockResolvedValueOnce({
      identifiers: {},
      toConfirm: [],
      toCreate: [FUNCTION_A, FUNCTION_A_2],
      toManualMatch: {
        local: [],
        remote: [],
      },
    })
    vi.mocked(deployConfirmationPrompt).mockResolvedValueOnce(true)

    // When
    const got = await ensureFunctionsIds(options([FUNCTION_A, FUNCTION_A_2]), [REGISTRATION_A, REGISTRATION_A_2])

    // Then
    expect(got).toEqual(ok({}))
  })
})

describe('ensureFunctionsIds: matchmaking returns ok with some pending confirmation', () => {
  test('confirms the pending ones and succeeds', async () => {
    // Given
    vi.mocked(matchConfirmationPrompt).mockResolvedValueOnce(true)
    vi.mocked(automaticMatchmaking).mockResolvedValueOnce({
      identifiers: {},
      toConfirm: [{local: FUNCTION_B, remote: REGISTRATION_B}],
      toCreate: [],
      toManualMatch: {
        local: [],
        remote: [],
      },
    })
    vi.mocked(deployConfirmationPrompt).mockResolvedValueOnce(true)

    // When
    const got = await ensureFunctionsIds(options([FUNCTION_B]), [REGISTRATION_B])

    // Then
    expect(got).toEqual(
      ok({
        FUNCTION_B: 'ID_B',
      }),
    )
  })
})

describe('ensureFunctionsIds: matchmaking returns ok with some pending confirmation', () => {
  test('do not confirms the pending ones and fails', async () => {
    // Given
    vi.mocked(matchConfirmationPrompt).mockResolvedValueOnce(false)
    vi.mocked(automaticMatchmaking).mockResolvedValueOnce({
      identifiers: {},
      toConfirm: [{local: FUNCTION_B, remote: REGISTRATION_B}],
      toCreate: [],
      toManualMatch: {
        local: [],
        remote: [],
      },
    })
    vi.mocked(deployConfirmationPrompt).mockResolvedValueOnce(true)

    // When
    const got = await ensureFunctionsIds(options([FUNCTION_B]), [REGISTRATION_B])

    // Then
    expect(got).toEqual(err('user-cancelled'))
  })
})

describe('ensureFunctionsIds: matchmaking returns ok with nothing pending', () => {
  test('succeeds and returns all identifiers', async () => {
    // Given
    vi.mocked(automaticMatchmaking).mockResolvedValueOnce({
      identifiers: {FUNCTION_A: 'ID_A', FUNCTION_A_2: 'ID_A_2'},
      toCreate: [],
      toConfirm: [],
      toManualMatch: {
        local: [],
        remote: [],
      },
    })
    vi.mocked(deployConfirmationPrompt).mockResolvedValueOnce(true)

    // When
    const got = await ensureFunctionsIds(options([FUNCTION_A, FUNCTION_A_2]), [REGISTRATION_A, REGISTRATION_A_2])

    // Then
    expect(got).toEqual(
      ok({
        FUNCTION_A: 'ID_A',
        FUNCTION_A_2: 'ID_A_2',
      }),
    )
  })
})

describe('ensureFunctionsIds: asks user to confirm deploy', () => {
  test('shows confirmation prompt', async () => {
    // Given
    vi.mocked(automaticMatchmaking).mockResolvedValueOnce({
      identifiers: {FUNCTION_A: 'ID_A', FUNCTION_A_2: 'ID_A_2'},
      toCreate: [],
      toConfirm: [],
      toManualMatch: {
        local: [],
        remote: [],
      },
    })
    vi.mocked(deployConfirmationPrompt).mockResolvedValueOnce(true)

    // When
    await ensureFunctionsIds(options([FUNCTION_A, FUNCTION_A_2]), [REGISTRATION_A, REGISTRATION_A_2])

    // Then
    expect(deployConfirmationPrompt).toBeCalledWith(
      {
        question: 'Make the following changes to your functions in Shopify Partners?',
        identifiers: {
          FUNCTION_A: 'ID_A',
          FUNCTION_A_2: 'ID_A_2',
        },
        onlyRemote: [],
        toCreate: [],
        dashboardOnly: [],
      },
      'legacy',
    )
  })

  test('skips confirmation prompt if --force is passed', async () => {
    // Given
    vi.mocked(automaticMatchmaking).mockResolvedValueOnce({
      identifiers: {FUNCTION_A: 'ID_A', FUNCTION_A_2: 'ID_A_2'},
      toCreate: [],
      toConfirm: [{local: FUNCTION_A, remote: REGISTRATION_A}],
      toManualMatch: {
        local: [],
        remote: [],
      },
    })

    const opts = options([FUNCTION_A, FUNCTION_A_2])
    opts.force = true

    // When
    await ensureFunctionsIds(opts, [REGISTRATION_A, REGISTRATION_A_2])

    // Then
    expect(deployConfirmationPrompt).not.toBeCalled()
    expect(matchConfirmationPrompt).toBeCalled()
  })
})<|MERGE_RESOLUTION|>--- conflicted
+++ resolved
@@ -5,16 +5,10 @@
 import {RemoteSource} from './identifiers.js'
 import {deployConfirmationPrompt, matchConfirmationPrompt} from './prompts.js'
 import {AppInterface} from '../../models/app/app.js'
-<<<<<<< HEAD
-import {FunctionExtension} from '../../models/app/extensions.js'
-import {testApp} from '../../models/app/app.test-data.js'
+import {testApp, testFunctionExtension} from '../../models/app/app.test-data.js'
 import {DeploymentMode} from '../deploy/mode.js'
-import {beforeEach, describe, expect, vi, test} from 'vitest'
-=======
-import {testApp, testFunctionExtension} from '../../models/app/app.test-data.js'
 import {ExtensionInstance} from '../../models/extensions/extension-instance.js'
 import {beforeEach, describe, expect, vi, test, beforeAll} from 'vitest'
->>>>>>> 5ba63ea8
 import {err, ok} from '@shopify/cli-kit/node/result'
 import {ensureAuthenticatedPartners} from '@shopify/cli-kit/node/session'
 
@@ -53,15 +47,11 @@
   })
 }
 
-<<<<<<< HEAD
 const options = (
-  functionExtensions: FunctionExtension[],
+  functionExtensions: ExtensionInstance[],
   identifiers: any = {},
   deploymentMode: DeploymentMode = 'legacy',
 ) => {
-=======
-const options = (functionExtensions: ExtensionInstance[], identifiers: any = {}) => {
->>>>>>> 5ba63ea8
   return {
     app: LOCAL_APP(functionExtensions),
     token: 'token',
