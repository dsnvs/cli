--- conflicted
+++ resolved
@@ -1,9 +1,5 @@
 import {versions} from '../../constants.js'
 import {AppInterface} from '../../models/app/app.js'
-<<<<<<< HEAD
-import {ExtensionSpecification} from '../../models/extensions/specification.js'
-=======
->>>>>>> 33e2a426
 import {buildGraphqlTypes} from '../function/build.js'
 import {GenerateExtensionContentOutput} from '../../prompts/generate/extension.js'
 import {ExtensionFlavor} from '../../models/app/extensions.js'
@@ -26,32 +22,13 @@
 import {fileExists, inTemporaryDirectory, mkdir, moveFile, removeFile, glob} from '@shopify/cli-kit/node/fs'
 import {joinPath, relativizePath} from '@shopify/cli-kit/node/path'
 
-<<<<<<< HEAD
-export interface ExtensionInitOptions<TSpec extends ExtensionSpecification = ExtensionSpecification> {
-  name: string
-=======
 export interface GenerateExtensionTemplateOptions {
->>>>>>> 33e2a426
   app: AppInterface
   cloneUrl?: string
   extensionChoices: GenerateExtensionContentOutput[]
   extensionTemplate: ExtensionTemplate
 }
 
-<<<<<<< HEAD
-interface FunctionFlavor {
-  extensionFlavor: ExtensionFlavorValue
-}
-
-export type ExtensionFlavorValue = 'vanilla-js' | 'react' | 'typescript' | 'typescript-react' | 'rust' | 'wasm'
-
-type FunctionExtensionInitOptions = ExtensionInitOptions<ExtensionSpecification> & ExtensionDirectory & FunctionFlavor
-type UIExtensionInitOptions = ExtensionInitOptions<ExtensionSpecification> & ExtensionDirectory
-type ThemeExtensionInitOptions = ExtensionInitOptions<ExtensionSpecification> & ExtensionDirectory
-
-export type TemplateLanguage = 'javascript' | 'rust' | 'wasm'
-function getTemplateLanguage(flavor: ExtensionFlavorValue): TemplateLanguage {
-=======
 export type ExtensionFlavorValue =
   | 'vanilla-js'
   | 'react'
@@ -64,7 +41,6 @@
 
 export type TemplateLanguage = 'javascript' | 'rust' | 'wasm' | undefined
 function getTemplateLanguage(flavor: ExtensionFlavorValue | undefined): TemplateLanguage {
->>>>>>> 33e2a426
   switch (flavor) {
     case 'vanilla-js':
     case 'react':
@@ -81,11 +57,7 @@
 
 export interface GeneratedExtension {
   directory: string
-<<<<<<< HEAD
-  specification: ExtensionSpecification
-=======
   extensionTemplate: ExtensionTemplate
->>>>>>> 33e2a426
 }
 
 interface ExtensionInitOptions {
@@ -147,31 +119,9 @@
   })
 }
 
-<<<<<<< HEAD
-async function uiExtensionInit({
-  name,
-  specification,
-  app,
-  extensionFlavor,
-  extensionDirectory,
-}: UIExtensionInitOptions) {
-  const tasks: Task<unknown>[] = []
-  tasks.push(
-    ...[
-      {
-        title: `Generating ${specification.externalName} extension`,
-        task: async () => {
-          const templateDirectory =
-            specification.templatePath?.() ??
-            (await findPathUp(`templates/ui-extensions/projects/${specification.identifier}`, {
-              type: 'directory',
-              cwd: moduleDirectory(import.meta.url),
-            }))
-=======
 async function functionExtensionInit({directory, url, app, name, extensionFlavor}: ExtensionInitOptions) {
   const templateLanguage = getTemplateLanguage(extensionFlavor?.value)
   const taskList = []
->>>>>>> 33e2a426
 
   taskList.push({
     title: `Generating function extension`,
@@ -316,89 +266,6 @@
   }
 }
 
-<<<<<<< HEAD
-async function functionExtensionInit(options: FunctionExtensionInitOptions) {
-  const url = options.cloneUrl || options.specification.templateURL || blocks.functions.defaultUrl
-  const specification = options.specification
-
-  await inTemporaryDirectory(async (tmpDir) => {
-    const templateDownloadDir = joinPath(tmpDir, 'download')
-    const extensionFlavor = options.extensionFlavor
-    const templateLanguage = getTemplateLanguage(extensionFlavor)
-    const taskList = []
-
-    taskList.push({
-      title: `Generating ${specification.externalName} extension`,
-      task: async () => {
-        await mkdir(templateDownloadDir)
-        await downloadGitRepository({
-          repoUrl: url,
-          destination: templateDownloadDir,
-          shallow: true,
-        })
-        const origin = await ensureFunctionExtensionFlavorExists(specification, extensionFlavor, templateDownloadDir)
-
-        await recursiveLiquidTemplateCopy(origin, options.extensionDirectory, {
-          flavor: extensionFlavor,
-          ...options,
-        })
-
-        if (templateLanguage === 'javascript') {
-          const srcFileExtension = getSrcFileExtension(extensionFlavor)
-          await changeIndexFileExtension(options.extensionDirectory, srcFileExtension)
-        }
-
-        const configYamlPath = joinPath(options.extensionDirectory, 'script.config.yml')
-        if (await fileExists(configYamlPath)) {
-          await removeFile(configYamlPath)
-        }
-      },
-    })
-
-    if (templateLanguage === 'javascript') {
-      taskList.push({
-        title: 'Installing additional dependencies',
-        task: async () => {
-          const requiredDependencies = getFunctionRuntimeDependencies(templateLanguage)
-          await addNPMDependenciesIfNeeded(requiredDependencies, {
-            packageManager: options.app.packageManager,
-            type: 'prod',
-            directory: options.app.usesWorkspaces ? options.extensionDirectory : options.app.directory,
-          })
-        },
-      })
-    }
-
-    if (templateLanguage === 'javascript') {
-      taskList.push({
-        title: `Building ${specification.externalName} graphql types`,
-        task: async () => {
-          await buildGraphqlTypes(
-            {directory: options.extensionDirectory, isJavaScript: true},
-            {stdout: process.stdout, stderr: process.stderr},
-          )
-        },
-      })
-    }
-
-    await renderTasks(taskList)
-  })
-}
-
-async function ensureExtensionDirectoryExists({name, app}: {name: string; app: AppInterface}): Promise<string> {
-  const hyphenizedName = hyphenate(name)
-  const extensionDirectory = joinPath(app.directory, blocks.extensions.directoryName, hyphenizedName)
-  if (await fileExists(extensionDirectory)) {
-    throw new AbortError(
-      `\nA directory with this name (${hyphenizedName}) already exists.\nChoose a new name for your extension.`,
-    )
-  }
-  await mkdir(extensionDirectory)
-  return extensionDirectory
-}
-
-=======
->>>>>>> 33e2a426
 async function addResolutionOrOverrideIfNeeded(directory: string, extensionFlavor: ExtensionFlavorValue | undefined) {
   if (extensionFlavor === 'typescript-react') {
     await addResolutionOrOverride(directory, {'@types/react': versions.reactTypes})
