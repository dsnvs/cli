import {blocks, versions} from '../../constants.js'
import {AppInterface} from '../../models/app/app.js'
import {FunctionSpec} from '../../models/extensions/functions.js'
import {GenericSpecification} from '../../models/app/extensions.js'
import {UIExtensionSpec} from '../../models/extensions/ui.js'
import {ThemeExtensionSpec} from '../../models/extensions/theme.js'
<<<<<<< HEAD
import {error, git, path} from '@shopify/cli-kit'
=======
import {error, path, ui} from '@shopify/cli-kit'
>>>>>>> e8cc6ffd
import {
  addNPMDependenciesIfNeeded,
  addResolutionOrOverride,
  DependencyVersion,
} from '@shopify/cli-kit/node/node-package-manager'
import {hyphenate} from '@shopify/cli-kit/common/string'
import {recursiveLiquidTemplateCopy} from '@shopify/cli-kit/node/liquid'
<<<<<<< HEAD
import {renderTasks} from '@shopify/cli-kit/node/ui'
=======
import {isUnitTest} from '@shopify/cli-kit/node/environment/local'
import {downloadGitRepository} from '@shopify/cli-kit/node/git'
>>>>>>> e8cc6ffd
import {fileExists, inTemporaryDirectory, mkdir, moveFile, removeFile} from '@shopify/cli-kit/node/fs'
import {fileURLToPath} from 'url'

async function getTemplatePath(name: string): Promise<string> {
  const templatePath = await path.findUp(`templates/${name}`, {
    cwd: path.dirname(fileURLToPath(import.meta.url)),
    type: 'directory',
  })
  if (templatePath) {
    return templatePath
  } else {
    throw new error.Bug(`Couldn't find the template ${name} in @shopify/app.`)
  }
}

interface ExtensionInitOptions<TSpec extends GenericSpecification = GenericSpecification> {
  name: string
  app: AppInterface
  cloneUrl?: string
  extensionFlavor?: ExtensionFlavor
  specification: TSpec
  extensionType: string
}

interface ExtensionDirectory {
  extensionDirectory: string
}

export type ExtensionFlavor = 'vanilla-js' | 'react' | 'typescript' | 'typescript-react' | string

type FunctionExtensionInitOptions = ExtensionInitOptions<FunctionSpec> & ExtensionDirectory
type UIExtensionInitOptions = ExtensionInitOptions<UIExtensionSpec> & ExtensionDirectory
type ThemeExtensionInitOptions = ExtensionInitOptions<ThemeExtensionSpec> & ExtensionDirectory

async function extensionInit(options: ExtensionInitOptions): Promise<string> {
  const extensionDirectory = await ensureExtensionDirectoryExists({app: options.app, name: options.name})
  switch (options.specification.category()) {
    case 'theme':
      await themeExtensionInit({...(options as ThemeExtensionInitOptions), extensionDirectory})
      break
    case 'function':
      await functionExtensionInit({...(options as FunctionExtensionInitOptions), extensionDirectory})
      break
    case 'ui':
      await uiExtensionInit({...(options as UIExtensionInitOptions), extensionDirectory})
      break
  }
  return extensionDirectory
}

async function themeExtensionInit({name, app, specification, extensionDirectory}: ThemeExtensionInitOptions) {
  const templatePath = await getTemplatePath('theme-extension')
  await recursiveLiquidTemplateCopy(templatePath, extensionDirectory, {name, type: specification.identifier})
}

async function uiExtensionInit({
  name,
  specification,
  app,
  extensionFlavor,
  extensionDirectory,
}: UIExtensionInitOptions) {
  const tasks = [
    {
      title: 'Installing additional dependencies',
      task: async () => {
        await addResolutionOrOverrideIfNeeded(app.directory, extensionFlavor)
        const requiredDependencies = getRuntimeDependencies({specification, extensionFlavor})
        await addNPMDependenciesIfNeeded(requiredDependencies, {
          packageManager: app.packageManager,
          type: 'prod',
          directory: app.directory,
        })
      },
    },
    {
      title: `Generating ${specification.externalName} extension`,
      task: async () => {
        const templateDirectory =
          specification.templatePath ??
          (await path.findUp(`templates/ui-extensions/projects/${specification.externalIdentifier}`, {
            type: 'directory',
            cwd: path.moduleDirectory(import.meta.url),
          }))

        if (!templateDirectory) {
          throw new error.Bug(`Couldn't find the template for ${specification.externalIdentifier}`)
        }

        const srcFileExtension = getSrcFileExtension(extensionFlavor ?? 'vanilla-js')
        await recursiveLiquidTemplateCopy(templateDirectory, extensionDirectory, {
          srcFileExtension,
          flavor: extensionFlavor ?? '',
          type: specification.identifier,
          name,
        })

        if (extensionFlavor) {
          await changeIndexFileExtension(extensionDirectory, srcFileExtension)
          await removeUnwantedTemplateFilesPerFlavor(extensionDirectory, extensionFlavor)
        }
      },
    },
  ]
  await renderTasks(tasks)
}

type SrcFileExtension = 'ts' | 'tsx' | 'js' | 'jsx'
function getSrcFileExtension(extensionFlavor: ExtensionFlavor): SrcFileExtension {
  const flavorToSrcFileExtension: {[key in ExtensionFlavor]: SrcFileExtension} = {
    'vanilla-js': 'js',
    react: 'jsx',
    typescript: 'ts',
    'typescript-react': 'tsx',
  }

  return flavorToSrcFileExtension[extensionFlavor] ?? 'js'
}

export function getRuntimeDependencies({
  specification,
  extensionFlavor,
}: Pick<UIExtensionInitOptions, 'specification' | 'extensionFlavor'>): DependencyVersion[] {
  const dependencies: DependencyVersion[] = []
  if (extensionFlavor?.includes('react')) {
    dependencies.push({name: 'react', version: versions.react})
  }
  const rendererDependency = specification.dependency
  if (rendererDependency) {
    dependencies.push(rendererDependency)
  }
  return dependencies
}

async function changeIndexFileExtension(extensionDirectory: string, fileExtension: SrcFileExtension) {
  const srcFilePaths = await path.glob(path.join(extensionDirectory, 'src', '*'))
  const srcFileExensionsToChange = []

  for (const srcFilePath of srcFilePaths) {
    srcFileExensionsToChange.push(moveFile(srcFilePath, `${srcFilePath}.${fileExtension}`))
  }

  await Promise.all(srcFileExensionsToChange)
}

async function removeUnwantedTemplateFilesPerFlavor(extensionDirectory: string, extensionFlavor: ExtensionFlavor) {
  // tsconfig.json file is only needed in extension folder to inform the IDE
  // About the `react-jsx` tsconfig option, so IDE don't complain about missing react import
  if (extensionFlavor !== 'typescript-react') {
    await removeFile(path.join(extensionDirectory, 'tsconfig.json'))
  }
}

async function functionExtensionInit(options: FunctionExtensionInitOptions) {
  const url = options.cloneUrl || options.specification.templateURL
  const spec = options.specification
  await inTemporaryDirectory(async (tmpDir) => {
    const templateDownloadDir = path.join(tmpDir, 'download')

<<<<<<< HEAD
    await renderTasks([
      {
        title: `Generating ${spec.externalName} extension...`,
        task: async () => {
          await mkdir(templateDownloadDir)
          await git.downloadRepository({
            repoUrl: url,
            destination: templateDownloadDir,
            shallow: true,
          })
          const templatePath = spec.templatePath(options.extensionFlavor ?? blocks.functions.defaultLanguage)
          const origin = path.join(templateDownloadDir, templatePath)
          await recursiveLiquidTemplateCopy(origin, options.extensionDirectory, options)
          const configYamlPath = path.join(options.extensionDirectory, 'script.config.yml')
          if (await fileExists(configYamlPath)) {
            await removeFile(configYamlPath)
          }
        },
=======
    await ui.task({
      title: `Generating ${spec.externalName} extension...`,
      task: async () => {
        await mkdir(templateDownloadDir)
        await downloadGitRepository({
          repoUrl: url,
          destination: templateDownloadDir,
          shallow: true,
        })
        const templatePath = spec.templatePath(options.extensionFlavor ?? blocks.functions.defaultLanguage)
        const origin = path.join(templateDownloadDir, templatePath)
        await recursiveLiquidTemplateCopy(origin, options.extensionDirectory, options)
        const configYamlPath = path.join(options.extensionDirectory, 'script.config.yml')
        if (await fileExists(configYamlPath)) {
          await removeFile(configYamlPath)
        }
        return {
          successMessage: `${spec.externalName} extension generated`,
        }
>>>>>>> e8cc6ffd
      },
    ])
  })
}

async function ensureExtensionDirectoryExists({name, app}: {name: string; app: AppInterface}): Promise<string> {
  const hyphenizedName = hyphenate(name)
  const extensionDirectory = path.join(app.directory, blocks.extensions.directoryName, hyphenizedName)
  if (await fileExists(extensionDirectory)) {
    throw new error.Abort(
      `\nA directory with this name (${hyphenizedName}) already exists.\nChoose a new name for your extension.`,
    )
  }
  await mkdir(extensionDirectory)
  return extensionDirectory
}

async function addResolutionOrOverrideIfNeeded(directory: string, extensionFlavor?: ExtensionFlavor) {
  if (extensionFlavor === 'typescript-react') {
    await addResolutionOrOverride(directory, {'@types/react': versions.reactTypes})
  }
}

export default extensionInit<|MERGE_RESOLUTION|>--- conflicted
+++ resolved
@@ -4,11 +4,7 @@
 import {GenericSpecification} from '../../models/app/extensions.js'
 import {UIExtensionSpec} from '../../models/extensions/ui.js'
 import {ThemeExtensionSpec} from '../../models/extensions/theme.js'
-<<<<<<< HEAD
-import {error, git, path} from '@shopify/cli-kit'
-=======
-import {error, path, ui} from '@shopify/cli-kit'
->>>>>>> e8cc6ffd
+import {error, path} from '@shopify/cli-kit'
 import {
   addNPMDependenciesIfNeeded,
   addResolutionOrOverride,
@@ -16,12 +12,8 @@
 } from '@shopify/cli-kit/node/node-package-manager'
 import {hyphenate} from '@shopify/cli-kit/common/string'
 import {recursiveLiquidTemplateCopy} from '@shopify/cli-kit/node/liquid'
-<<<<<<< HEAD
 import {renderTasks} from '@shopify/cli-kit/node/ui'
-=======
-import {isUnitTest} from '@shopify/cli-kit/node/environment/local'
 import {downloadGitRepository} from '@shopify/cli-kit/node/git'
->>>>>>> e8cc6ffd
 import {fileExists, inTemporaryDirectory, mkdir, moveFile, removeFile} from '@shopify/cli-kit/node/fs'
 import {fileURLToPath} from 'url'
 
@@ -181,13 +173,12 @@
   await inTemporaryDirectory(async (tmpDir) => {
     const templateDownloadDir = path.join(tmpDir, 'download')
 
-<<<<<<< HEAD
     await renderTasks([
       {
         title: `Generating ${spec.externalName} extension...`,
         task: async () => {
           await mkdir(templateDownloadDir)
-          await git.downloadRepository({
+          await downloadGitRepository({
             repoUrl: url,
             destination: templateDownloadDir,
             shallow: true,
@@ -200,27 +191,6 @@
             await removeFile(configYamlPath)
           }
         },
-=======
-    await ui.task({
-      title: `Generating ${spec.externalName} extension...`,
-      task: async () => {
-        await mkdir(templateDownloadDir)
-        await downloadGitRepository({
-          repoUrl: url,
-          destination: templateDownloadDir,
-          shallow: true,
-        })
-        const templatePath = spec.templatePath(options.extensionFlavor ?? blocks.functions.defaultLanguage)
-        const origin = path.join(templateDownloadDir, templatePath)
-        await recursiveLiquidTemplateCopy(origin, options.extensionDirectory, options)
-        const configYamlPath = path.join(options.extensionDirectory, 'script.config.yml')
-        if (await fileExists(configYamlPath)) {
-          await removeFile(configYamlPath)
-        }
-        return {
-          successMessage: `${spec.externalName} extension generated`,
-        }
->>>>>>> e8cc6ffd
       },
     ])
   })
