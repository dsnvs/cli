--- conflicted
+++ resolved
@@ -75,7 +75,6 @@
   options: GenerateExtensionTemplateOptions,
 ): Promise<GeneratedExtension[]> {
   return Promise.all(
-<<<<<<< HEAD
     options.specification.types.flatMap(async (spec, index) => {
       const extensionName: string = options.extensionChoices[index]!.name
       const extensionFlavorValue = options.extensionChoices[index]?.flavor
@@ -91,43 +90,26 @@
       }
       await extensionInit(initOptions)
       return {directory: relativizePath(directory), specification: options.specification}
-=======
-    extensionOptions.flatMap(async (options) => {
-      const extensionDirectory = await ensureExtensionDirectoryExists({app: options.app, name: options.name})
-      try {
-        switch (options.specification.category()) {
-          case 'theme':
-            await themeExtensionInit({...(options as ThemeExtensionInitOptions), extensionDirectory})
-            break
-          case 'function':
-            await functionExtensionInit({...(options as FunctionExtensionInitOptions), extensionDirectory})
-            break
-          case 'ui':
-            await uiExtensionInit({...(options as UIExtensionInitOptions), extensionDirectory})
-            break
-        }
-        return {directory: relativizePath(extensionDirectory), specification: options.specification}
-      } catch (error) {
-        await removeFile(extensionDirectory)
-        throw error
-      }
->>>>>>> 5aa2e2ed
     }),
   )
 }
 
 async function extensionInit(options: ExtensionInitOptions) {
-  console.log('extensionInit')
-  switch (options.type) {
-    case 'theme':
-      await themeExtensionInit(options)
-      break
-    case 'function':
-      await functionExtensionInit(options)
-      break
-    default:
-      await uiExtensionInit(options)
-      break
+  try {
+    switch (options.type) {
+      case 'theme':
+        await themeExtensionInit(options)
+        break
+      case 'function':
+        await functionExtensionInit(options)
+        break
+      default:
+        await uiExtensionInit(options)
+        break
+    }
+  } catch (error) {
+    await removeFile(options.directory)
+    throw error
   }
 }
 
@@ -141,7 +123,6 @@
     {
       title: `Generating UI extension`,
       task: async () => {
-<<<<<<< HEAD
         await inTemporaryDirectory(async (tmpDir) => {
           let templateDirectory = ''
           const srcFileExtension = getSrcFileExtension(extensionFlavor?.value ?? 'vanilla-js')
@@ -167,17 +148,6 @@
             await changeIndexFileExtension(directory, srcFileExtension)
             await removeUnwantedTemplateFilesPerFlavor(directory, extensionFlavor.value)
           }
-=======
-        await addResolutionOrOverrideIfNeeded(app.directory, extensionFlavor)
-        const requiredDependencies = getExtensionRuntimeDependencies({specification, extensionFlavor})
-        await addNPMDependenciesIfNeeded(requiredDependencies, {
-          packageManager: app.packageManager,
-          type: 'prod',
-          directory: app.directory,
-          // This is a temporary workaround for POS extensions. By deafult all dependencies have the `^` prefix.
-          // We need an exact dependency version for the 1.0.1 release.
-          exact: specification.identifier === 'pos_ui_extension',
->>>>>>> 5aa2e2ed
         })
       },
     },
@@ -191,6 +161,9 @@
           packageManager: app.packageManager,
           type: 'prod',
           directory: app.directory,
+          // This is a temporary workaround for POS extensions. By deafult all dependencies have the `^` prefix.
+          // We need an exact dependency version for the 1.0.1 release.
+          exact: specification.identifier === 'pos_ui_extension',
         })
       },
     },
