--- conflicted
+++ resolved
@@ -13,21 +13,12 @@
   addNPMDependenciesIfNeeded,
   addResolutionOrOverride,
   DependencyVersion,
-<<<<<<< HEAD
-=======
-  installNPMDependenciesRecursively,
   PackageManager,
->>>>>>> 29df6597
   readAndParsePackageJson,
 } from '@shopify/cli-kit/node/node-package-manager'
 import {recursiveLiquidTemplateCopy} from '@shopify/cli-kit/node/liquid'
-import {renderTasks, Task} from '@shopify/cli-kit/node/ui'
+import {renderTasks} from '@shopify/cli-kit/node/ui'
 import {downloadGitRepository} from '@shopify/cli-kit/node/git'
-<<<<<<< HEAD
-import {fileExists, inTemporaryDirectory, mkdir, moveFile, removeFile, glob, findPathUp} from '@shopify/cli-kit/node/fs'
-import {joinPath, dirname, relativizePath} from '@shopify/cli-kit/node/path'
-import {BugError} from '@shopify/cli-kit/node/error'
-=======
 import {
   fileExists,
   inTemporaryDirectory,
@@ -38,9 +29,8 @@
   findPathUp,
   fileExistsSync,
 } from '@shopify/cli-kit/node/fs'
-import {joinPath, dirname, moduleDirectory, relativizePath} from '@shopify/cli-kit/node/path'
-import {AbortError, BugError} from '@shopify/cli-kit/node/error'
->>>>>>> 29df6597
+import {joinPath, dirname, relativizePath} from '@shopify/cli-kit/node/path'
+import {BugError} from '@shopify/cli-kit/node/error'
 import {fileURLToPath} from 'url'
 
 async function getTemplatePath(name: string): Promise<string> {
@@ -143,7 +133,6 @@
   })
 }
 
-<<<<<<< HEAD
 async function uiExtensionInit({name, extensionFlavor, directory, app, url}: ExtensionInitOptions) {
   const tasks = [
     {
@@ -154,42 +143,10 @@
           const srcFileExtension = getSrcFileExtension(extensionFlavor?.value ?? 'vanilla-js')
           await recursiveLiquidTemplateCopy(templateDirectory, directory, {
             srcFileExtension,
-=======
-async function uiExtensionInit({
-  name,
-  specification,
-  app,
-  extensionFlavor,
-  extensionDirectory,
-}: UIExtensionInitOptions) {
-  const tasks: Task<unknown>[] = []
-  tasks.push(
-    ...[
-      {
-        title: `Generating ${specification.externalName} extension`,
-        task: async () => {
-          const templateDirectory =
-            specification.templatePath ??
-            (await findPathUp(`templates/ui-extensions/projects/${specification.identifier}`, {
-              type: 'directory',
-              cwd: moduleDirectory(import.meta.url),
-            }))
-
-          if (!templateDirectory) {
-            throw new BugError(`Couldn't find the template for '${specification.externalName}'`)
-          }
-
-          const srcFileExtension = getSrcFileExtension(extensionFlavor ?? 'vanilla-js')
-          await recursiveLiquidTemplateCopy(templateDirectory, extensionDirectory, {
-            srcFileExtension,
-            flavor: extensionFlavor ?? '',
-            type: specification.identifier,
->>>>>>> 29df6597
             name,
           })
 
           if (extensionFlavor) {
-<<<<<<< HEAD
             await changeIndexFileExtension(directory, srcFileExtension)
             await removeUnwantedTemplateFilesPerFlavor(directory, extensionFlavor.value)
           }
@@ -209,43 +166,8 @@
         })
         await removeFile(extensionPackageJsonPath)
       },
-=======
-            await changeIndexFileExtension(extensionDirectory, srcFileExtension)
-            await removeUnwantedTemplateFilesPerFlavor(extensionDirectory, extensionFlavor)
-          }
-        },
-      },
-    ],
-  )
-
-  tasks.push({
-    title: 'Installing dependencies',
-    task: async () => {
-      const packageManager = app.packageManager
-      if (app.usesWorkspaces) {
-        // NPM doesn't resolve the react dependency properly with extensions depending on React 17 and cli-kit on React 18
-        if (extensionFlavor?.includes('react') && packageManager === 'npm') {
-          await addNPMDependenciesIfNeeded([{name: 'react', version: versions.react}], {
-            packageManager,
-            type: 'prod',
-            directory: app.directory,
-          })
-        }
-        await installNPMDependenciesRecursively({
-          packageManager,
-          directory: app.directory,
-          deep: 0,
-        })
-      } else {
-        await addResolutionOrOverrideIfNeeded(app.directory, extensionFlavor)
-        const extensionPackageJsonPath = joinPath(extensionDirectory, 'package.json')
-        await addExtensionDependencies(extensionPackageJsonPath, app.directory, packageManager)
-        await removeFile(extensionPackageJsonPath)
-      }
->>>>>>> 29df6597
     },
-  })
-
+  ]
   await renderTasks(tasks)
 }
 
@@ -263,8 +185,6 @@
   return flavorToSrcFileExtension[extensionFlavor] ?? 'js'
 }
 
-<<<<<<< HEAD
-=======
 export async function addExtensionDependencies(
   packageJsonPath: string,
   directory: string,
@@ -276,7 +196,6 @@
   await addNPMDependenciesIfNeeded(prodDependencies, {packageManager, type: 'prod', directory})
 }
 
->>>>>>> 29df6597
 export function getFunctionRuntimeDependencies(templateLanguage: string): DependencyVersion[] {
   const dependencies: DependencyVersion[] = []
   if (templateLanguage === 'javascript') {
@@ -310,7 +229,6 @@
     const templateLanguage = getTemplateLanguage(extensionFlavor?.value)
     const taskList = []
 
-<<<<<<< HEAD
     if (templateLanguage === 'javascript') {
       taskList.push({
         title: 'Installing additional dependencies',
@@ -325,8 +243,6 @@
       })
     }
 
-=======
->>>>>>> 29df6597
     taskList.push({
       title: `Generating function extension`,
       task: async () => {
@@ -353,9 +269,6 @@
 
     if (templateLanguage === 'javascript') {
       taskList.push({
-<<<<<<< HEAD
-        title: `Building GraphQL types`,
-=======
         title: 'Installing additional dependencies',
         task: async () => {
           const requiredDependencies = getFunctionRuntimeDependencies(templateLanguage)
@@ -370,8 +283,21 @@
 
     if (templateLanguage === 'javascript') {
       taskList.push({
-        title: `Building ${specification.externalName} graphql types`,
->>>>>>> 29df6597
+        title: 'Installing additional dependencies',
+        task: async () => {
+          const requiredDependencies = getFunctionRuntimeDependencies(templateLanguage)
+          await addNPMDependenciesIfNeeded(requiredDependencies, {
+            packageManager: options.app.packageManager,
+            type: 'prod',
+            directory: options.app.usesWorkspaces ? options.extensionDirectory : options.app.directory,
+          })
+        },
+      })
+    }
+
+    if (templateLanguage === 'javascript') {
+      taskList.push({
+        title: `Building GraphQL types`,
         task: async () => {
           await buildGraphqlTypes({directory, isJavaScript: true}, {stdout: process.stdout, stderr: process.stderr})
         },
@@ -382,9 +308,6 @@
   })
 }
 
-<<<<<<< HEAD
-async function addResolutionOrOverrideIfNeeded(directory: string, extensionFlavor?: ExtensionFlavorValue) {
-=======
 async function ensureExtensionDirectoryExists({name, app}: {name: string; app: AppInterface}): Promise<string> {
   const hyphenizedName = hyphenate(name)
   const extensionDirectory = joinPath(app.directory, blocks.extensions.directoryName, hyphenizedName)
@@ -398,7 +321,6 @@
 }
 
 async function addResolutionOrOverrideIfNeeded(directory: string, extensionFlavor: ExtensionFlavorValue | undefined) {
->>>>>>> 29df6597
   if (extensionFlavor === 'typescript-react') {
     await addResolutionOrOverride(directory, {'@types/react': versions.reactTypes})
   }
@@ -407,7 +329,6 @@
 async function getProdDependencies(packageJsonPath: string): Promise<DependencyVersion[]> {
   const packageJsonContent = await readAndParsePackageJson(packageJsonPath)
   return Object.entries(packageJsonContent?.dependencies ?? {}).map(([name, version]) => ({name, version}))
-<<<<<<< HEAD
 }
 
 async function downloadOrFindTemplateDirectory(
@@ -427,6 +348,4 @@
     })
     return ensureDownloadedExtensionFlavorExists(extensionFlavor, templateDownloadDir)
   }
-=======
->>>>>>> 29df6597
 }