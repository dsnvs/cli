import {blocks, versions} from '../../constants.js'
import {AppInterface} from '../../models/app/app.js'
import {FunctionSpec} from '../../models/extensions/functions.js'
import {GenericSpecification} from '../../models/app/extensions.js'
import {UIExtensionSpec} from '../../models/extensions/ui.js'
import {ThemeExtensionSpec} from '../../models/extensions/theme.js'
import {buildGraphqlTypes} from '../function/build.js'
import {ensureFunctionExtensionFlavorExists} from '../function/common.js'
import {
  addNPMDependenciesIfNeeded,
  addResolutionOrOverride,
  DependencyVersion,
  getProdDependencies,
  installNPMDependenciesRecursively,
  PackageManager,
} from '@shopify/cli-kit/node/node-package-manager'
import {hyphenate} from '@shopify/cli-kit/common/string'
import {recursiveLiquidTemplateCopy} from '@shopify/cli-kit/node/liquid'
import {renderTasks, Task} from '@shopify/cli-kit/node/ui'
import {downloadGitRepository} from '@shopify/cli-kit/node/git'
import {
  fileExists,
  inTemporaryDirectory,
  mkdir,
  moveFile,
  removeFile,
  glob,
  findPathUp,
  fileExistsSync,
} from '@shopify/cli-kit/node/fs'
import {joinPath, dirname, moduleDirectory, relativizePath} from '@shopify/cli-kit/node/path'
import {AbortError, BugError} from '@shopify/cli-kit/node/error'
import {fileURLToPath} from 'url'

async function getTemplatePath(name: string): Promise<string> {
  const templatePath = await findPathUp(`templates/${name}`, {
    cwd: dirname(fileURLToPath(import.meta.url)),
    type: 'directory',
  })
  if (templatePath) {
    return templatePath
  } else {
    throw new BugError(`Couldn't find the template ${name} in @shopify/app.`)
  }
}

export interface ExtensionInitOptions<TSpec extends GenericSpecification = GenericSpecification> {
  name: string
  app: AppInterface
  cloneUrl?: string
  extensionFlavor?: ExtensionFlavorValue
  specification: TSpec
  extensionType: string
}

interface ExtensionDirectory {
  extensionDirectory: string
}

interface FunctionFlavor {
  extensionFlavor: ExtensionFlavorValue
}

export type ExtensionFlavorValue = 'vanilla-js' | 'react' | 'typescript' | 'typescript-react' | 'rust' | 'wasm'

type FunctionExtensionInitOptions = ExtensionInitOptions<FunctionSpec> & ExtensionDirectory & FunctionFlavor
type UIExtensionInitOptions = ExtensionInitOptions<UIExtensionSpec> & ExtensionDirectory
type ThemeExtensionInitOptions = ExtensionInitOptions<ThemeExtensionSpec> & ExtensionDirectory

export type TemplateLanguage = 'javascript' | 'rust' | 'wasm'
function getTemplateLanguage(flavor: ExtensionFlavorValue): TemplateLanguage {
  switch (flavor) {
    case 'vanilla-js':
    case 'react':
    case 'typescript':
    case 'typescript-react':
      return 'javascript'
    case 'rust':
    case 'wasm':
      return flavor
  }
}

export interface GeneratedExtension {
  directory: string
  specification: GenericSpecification
}

export async function generateExtension(extensionOptions: ExtensionInitOptions[]): Promise<GeneratedExtension[]> {
  return Promise.all(
    extensionOptions.flatMap(async (options) => {
      const extensionDirectory = await ensureExtensionDirectoryExists({app: options.app, name: options.name})
      try {
        switch (options.specification.category()) {
          case 'theme':
            await themeExtensionInit({...(options as ThemeExtensionInitOptions), extensionDirectory})
            break
          case 'function':
            await functionExtensionInit({...(options as FunctionExtensionInitOptions), extensionDirectory})
            break
          case 'ui':
            await uiExtensionInit({...(options as UIExtensionInitOptions), extensionDirectory})
            break
        }
        return {directory: relativizePath(extensionDirectory), specification: options.specification}
      } catch (error) {
        await removeFile(extensionDirectory)
        throw error
      }
    }),
  )
}

async function themeExtensionInit({name, app, specification, extensionDirectory}: ThemeExtensionInitOptions) {
  const templatePath = await getTemplatePath('theme-extension')
  await recursiveLiquidTemplateCopy(templatePath, extensionDirectory, {name, type: specification.identifier})
}

async function uiExtensionInit({
  name,
  specification,
  app,
  extensionFlavor,
  extensionDirectory,
}: UIExtensionInitOptions) {
<<<<<<< HEAD
  const tasks: Task<unknown>[] = []
  tasks.push(
    ...[
      {
        title: `Generating ${specification.externalName} extension`,
        task: async () => {
          const templateDirectory =
            specification.templatePath ??
            (await findPathUp(`templates/ui-extensions/projects/${specification.identifier}`, {
              type: 'directory',
              cwd: moduleDirectory(import.meta.url),
            }))

          if (!templateDirectory) {
            throw new BugError(`Couldn't find the template for '${specification.externalName}'`)
          }

          const srcFileExtension = getSrcFileExtension(extensionFlavor ?? 'vanilla-js')
          await recursiveLiquidTemplateCopy(templateDirectory, extensionDirectory, {
            srcFileExtension,
            flavor: extensionFlavor ?? '',
            type: specification.identifier,
            name,
          })
=======
  const tasks = [
    {
      title: 'Installing dependencies',
      task: async () => {
        await addResolutionOrOverrideIfNeeded(app.directory, extensionFlavor)
        const requiredDependencies = getExtensionRuntimeDependencies({specification, extensionFlavor})
        await addNPMDependenciesIfNeeded(requiredDependencies, {
          packageManager: app.packageManager,
          type: 'prod',
          directory: app.directory,
          // This is a temporary workaround for POS extensions. By deafult all dependencies have the `^` prefix.
          // We need an exact dependency version for the 1.0.1 release.
          exact: specification.identifier === 'pos_ui_extension',
        })
      },
    },
    {
      title: `Generating ${specification.externalName} extension`,
      task: async () => {
        const templateDirectory =
          specification.templatePath ??
          (await findPathUp(`templates/ui-extensions/projects/${specification.identifier}`, {
            type: 'directory',
            cwd: moduleDirectory(import.meta.url),
          }))

        if (!templateDirectory) {
          throw new BugError(`Couldn't find the template for '${specification.externalName}'`)
        }
>>>>>>> 75ad2be7

          if (extensionFlavor) {
            await changeIndexFileExtension(extensionDirectory, srcFileExtension)
            await removeUnwantedTemplateFilesPerFlavor(extensionDirectory, extensionFlavor)
          }
        },
      },
    ],
  )

  tasks.push({
    title: 'Installing dependencies',
    task: async () => {
      const packageManager = app.packageManager
      if (app.usesWorkspaces) {
        // NPM doesn't resolve the react dependency properly with extensions depending on React 17 and cli-kit on React 18
        if (extensionFlavor?.includes('react') && packageManager === 'npm') {
          await addNPMDependenciesIfNeeded([{name: 'react', version: versions.react}], {
            packageManager,
            type: 'prod',
            directory: app.directory,
          })
        }
        await installNPMDependenciesRecursively({
          packageManager,
          directory: app.directory,
          deep: 0,
        })
      } else {
        await addResolutionOrOverrideIfNeeded(app.directory, extensionFlavor)
        const extensionPackageJsonPath = joinPath(extensionDirectory, 'package.json')
        await addExtensionDependencies(extensionPackageJsonPath, app.directory, packageManager)
        await removeFile(extensionPackageJsonPath)
      }
    },
  })

  await renderTasks(tasks)
}

type SrcFileExtension = 'ts' | 'tsx' | 'js' | 'jsx' | 'rs' | 'wasm'
function getSrcFileExtension(extensionFlavor: ExtensionFlavorValue): SrcFileExtension {
  const flavorToSrcFileExtension: {[key in ExtensionFlavorValue]: SrcFileExtension} = {
    'vanilla-js': 'js',
    react: 'jsx',
    typescript: 'ts',
    'typescript-react': 'tsx',
    rust: 'rs',
    wasm: 'wasm',
  }

  return flavorToSrcFileExtension[extensionFlavor] ?? 'js'
}

export async function addExtensionDependencies(
  packageJsonPath: string,
  directory: string,
  packageManager: PackageManager,
): Promise<void> {
  if (!fileExistsSync(packageJsonPath)) return

  const prodDependencies = await getProdDependencies(packageJsonPath)
  await addNPMDependenciesIfNeeded(prodDependencies, {packageManager, type: 'prod', directory})
}

export function getFunctionRuntimeDependencies(templateLanguage: string): DependencyVersion[] {
  const dependencies: DependencyVersion[] = []
  if (templateLanguage === 'javascript') {
    dependencies.push({name: '@shopify/shopify_function', version: '0.0.3'}, {name: 'javy', version: '0.1.0'})
  }
  return dependencies
}

async function changeIndexFileExtension(extensionDirectory: string, fileExtension: SrcFileExtension) {
  const srcFilePaths = await glob(joinPath(extensionDirectory, 'src', '*'))
  const srcFileExensionsToChange = []

  for (const srcFilePath of srcFilePaths) {
    srcFileExensionsToChange.push(moveFile(srcFilePath, `${srcFilePath}.${fileExtension}`))
  }

  await Promise.all(srcFileExensionsToChange)
}

async function removeUnwantedTemplateFilesPerFlavor(extensionDirectory: string, extensionFlavor: ExtensionFlavorValue) {
  // tsconfig.json file is only needed in extension folder to inform the IDE
  // About the `react-jsx` tsconfig option, so IDE don't complain about missing react import
  if (extensionFlavor !== 'typescript-react') {
    await removeFile(joinPath(extensionDirectory, 'tsconfig.json'))
  }
}

async function functionExtensionInit(options: FunctionExtensionInitOptions) {
  const url = options.cloneUrl || options.specification.templateURL
  const specification = options.specification

  await inTemporaryDirectory(async (tmpDir) => {
    const templateDownloadDir = joinPath(tmpDir, 'download')
    const extensionFlavor = options.extensionFlavor
    const templateLanguage = getTemplateLanguage(extensionFlavor)
    const taskList = []

    if (templateLanguage === 'javascript') {
      taskList.push({
        title: 'Installing additional dependencies',
        task: async () => {
          const requiredDependencies = getFunctionRuntimeDependencies(templateLanguage)
          await addNPMDependenciesIfNeeded(requiredDependencies, {
            packageManager: options.app.packageManager,
            type: 'prod',
            directory: options.app.directory,
          })
        },
      })
    }

    taskList.push({
      title: `Generating ${specification.externalName} extension`,
      task: async () => {
        await mkdir(templateDownloadDir)
        await downloadGitRepository({
          repoUrl: url,
          destination: templateDownloadDir,
          shallow: true,
        })
        const origin = await ensureFunctionExtensionFlavorExists(specification, extensionFlavor, templateDownloadDir)

        await recursiveLiquidTemplateCopy(origin, options.extensionDirectory, {
          flavor: extensionFlavor,
          ...options,
        })

        if (templateLanguage === 'javascript') {
          const srcFileExtension = getSrcFileExtension(extensionFlavor)
          await changeIndexFileExtension(options.extensionDirectory, srcFileExtension)
        }

        const configYamlPath = joinPath(options.extensionDirectory, 'script.config.yml')
        if (await fileExists(configYamlPath)) {
          await removeFile(configYamlPath)
        }
      },
    })

    if (templateLanguage === 'javascript') {
      taskList.push({
        title: `Building ${specification.externalName} graphql types`,
        task: async () => {
          await buildGraphqlTypes(
            {directory: options.extensionDirectory, isJavaScript: true},
            {stdout: process.stdout, stderr: process.stderr},
          )
        },
      })
    }

    await renderTasks(taskList)
  })
}

async function ensureExtensionDirectoryExists({name, app}: {name: string; app: AppInterface}): Promise<string> {
  const hyphenizedName = hyphenate(name)
  const extensionDirectory = joinPath(app.directory, blocks.extensions.directoryName, hyphenizedName)
  if (await fileExists(extensionDirectory)) {
    throw new AbortError(
      `\nA directory with this name (${hyphenizedName}) already exists.\nChoose a new name for your extension.`,
    )
  }
  await mkdir(extensionDirectory)
  return extensionDirectory
}

async function addResolutionOrOverrideIfNeeded(directory: string, extensionFlavor: ExtensionFlavorValue | undefined) {
  if (extensionFlavor === 'typescript-react') {
    await addResolutionOrOverride(directory, {'@types/react': versions.reactTypes})
  }
}<|MERGE_RESOLUTION|>--- conflicted
+++ resolved
@@ -123,7 +123,6 @@
   extensionFlavor,
   extensionDirectory,
 }: UIExtensionInitOptions) {
-<<<<<<< HEAD
   const tasks: Task<unknown>[] = []
   tasks.push(
     ...[
@@ -148,37 +147,6 @@
             type: specification.identifier,
             name,
           })
-=======
-  const tasks = [
-    {
-      title: 'Installing dependencies',
-      task: async () => {
-        await addResolutionOrOverrideIfNeeded(app.directory, extensionFlavor)
-        const requiredDependencies = getExtensionRuntimeDependencies({specification, extensionFlavor})
-        await addNPMDependenciesIfNeeded(requiredDependencies, {
-          packageManager: app.packageManager,
-          type: 'prod',
-          directory: app.directory,
-          // This is a temporary workaround for POS extensions. By deafult all dependencies have the `^` prefix.
-          // We need an exact dependency version for the 1.0.1 release.
-          exact: specification.identifier === 'pos_ui_extension',
-        })
-      },
-    },
-    {
-      title: `Generating ${specification.externalName} extension`,
-      task: async () => {
-        const templateDirectory =
-          specification.templatePath ??
-          (await findPathUp(`templates/ui-extensions/projects/${specification.identifier}`, {
-            type: 'directory',
-            cwd: moduleDirectory(import.meta.url),
-          }))
-
-        if (!templateDirectory) {
-          throw new BugError(`Couldn't find the template for '${specification.externalName}'`)
-        }
->>>>>>> 75ad2be7
 
           if (extensionFlavor) {
             await changeIndexFileExtension(extensionDirectory, srcFileExtension)
