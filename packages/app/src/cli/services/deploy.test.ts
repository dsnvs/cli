import {ensureDeployContext} from './context.js'
import {deploy} from './deploy.js'
import {uploadWasmBlob, uploadExtensionsBundle, uploadFunctionExtensions} from './deploy/upload.js'
import {fetchAppExtensionRegistrations} from './dev/fetch.js'
import {bundleAndBuildExtensions} from './deploy/bundle.js'
import {DeploymentMode} from './deploy/mode.js'
import {testApp, testFunctionExtension, testThemeExtensions, testUIExtension} from '../models/app/app.test-data.js'
import {updateAppIdentifiers} from '../models/app/identifiers.js'
import {AppInterface} from '../models/app/app.js'
import {OrganizationApp} from '../models/organization.js'
import {beforeEach, describe, expect, vi, test} from 'vitest'
import {useThemebundling} from '@shopify/cli-kit/node/context/local'
import {renderInfo, renderSuccess, renderTasks, renderTextPrompt, Task} from '@shopify/cli-kit/node/ui'
import {formatPackageManagerCommand} from '@shopify/cli-kit/node/output'

const versionTag = 'unique-version-tag'

vi.mock('./context.js')
vi.mock('./deploy/upload.js')
vi.mock('./deploy/bundle.js')
vi.mock('./dev/fetch.js')
vi.mock('../models/app/identifiers.js')
vi.mock('@shopify/cli-kit/node/context/local')
vi.mock('@shopify/cli-kit/node/ui')
vi.mock('../validators/extensions.js')
vi.mock('./context/prompts')

beforeEach(() => {
  // this is needed because using importActual to mock the ui module
  // creates a circular dependency between ui and context/local
  // so we need to mock the whole module and just replace the functions we use
  vi.mocked(renderTasks).mockImplementation(async (tasks: Task[]) => {
    for (const task of tasks) {
      // eslint-disable-next-line no-await-in-loop
      await task.task({}, task)
    }
  })
})

describe('deploy', () => {
  test("passes deploymentMode: 'legacy' to uploadExtensionsBundle() when the unifiedAppDeployment beta is disabled", async () => {
    // Given
    const uiExtension = await testUIExtension({type: 'web_pixel_extension'})
    const app = testApp({allExtensions: [uiExtension]})
    vi.mocked(renderTextPrompt).mockResolvedValue('Deployed from CLI')

    // When
    await testDeployBundle({
      app,
      partnersApp: {
        id: 'app-id',
        organizationId: 'org-id',
        title: 'app-title',
        grantedScopes: [],
        betas: {unifiedAppDeployment: false},
      },
    })

    // Then
    expect(uploadExtensionsBundle).toHaveBeenCalledWith({
      apiKey: 'app-id',
      appModules: [{uuid: uiExtension.localIdentifier, config: '{}', context: ''}],
      bundlePath: expect.stringMatching(/bundle.zip$/),
      token: 'api-token',
      extensionIds: {},
      deploymentMode: 'legacy',
    })
  })

  test("passes deploymentMode: 'legacy' to uploadExtensionsBundle() when the unifiedAppDeployment beta is enabled and noRelease arg is false", async () => {
    // Given
    const app = testApp({allExtensions: []})
    vi.mocked(renderTextPrompt).mockResolvedValue('Deployed from CLI')

    // When
    await testDeployBundle({
      app,
      partnersApp: {
        id: 'app-id',
        organizationId: 'org-id',
        title: 'app-title',
        grantedScopes: [],
        betas: {unifiedAppDeployment: true},
      },
      options: {
        noRelease: false,
      },
    })

    // Then
    expect(uploadExtensionsBundle).toHaveBeenCalledWith({
      apiKey: 'app-id',
      appModules: [],
      token: 'api-token',
      extensionIds: {},
      deploymentMode: 'unified',
    })
  })

  test("passes deploymentMode: 'unified-skip-release' to uploadExtensionsBundle() when the unifiedAppDeployment beta is enabled and noRelease arg is true", async () => {
    // Given
    const app = testApp({allExtensions: []})
    vi.mocked(renderTextPrompt).mockResolvedValue('Deployed from CLI')

    // When
    await testDeployBundle({
      app,
      partnersApp: {
        id: 'app-id',
        organizationId: 'org-id',
        title: 'app-title',
        grantedScopes: [],
        betas: {unifiedAppDeployment: true},
      },
      options: {
        noRelease: true,
      },
    })

    // Then
    expect(uploadExtensionsBundle).toHaveBeenCalledWith({
      apiKey: 'app-id',
      appModules: [],
      token: 'api-token',
      extensionIds: {},
      deploymentMode: 'unified-skip-release',
    })
  })

  test('passes a message to uploadExtensionsBundle() when a message arg is present', async () => {
    // Given
    const app = testApp()

    // When
    await testDeployBundle({
      app,
      partnersApp: {
        id: 'app-id',
        organizationId: 'org-id',
        title: 'app-title',
        grantedScopes: [],
        betas: {unifiedAppDeployment: true},
      },
      options: {
        message: 'Deployed from CLI with flag',
      },
    })

    // Then
    expect(uploadExtensionsBundle).toHaveBeenCalledWith(
      expect.objectContaining({
        message: 'Deployed from CLI with flag',
      }),
    )
  })

  test('passes a version to uploadExtensionsBundle() when a version arg is present', async () => {
    // Given
    const app = testApp()

    // When
    await testDeployBundle({
      app,
      partnersApp: {
        id: 'app-id',
        organizationId: 'org-id',
        title: 'app-title',
        grantedScopes: [],
        betas: {unifiedAppDeployment: true},
      },
      options: {
        version: '1.1.0',
      },
    })

    // Then
    expect(uploadExtensionsBundle).toHaveBeenCalledWith(
      expect.objectContaining({
        version: '1.1.0',
      }),
    )
  })

  test('deploys the app with no extensions and beta flag', async () => {
    const app = testApp({allExtensions: []})
    vi.mocked(renderTextPrompt).mockResolvedValueOnce('')

    // When
    await testDeployBundle({
      app,
      partnersApp: {
        id: 'app-id',
        organizationId: 'org-id',
        title: 'app-title',
        grantedScopes: [],
        betas: {unifiedAppDeployment: true},
      },
    })

    // Then
    expect(uploadExtensionsBundle).toHaveBeenCalledWith({
      apiKey: 'app-id',
      appModules: [],
      token: 'api-token',
      extensionIds: {},
      deploymentMode: 'unified',
    })
    expect(bundleAndBuildExtensions).toHaveBeenCalledOnce()
    expect(updateAppIdentifiers).toHaveBeenCalledOnce()
    expect(fetchAppExtensionRegistrations).toHaveBeenCalledOnce()
  })

  test("doesn't deploy the app with no extensions and no beta flag", async () => {
    const app = testApp({allExtensions: []})

    // When
    await testDeployBundle({
      app,
      partnersApp: {
        id: 'app-id',
        organizationId: 'org-id',
        title: 'app-title',
        grantedScopes: [],
        betas: {unifiedAppDeployment: false},
      },
    })

    // Then
    expect(uploadExtensionsBundle).not.toHaveBeenCalled()
    expect(bundleAndBuildExtensions).not.toHaveBeenCalledOnce()
    expect(updateAppIdentifiers).not.toHaveBeenCalledOnce()
    expect(fetchAppExtensionRegistrations).not.toHaveBeenCalledOnce()
  })

  test('uploads the extension bundle with 1 UI extension', async () => {
    // Given
    const uiExtension = await testUIExtension({type: 'web_pixel_extension'})
    const app = testApp({allExtensions: [uiExtension]})

    // When
    await testDeployBundle({app})

    // Then
    expect(uploadExtensionsBundle).toHaveBeenCalledWith({
      apiKey: 'app-id',
      bundlePath: expect.stringMatching(/bundle.zip$/),
      appModules: [{uuid: uiExtension.localIdentifier, config: '{}', context: ''}],
      token: 'api-token',
      extensionIds: {},
      deploymentMode: 'legacy',
    })
    expect(bundleAndBuildExtensions).toHaveBeenCalledOnce()
    expect(updateAppIdentifiers).toHaveBeenCalledOnce()
    expect(fetchAppExtensionRegistrations).toHaveBeenCalledOnce()
  })

  test('uploads the extension bundle with 1 theme extension', async () => {
    // Given
    const themeExtension = await testThemeExtensions()
    const app = testApp({allExtensions: [themeExtension]})

    // When
    await testDeployBundle({app})

    // Then
    expect(uploadExtensionsBundle).toHaveBeenCalledWith({
      apiKey: 'app-id',
      bundlePath: expect.stringMatching(/bundle.zip$/),
      appModules: [{uuid: themeExtension.localIdentifier, config: '{"theme_extension":{"files":{}}}', context: ''}],
      token: 'api-token',
      extensionIds: {},
      deploymentMode: 'legacy',
    })
    expect(bundleAndBuildExtensions).toHaveBeenCalledOnce()
    expect(updateAppIdentifiers).toHaveBeenCalledOnce()
    expect(fetchAppExtensionRegistrations).toHaveBeenCalledOnce()
  })

  test('does not upload the extension bundle with 1 function and no beta flag', async () => {
    // Given
    const functionExtension = await testFunctionExtension()
    vi.spyOn(functionExtension, 'preDeployValidation').mockImplementation(async () => {})
    const app = testApp({allExtensions: [functionExtension]})

    // When
    await testDeployBundle({app})

    // Then
    expect(uploadFunctionExtensions).toHaveBeenCalledWith(
      [
        expect.objectContaining({
          configuration: functionExtension.configuration,
          configurationPath: functionExtension.configurationPath,
          directory: functionExtension.directory,
          entrySourceFilePath: functionExtension.entrySourceFilePath,
          idEnvironmentVariableName: functionExtension.idEnvironmentVariableName,
          localIdentifier: functionExtension.localIdentifier,
          useExtensionsFramework: false,
        }),
      ],
      {
        identifiers: {app: 'app-id', extensions: {'my-function': 'my-function'}, extensionIds: {}},
        token: 'api-token',
      },
    )
    expect(bundleAndBuildExtensions).toHaveBeenCalledOnce()
    expect(updateAppIdentifiers).toHaveBeenCalledOnce()
    expect(uploadExtensionsBundle).not.toHaveBeenCalled()
    expect(fetchAppExtensionRegistrations).toHaveBeenCalledOnce()
  })

  test('uploads the extension bundle with 1 function and beta flag', async () => {
    // Given
    const functionExtension = await testFunctionExtension()
    vi.spyOn(functionExtension, 'preDeployValidation').mockImplementation(async () => {})

    const app = testApp({allExtensions: [functionExtension]})
    const moduleId = 'module-id'
    const mockedFunctionConfiguration = {
      title: functionExtension.configuration.name,
      module_id: moduleId,
      description: functionExtension.configuration.description,
      app_key: 'app-id',
      api_type: functionExtension.configuration.type,
      api_version: functionExtension.configuration.apiVersion,
      enable_creation_ui: true,
    }
    vi.mocked(uploadWasmBlob).mockResolvedValue({url: 'url', moduleId})

    // When
    await testDeployBundle({
      app,
      partnersApp: {
        id: 'app-id',
        organizationId: 'org-id',
        title: 'app-title',
        grantedScopes: [],
        betas: {unifiedAppDeployment: true},
      },
    })

    // Then
    expect(uploadExtensionsBundle).toHaveBeenCalledWith({
      apiKey: 'app-id',
      appModules: [
        {
          uuid: functionExtension.localIdentifier,
          config: JSON.stringify(mockedFunctionConfiguration),
          context: '',
        },
      ],
      token: 'api-token',
      extensionIds: {},
      bundlePath: undefined,
      deploymentMode: 'unified',
    })
    expect(bundleAndBuildExtensions).toHaveBeenCalledOnce()
    expect(updateAppIdentifiers).toHaveBeenCalledOnce()
    expect(fetchAppExtensionRegistrations).toHaveBeenCalledOnce()
  })

  test('uploads the extension bundle with 1 function and no beta flag but switch to unified', async () => {
    // Given
    const functionExtension = await testFunctionExtension()
    vi.spyOn(functionExtension, 'preDeployValidation').mockImplementation(async () => {})

    const app = testApp({allExtensions: [functionExtension]})
    const moduleId = 'module-id'
    const mockedFunctionConfiguration = {
      title: functionExtension.configuration.name,
      module_id: moduleId,
      description: functionExtension.configuration.description,
      app_key: 'app-id',
      api_type: functionExtension.configuration.type,
      api_version: functionExtension.configuration.apiVersion,
      enable_creation_ui: true,
    }
    vi.mocked(uploadWasmBlob).mockResolvedValue({url: 'url', moduleId})

    // When
    await testDeployBundle({app, released: false, switchToDeploymentMode: 'unified'})

    // Then
    expect(uploadExtensionsBundle).toHaveBeenCalledWith({
      apiKey: 'app-id',
      appModules: [
        {
          uuid: functionExtension.localIdentifier,
          config: JSON.stringify(mockedFunctionConfiguration),
          context: '',
        },
      ],
      token: 'api-token',
      extensionIds: {},
      bundlePath: undefined,
      deploymentMode: 'unified',
      message: undefined,
      version: undefined,
    })
    expect(bundleAndBuildExtensions).toHaveBeenCalledOnce()
    expect(updateAppIdentifiers).toHaveBeenCalledOnce()
    expect(fetchAppExtensionRegistrations).toHaveBeenCalledOnce()
  })

  test('uploads the extension bundle with 1 UI and 1 theme extension', async () => {
    // Given
    const uiExtension = await testUIExtension({type: 'web_pixel_extension'})
    const themeExtension = await testThemeExtensions()
    const app = testApp({allExtensions: [uiExtension, themeExtension]})
    const commitReference = 'https://github.com/deploytest/repo/commit/d4e5ce7999242b200acde378654d62c14b211bcc'

    // When
    await testDeployBundle({app, released: false, commitReference, switchToDeploymentMode: 'legacy'})

    // Then
    expect(uploadExtensionsBundle).toHaveBeenCalledWith({
      apiKey: 'app-id',
      bundlePath: expect.stringMatching(/bundle.zip$/),
      appModules: [
        {uuid: uiExtension.localIdentifier, config: '{}', context: ''},
        {uuid: themeExtension.localIdentifier, config: '{"theme_extension":{"files":{}}}', context: ''},
      ],
      token: 'api-token',
      extensionIds: {},
      deploymentMode: 'legacy',
      commitReference,
    })
    expect(bundleAndBuildExtensions).toHaveBeenCalledOnce()
    expect(updateAppIdentifiers).toHaveBeenCalledOnce()
    expect(fetchAppExtensionRegistrations).toHaveBeenCalledOnce()
  })

  test('shows a success message', async () => {
    // Given
    const uiExtension = await testUIExtension({type: 'web_pixel_extension'})
    const app = testApp({allExtensions: [uiExtension]})

    // When
    await testDeployBundle({app})

    // Then
    expect(renderSuccess).toHaveBeenCalledWith({
      headline: 'Deployed to Shopify!',
      customSections: [
        {
          body: {
            list: {
              items: [['test-ui-extension is deployed to Shopify but not yet live']],
            },
          },
          title: 'Summary',
        },
        {
          body: {
            list: {
              items: [
                [
                  'Publish',
                  {
                    link: {
                      url: 'https://partners.shopify.com/org-id/apps/app-id/extensions/web_pixel/',
                      label: 'test-ui-extension',
                    },
                  },
                ],
              ],
            },
          },
          title: 'Next steps',
        },
      ],
    })
  })

  test('shows a specific success message when deploying using the unified app deployment flow without message', async () => {
    // Given
    const uiExtension = await testUIExtension({type: 'web_pixel_extension'})
    const app = testApp({allExtensions: [uiExtension]})
    vi.mocked(renderTextPrompt).mockResolvedValue('Deployed from CLI')

    // When
    await testDeployBundle({
      app,
      partnersApp: {
        id: 'app-id',
        organizationId: 'org-id',
        title: 'app-title',
        grantedScopes: [],
        betas: {unifiedAppDeployment: true},
      },
      options: {
        noRelease: false,
      },
      released: true,
      switchToDeploymentMode: 'unified',
    })

    // Then
    expect(renderSuccess).toHaveBeenCalledWith({
<<<<<<< HEAD
      headline: 'New version released to users',
      body: '',
=======
      headline: 'New version released to users.',
      body: [
        {
          link: {
            label: 'unique-version-tag',
            url: 'https://partners.shopify.com/0/apps/0/versions/1',
          },
        },
        '',
      ],
>>>>>>> 3f9623c5
      nextSteps: [
        [
          'Run',
          {command: formatPackageManagerCommand(app.packageManager, 'versions list')},
          'to see rollout progress.',
        ],
      ],
    })
  })

  test('shows a specific success message when deploying using the unified app deployment flow but there is an error with the release', async () => {
    // Given
    const uiExtension = await testUIExtension({type: 'web_pixel_extension'})
    const app = testApp({allExtensions: [uiExtension]})
    vi.mocked(renderTextPrompt).mockResolvedValue('Deployed from CLI')

    // When
    await testDeployBundle({
      app,
      partnersApp: {
        id: 'app-id2',
        organizationId: 'org-id',
        title: 'app-title',
        grantedScopes: [],
        betas: {unifiedAppDeployment: true},
      },
      options: {
        noRelease: false,
        message: 'version message',
      },
      released: false,
      switchToDeploymentMode: 'unified',
    })

    // Then
    expect(renderInfo).toHaveBeenCalledWith({
      headline: 'New version created, but not released.',
      body: [
        {
          link: {
            label: 'unique-version-tag',
            url: 'https://partners.shopify.com/0/apps/0/versions/1',
          },
        },
        '\nversion message',
        '\n\nno release error',
      ],
    })
  })

  test('shows a specific success message when deploying --no-release using the unified app deployment flow', async () => {
    // Given
    const uiExtension = await testUIExtension({type: 'web_pixel_extension'})
    const app = testApp({allExtensions: [uiExtension]})
    vi.mocked(renderTextPrompt).mockResolvedValue('Deployed from CLI')

    // When
    await testDeployBundle({
      app,
      partnersApp: {
        id: 'app-id',
        organizationId: 'org-id',
        title: 'app-title',
        grantedScopes: [],
        betas: {unifiedAppDeployment: true},
      },
      options: {
        noRelease: true,
        message: 'version message',
      },
    })

    // Then
    expect(renderSuccess).toHaveBeenCalledWith({
<<<<<<< HEAD
      headline: 'New version created',
      body: '',
=======
      headline: 'New version created.',
      body: [
        {
          link: {
            label: 'unique-version-tag',
            url: 'https://partners.shopify.com/0/apps/0/versions/1',
          },
        },
        '\nversion message',
      ],
>>>>>>> 3f9623c5
      nextSteps: [
        [
          'Run',
          {command: formatPackageManagerCommand(app.packageManager, 'shopify app release', `--version=${versionTag}`)},
          'to release this version to users.',
        ],
      ],
    })
  })
})

interface TestDeployBundleInput {
  app: AppInterface
  partnersApp?: Omit<OrganizationApp, 'apiSecretKeys' | 'apiKey'>
  options?: {
    force?: boolean
    noRelease?: boolean
    message?: string
    version?: string
  }
  released?: boolean
  commitReference?: string
  switchToDeploymentMode?: DeploymentMode
}

async function testDeployBundle({
  app,
  partnersApp,
  options,
  released = true,
  commitReference,
  switchToDeploymentMode,
}: TestDeployBundleInput) {
  // Given
  const extensionsPayload: {[key: string]: string} = {}
  for (const extension of app.allExtensions) {
    extensionsPayload[extension.localIdentifier] = extension.localIdentifier
  }
  const identifiers = {app: 'app-id', extensions: extensionsPayload, extensionIds: {}}
  const deploymentMode: DeploymentMode =
    switchToDeploymentMode ??
    (function () {
      if (partnersApp?.betas?.unifiedAppDeployment) {
        if (options?.noRelease) {
          return 'unified-skip-release'
        } else {
          return 'unified'
        }
      } else {
        return 'legacy'
      }
    })()

  vi.mocked(ensureDeployContext).mockResolvedValue({
    app,
    identifiers,
    partnersApp: partnersApp ?? {
      id: 'app-id',
      organizationId: 'org-id',
      title: 'app-title',
      grantedScopes: [],
    },
    token: 'api-token',
    deploymentMode,
  })

  vi.mocked(useThemebundling).mockReturnValue(true)
  vi.mocked(uploadFunctionExtensions).mockResolvedValue(identifiers)
  vi.mocked(uploadExtensionsBundle).mockResolvedValue({
    validationErrors: [],
    versionTag,
    message: options?.message,
    ...(!released && {deployError: 'no release error'}),
    location: 'https://partners.shopify.com/0/apps/0/versions/1',
  })
  vi.mocked(updateAppIdentifiers).mockResolvedValue(app)
  vi.mocked(fetchAppExtensionRegistrations).mockResolvedValue({
    app: {extensionRegistrations: [], dashboardManagedExtensionRegistrations: [], functions: []},
  })

  await deploy({
    app,
    reset: false,
    force: Boolean(options?.force),
    noRelease: Boolean(options?.noRelease),
    message: options?.message,
    version: options?.version,
    ...(commitReference ? {commitReference} : {}),
  })
}<|MERGE_RESOLUTION|>--- conflicted
+++ resolved
@@ -497,10 +497,6 @@
 
     // Then
     expect(renderSuccess).toHaveBeenCalledWith({
-<<<<<<< HEAD
-      headline: 'New version released to users',
-      body: '',
-=======
       headline: 'New version released to users.',
       body: [
         {
@@ -511,7 +507,6 @@
         },
         '',
       ],
->>>>>>> 3f9623c5
       nextSteps: [
         [
           'Run',
@@ -586,10 +581,6 @@
 
     // Then
     expect(renderSuccess).toHaveBeenCalledWith({
-<<<<<<< HEAD
-      headline: 'New version created',
-      body: '',
-=======
       headline: 'New version created.',
       body: [
         {
@@ -600,7 +591,6 @@
         },
         '\nversion message',
       ],
->>>>>>> 3f9623c5
       nextSteps: [
         [
           'Run',
