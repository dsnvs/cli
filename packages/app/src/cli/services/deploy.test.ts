--- conflicted
+++ resolved
@@ -538,11 +538,8 @@
     message?: string
     version?: string
   },
-<<<<<<< HEAD
   commitReference?: string,
-=======
   switchToDeploymentMode?: DeploymentMode,
->>>>>>> 50f7a1f1
 ) {
   // Given
   const extensionsPayload: {[key: string]: string} = {}
