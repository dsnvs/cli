import {fetchExtensionTemplates} from './generate/fetch-template-specifications.js'
import {ensureGenerateContext} from './context.js'
import {fetchSpecifications} from './generate/fetch-extension-specifications.js'
import {selectDeveloperPlatformClient, DeveloperPlatformClient} from '../utilities/developer-platform-client.js'
import {AppInterface} from '../models/app/app.js'
import {loadApp, loadAppConfiguration} from '../models/app/loader.js'
import generateExtensionPrompts, {
  GenerateExtensionPromptOptions,
  GenerateExtensionPromptOutput,
} from '../prompts/generate/extension.js'
import metadata from '../metadata.js'
import {
  GenerateExtensionTemplateOptions,
  GeneratedExtension,
  generateExtensionTemplate,
  ExtensionFlavorValue,
} from '../services/generate/extension.js'
import {ExtensionTemplate, TemplateType} from '../models/app/template.js'
import {ExtensionSpecification} from '../models/extensions/specification.js'
import {PackageManager} from '@shopify/cli-kit/node/node-package-manager'
import {isShopify} from '@shopify/cli-kit/node/context/local'
import {joinPath} from '@shopify/cli-kit/node/path'
import {RenderAlertOptions, renderSuccess} from '@shopify/cli-kit/node/ui'
import {AbortError} from '@shopify/cli-kit/node/error'
import {formatPackageManagerCommand} from '@shopify/cli-kit/node/output'
import {groupBy} from '@shopify/cli-kit/common/collection'

interface GenerateOptions {
  directory: string
  reset: boolean
  apiKey?: string
  template?: string
  flavor?: string
  name?: string
  cloneUrl?: string
  configName?: string
  developerPlatformClient?: DeveloperPlatformClient
}

async function generate(options: GenerateOptions) {
<<<<<<< HEAD
  const developerPlatformClient = options.developerPlatformClient ?? selectDeveloperPlatformClient()
  const remoteApp = await ensureGenerateContext({...options, developerPlatformClient})
  const specifications = await fetchSpecifications({developerPlatformClient, app: remoteApp})
=======
  const {configuration} = await loadAppConfiguration({directory: options.directory, configName: options.configName})
  let developerPlatformClient = options.developerPlatformClient ?? selectDeveloperPlatformClient({configuration})
  const remoteApp = await ensureGenerateContext({...options, developerPlatformClient})
  developerPlatformClient = remoteApp.developerPlatformClient ?? developerPlatformClient
  const apiKey = remoteApp.apiKey
  const specifications = await fetchSpecifications({developerPlatformClient, apiKey})
>>>>>>> ce946c49
  const app: AppInterface = await loadApp({
    directory: options.directory,
    configName: options.configName,
    specifications,
  })
  const availableSpecifications = specifications.map((spec) => spec.identifier)
  const extensionTemplates = await fetchExtensionTemplates(
    developerPlatformClient,
    remoteApp.apiKey,
    availableSpecifications,
  )

  const promptOptions = await buildPromptOptions(extensionTemplates, specifications, app, options)
  const promptAnswers = await generateExtensionPrompts(promptOptions)

  await saveAnalyticsMetadata(promptAnswers, options.template)

  const generateExtensionOptions = buildGenerateOptions(promptAnswers, app, options)
  const generatedExtensions = await generateExtensionTemplate(generateExtensionOptions)

  renderSuccessMessages(generatedExtensions, app.packageManager)
}

async function buildPromptOptions(
  extensionTemplates: ExtensionTemplate[],
  specifications: ExtensionSpecification[],
  app: AppInterface,
  options: GenerateOptions,
): Promise<GenerateExtensionPromptOptions> {
  const extensionTemplate = await handleTypeParameter(options.template, app, extensionTemplates, specifications)
  validateExtensionFlavor(extensionTemplate, options.flavor)

  const {validTemplates, templatesOverlimit} = checkLimits(extensionTemplates, specifications, app)

  return {
    templateType: extensionTemplate?.identifier,
    name: options.name,
    extensionFlavor: options.flavor as ExtensionFlavorValue,
    directory: joinPath(options.directory, 'extensions'),
    app,
    extensionTemplates: validTemplates ?? [],
    unavailableExtensions: templatesOverlimit ?? [],
    reset: options.reset,
  }
}

function checkLimits(
  extensionTemplates: ExtensionTemplate[],
  specifications: ExtensionSpecification[],
  app: AppInterface,
) {
  const iterateeFunction = (template: ExtensionTemplate) => {
    const allValid = template.types.every((type) => !limitReached(app, specifications, type))
    return allValid ? 'validTemplates' : 'templatesOverlimit'
  }
  return groupBy(extensionTemplates, iterateeFunction)
}

function limitReached(app: AppInterface, specifications: ExtensionSpecification[], templateType: TemplateType) {
  const type = templateType.type
  const specification = specifications.find((spec) => spec.identifier === type || spec.externalIdentifier === type)
  const existingExtensions = app.extensionsForType({identifier: type, externalIdentifier: type})
  return existingExtensions.length >= (specification?.registrationLimit || 1)
}

async function saveAnalyticsMetadata(promptAnswers: GenerateExtensionPromptOutput, typeFlag: string | undefined) {
  await Promise.all(
    promptAnswers.extensionContent.map((extensionContent) => {
      return metadata.addPublicMetadata(() => ({
        cmd_scaffold_template_flavor: extensionContent.flavor,
        cmd_scaffold_type: promptAnswers.extensionTemplate.identifier,
        cmd_scaffold_used_prompts_for_type: !typeFlag,
      }))
    }),
  )
}

function buildGenerateOptions(
  promptAnswers: GenerateExtensionPromptOutput,
  app: AppInterface,
  options: GenerateOptions,
): GenerateExtensionTemplateOptions {
  return {
    app,
    cloneUrl: options.cloneUrl,
    extensionChoices: promptAnswers.extensionContent,
    extensionTemplate: promptAnswers.extensionTemplate,
  }
}

function renderSuccessMessages(
  generatedExtensions: GeneratedExtension[],
  packageManager: AppInterface['packageManager'],
) {
  generatedExtensions.forEach((extension) => {
    const formattedSuccessfulMessage = formatSuccessfulRunMessage(
      extension.extensionTemplate,
      extension.directory,
      packageManager,
    )
    renderSuccess(formattedSuccessfulMessage)
  })
}

function validateExtensionFlavor(extensionTemplate?: ExtensionTemplate, flavor?: string) {
  if (!flavor || !extensionTemplate) return

  const possibleFlavors: string[] = extensionTemplate.types[0]!.supportedFlavors.map((flavor) => flavor.value as string)

  if (!possibleFlavors.includes(flavor)) {
    throw new AbortError(
      'Invalid template for extension type',
      `Expected template to be one of the following: ${possibleFlavors.join(', ')}.`,
    )
  }
}

function formatSuccessfulRunMessage(
  extensionTemplate: ExtensionTemplate,
  extensionDirectory: string,
  depndencyManager: PackageManager,
): RenderAlertOptions {
  const options: RenderAlertOptions = {
    headline: ['Your extension was created in', {filePath: extensionDirectory}, {char: '.'}],
    nextSteps: [],
    reference: [],
  }

  if (extensionTemplate.types.some((type) => type.type !== 'function')) {
    options.nextSteps!.push([
      'To preview this extension along with the rest of the project, run',
      {command: `${formatPackageManagerCommand(depndencyManager, 'shopify app dev')}`},
    ])
  }

  if (extensionTemplate.supportLinks[0]) {
    options.reference!.push([
      'For more details, see the',
      {link: {label: 'docs', url: extensionTemplate.supportLinks[0]}},
    ])
  }

  return options
}

async function handleTypeParameter(
  typeFlag: string | undefined,
  app: AppInterface,
  extensionTemplates: ExtensionTemplate[],
  specifications: ExtensionSpecification[],
): Promise<ExtensionTemplate | undefined> {
  if (!typeFlag) return

  const extensionTemplate = extensionTemplates.find((spec) => spec.identifier === typeFlag)

  if (!extensionTemplate) {
    const isShopifolk = await isShopify()
    const allExternalTypes = extensionTemplates.map((spec) => spec.identifier)
    const tryMsg = isShopifolk ? 'You might need to enable some flags on your Organization or App' : undefined
    throw new AbortError(
      `Unknown extension type: ${typeFlag}.\nThe following extension types are supported: ${allExternalTypes.join(
        ', ',
      )}`,
      tryMsg,
    )
  }

  // Validate limits for selected type.
  // If no type is selected, filter out any types that have reached their limit
  extensionTemplate.types.forEach((type) => {
    if (limitReached(app, specifications, type)) {
      throw new AbortError(
        `Invalid extension type: ${typeFlag}`,
        `You have reached the limit of extension(s) of type ${type.type} per app`,
      )
    }
  })

  return extensionTemplate
}

export default generate<|MERGE_RESOLUTION|>--- conflicted
+++ resolved
@@ -38,18 +38,11 @@
 }
 
 async function generate(options: GenerateOptions) {
-<<<<<<< HEAD
-  const developerPlatformClient = options.developerPlatformClient ?? selectDeveloperPlatformClient()
-  const remoteApp = await ensureGenerateContext({...options, developerPlatformClient})
-  const specifications = await fetchSpecifications({developerPlatformClient, app: remoteApp})
-=======
   const {configuration} = await loadAppConfiguration({directory: options.directory, configName: options.configName})
   let developerPlatformClient = options.developerPlatformClient ?? selectDeveloperPlatformClient({configuration})
   const remoteApp = await ensureGenerateContext({...options, developerPlatformClient})
   developerPlatformClient = remoteApp.developerPlatformClient ?? developerPlatformClient
-  const apiKey = remoteApp.apiKey
-  const specifications = await fetchSpecifications({developerPlatformClient, apiKey})
->>>>>>> ce946c49
+  const specifications = await fetchSpecifications({developerPlatformClient, app: remoteApp})
   const app: AppInterface = await loadApp({
     directory: options.directory,
     configName: options.configName,
