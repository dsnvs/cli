import {DraftExtensionsPushOptions, enableDeveloperPreview, ensureDraftExtensionsPushContext} from '../context.js'
import {installJavy} from '../function/build.js'
import {updateExtensionDraft} from '../dev/update-extension.js'
import {AbortError} from '@shopify/cli-kit/node/error'
import {renderConcurrent} from '@shopify/cli-kit/node/ui'
import {AbortSignal} from '@shopify/cli-kit/node/abort'
import {outputSuccess} from '@shopify/cli-kit/node/output'
import {Writable} from 'stream'

export async function draftExtensionsPush(draftExtensionsPushOptions: DraftExtensionsPushOptions) {
  const {app, partnersSession, remoteExtensionIds, remoteApp} = await ensureDraftExtensionsPushContext(
    draftExtensionsPushOptions,
  )

  await installJavy(app)

  await renderConcurrent({
<<<<<<< HEAD
    processes: app.modules
      .filter((ext) => !ext.specification.appModuleFeatures().includes('app_config'))
=======
    processes: app.allExtensions
      .filter((ext) => ext.specification.experience !== 'configuration')
>>>>>>> 012b6298
      .map((extension) => {
        return {
          prefix: extension.localIdentifier,
          action: async (stdout: Writable, stderr: Writable, signal: AbortSignal) => {
            await extension.build({stderr, stdout, signal, app, environment: 'development'})
            const registrationId = remoteExtensionIds[extension.localIdentifier]
            if (!registrationId) {
              throw new AbortError(`Extension ${extension.localIdentifier} not found on remote app.`)
            }
            await updateExtensionDraft({
              extension,
              token: partnersSession.token,
              apiKey: remoteApp.apiKey,
              registrationId,
              stdout,
              stderr,
            })
          },
        }
      }),
    showTimestamps: false,
  })

  if (draftExtensionsPushOptions.enableDeveloperPreview) {
    await enableDeveloperPreview({token: partnersSession.token, apiKey: remoteApp.apiKey})
    outputSuccess(`Enabled dev preview`)
  }
}<|MERGE_RESOLUTION|>--- conflicted
+++ resolved
@@ -15,13 +15,8 @@
   await installJavy(app)
 
   await renderConcurrent({
-<<<<<<< HEAD
     processes: app.modules
-      .filter((ext) => !ext.specification.appModuleFeatures().includes('app_config'))
-=======
-    processes: app.allExtensions
       .filter((ext) => ext.specification.experience !== 'configuration')
->>>>>>> 012b6298
       .map((extension) => {
         return {
           prefix: extension.localIdentifier,
