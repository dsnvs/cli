import {resolveDeploymentMode} from './mode.js'
import {OrganizationApp} from '../../models/organization.js'
import {DeployContextOptions} from '../context.js'
import {testApp} from '../../models/app/app.test-data.js'
import {AppInterface} from '../../models/app/app.js'
import {afterEach, describe, expect, test, vi} from 'vitest'
import * as ui from '@shopify/cli-kit/node/ui'
import {mockAndCaptureOutput} from '@shopify/cli-kit/node/testing/output'
import {partnersRequest} from '@shopify/cli-kit/node/api/partners'

vi.mock('@shopify/cli-kit/node/api/partners')

const organizationApp = (app: AppInterface): OrganizationApp => {
  return {
    id: '1',
    title: app.name,
    apiKey: 'key1',
    organizationId: '1',
    applicationUrl: app.configuration.application_url!,
    redirectUrlWhitelist: app.configuration.redirect_url_allowlist!,
    apiSecretKeys: [],
    grantedScopes: [],
    betas: {
      unifiedAppDeployment: false,
      unifiedAppDeploymentOptIn: true,
    },
  }
}

const deploymentContext = (app: AppInterface, noRelease = false): DeployContextOptions => {
  return {
    app,
    noRelease,
    reset: false,
    force: false,
  }
}

const TOKEN = 'token'

afterEach(() => {
  mockAndCaptureOutput().clear()
})

describe('resolveDeploymentMode', () => {
  test('return legacy mode and display legacy banner when legacy deployment and discard upgrading', async () => {
    // Given
    const app = testApp()
    const orgApp = organizationApp(app)
    const options = deploymentContext(app)
    const upgradePrompt = vi.spyOn(ui, 'renderConfirmationPrompt').mockResolvedValue(false)
    const outputMock = mockAndCaptureOutput()

    // When
    const result = await resolveDeploymentMode(orgApp, options, TOKEN)

    // Then
    expect(result).equals('legacy')
    expect(outputMock.info()).toMatchInlineSnapshot(`
      "╭─ info ───────────────────────────────────────────────────────────────────────╮
      │                                                                              │
      │  Simplified deployment available now!                                        │
      │                                                                              │
      │  When you upgrade this app to use simplified deployment, \`yarn deploy\`       │
      │  will:                                                                       │
      │                                                                              │
      │    • Bundle all your extensions into an app version                          │
      │    • Release all your extensions to users straight from the CLI              │
      │                                                                              │
      │  Reference                                                                   │
      │    • Simplified extension deployment [1]                                     │
      │                                                                              │
      ╰──────────────────────────────────────────────────────────────────────────────╯
      [1] https://shopify.dev/docs/apps/deployment/simplified-deployment
      "
    `)
    expect(upgradePrompt).toHaveBeenCalled()
  })

  test("return legacy mode and don't display upcoming changes and prompt to upgrade when legacy deployment and not unified opt in", async () => {
    // Given
    const app = testApp()
    const orgApp = organizationApp(app)
    orgApp.betas!.unifiedAppDeploymentOptIn = false
    const options = deploymentContext(app)
    const upgradePrompt = vi.spyOn(ui, 'renderConfirmationPrompt')
    const outputMock = mockAndCaptureOutput()

    // When
    const result = await resolveDeploymentMode(orgApp, options, TOKEN)

    // Then
    expect(result).equals('legacy')
    expect(outputMock.info()).toMatchInlineSnapshot('""')
    expect(upgradePrompt).not.toHaveBeenCalled()
  })

  test("return legacy mode and don't display upcoming changes and prompt to upgrade when legacy deployment and unified opt in but force deployments", async () => {
    // Given
    const app = testApp()
    const orgApp = organizationApp(app)
    const options = deploymentContext(app)
    options.force = true
    const upgradePrompt = vi.spyOn(ui, 'renderConfirmationPrompt')
    const outputMock = mockAndCaptureOutput()

    // When
    const result = await resolveDeploymentMode(orgApp, options, TOKEN)

    // Then
    expect(result).equals('legacy')
    expect(outputMock.info()).toMatchInlineSnapshot('""')
    expect(upgradePrompt).not.toHaveBeenCalled()
  })

  test('return unified mode and display legacy and unified banner when legacy deployment and accept upgrading', async () => {
    // Given
    const app = testApp()
    const orgApp = organizationApp(app)
    const options = deploymentContext(app)
    const upgradePrompt = vi.spyOn(ui, 'renderConfirmationPrompt').mockResolvedValue(true)
    vi.mocked(partnersRequest).mockResolvedValueOnce({setBetaFlag: {userErrors: undefined}})
    const outputMock = mockAndCaptureOutput()

    // When
    const result = await resolveDeploymentMode(orgApp, options, TOKEN)

    // Then
    expect(result).equals('unified')
    expect(outputMock.info()).toMatchInlineSnapshot(`
      "╭─ info ───────────────────────────────────────────────────────────────────────╮
      │                                                                              │
      │  Simplified deployment available now!                                        │
      │                                                                              │
      │  When you upgrade this app to use simplified deployment, \`yarn deploy\`       │
      │  will:                                                                       │
      │                                                                              │
      │    • Bundle all your extensions into an app version                          │
      │    • Release all your extensions to users straight from the CLI              │
      │                                                                              │
      │  Reference                                                                   │
      │    • Simplified extension deployment [1]                                     │
      │                                                                              │
      ╰──────────────────────────────────────────────────────────────────────────────╯
      [1] https://shopify.dev/docs/apps/deployment/simplified-deployment
      "
    `)
    expect(outputMock.warn()).toMatchInlineSnapshot(`
      "╭─ warning ────────────────────────────────────────────────────────────────────╮
      │                                                                              │
      │  \`yarn deploy\` now releases changes to users.                                │
      │                                                                              │
      │  All your extensions will be released to users, unless you add the           │
      │  \`--no-release\` flag.                                                        │
      │                                                                              │
      │  Reference                                                                   │
      │    • Simplified extension deployment [1]                                     │
      │                                                                              │
      ╰──────────────────────────────────────────────────────────────────────────────╯
      [1] https://shopify.dev/docs/apps/deployment/simplified-deployment
      "
    `)
    expect(upgradePrompt).toHaveBeenCalled()
  })

  test('throw an error and display legacy banner when legacy deployment, accept upgrading but receive an error', async () => {
    // Given
    const app = testApp()
    const orgApp = organizationApp(app)
    const options = deploymentContext(app)
    const upgradePrompt = vi.spyOn(ui, 'renderConfirmationPrompt').mockResolvedValue(true)
    vi.mocked(partnersRequest).mockResolvedValueOnce({setBetaFlag: {userErrors: [{field: 'file', message: 'error'}]}})
    const outputMock = mockAndCaptureOutput()

    // When / Then
<<<<<<< HEAD
    await expect(resolveDeploymentMode(orgApp, options, TOKEN)).rejects.toThrowErrorMatchingInlineSnapshot(
      '"Error upgrading the app App to use simplified deployment: error"',
    )
=======
    await expect(resolveDeploymentMode(orgApp, options, TOKEN)).rejects.toThrowErrorMatchingInlineSnapshot('"Error upgrading the app App to use simplified deployment: error"')
>>>>>>> 77577860
    expect(outputMock.info()).toMatchInlineSnapshot(`
      "╭─ info ───────────────────────────────────────────────────────────────────────╮
      │                                                                              │
      │  Simplified deployment available now!                                        │
      │                                                                              │
      │  When you upgrade this app to use simplified deployment, \`yarn deploy\`       │
      │  will:                                                                       │
      │                                                                              │
      │    • Bundle all your extensions into an app version                          │
      │    • Release all your extensions to users straight from the CLI              │
      │                                                                              │
      │  Reference                                                                   │
      │    • Simplified extension deployment [1]                                     │
      │                                                                              │
      ╰──────────────────────────────────────────────────────────────────────────────╯
      [1] https://shopify.dev/docs/apps/deployment/simplified-deployment
      "
    `)
    expect(upgradePrompt).toHaveBeenCalled()
  })

  test('return unified mode and display unified banner when unified deployment', async () => {
    // Given
    const app = testApp()
    const orgApp = organizationApp(app)
    orgApp.betas!.unifiedAppDeployment = true
    const options = deploymentContext(app)
    const upgradePrompt = vi.spyOn(ui, 'renderConfirmationPrompt')
    const outputMock = mockAndCaptureOutput()

    // When
    const result = await resolveDeploymentMode(orgApp, options, TOKEN)

    // Then
    expect(result).equals('unified')
    expect(outputMock.warn()).toMatchInlineSnapshot(`
      "╭─ warning ────────────────────────────────────────────────────────────────────╮
      │                                                                              │
      │  \`yarn deploy\` now releases changes to users.                                │
      │                                                                              │
      │  All your extensions will be released to users, unless you add the           │
      │  \`--no-release\` flag.                                                        │
      │                                                                              │
      │  Reference                                                                   │
      │    • Simplified extension deployment [1]                                     │
      │                                                                              │
      ╰──────────────────────────────────────────────────────────────────────────────╯
      [1] https://shopify.dev/docs/apps/deployment/simplified-deployment
      "
    `)
    expect(upgradePrompt).not.toHaveBeenCalled()
  })

  test('return unified without release mode and not display unified banner when unified deployment and use no-release', async () => {
    // Given
    const app = testApp()
    const orgApp = organizationApp(app)
    orgApp.betas!.unifiedAppDeployment = true
    const options = deploymentContext(app, true)
    const upgradePrompt = vi.spyOn(ui, 'renderConfirmationPrompt')
    const outputMock = mockAndCaptureOutput()

    // When
    const result = await resolveDeploymentMode(orgApp, options, TOKEN)

    // Then
    expect(result).equals('unified-skip-release')
    expect(outputMock.warn()).toMatchInlineSnapshot('""')
  })
})<|MERGE_RESOLUTION|>--- conflicted
+++ resolved
@@ -173,13 +173,9 @@
     const outputMock = mockAndCaptureOutput()
 
     // When / Then
-<<<<<<< HEAD
     await expect(resolveDeploymentMode(orgApp, options, TOKEN)).rejects.toThrowErrorMatchingInlineSnapshot(
       '"Error upgrading the app App to use simplified deployment: error"',
     )
-=======
-    await expect(resolveDeploymentMode(orgApp, options, TOKEN)).rejects.toThrowErrorMatchingInlineSnapshot('"Error upgrading the app App to use simplified deployment: error"')
->>>>>>> 77577860
     expect(outputMock.info()).toMatchInlineSnapshot(`
       "╭─ info ───────────────────────────────────────────────────────────────────────╮
       │                                                                              │
