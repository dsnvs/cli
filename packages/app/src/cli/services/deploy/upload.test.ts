--- conflicted
+++ resolved
@@ -1183,7 +1183,6 @@
       },
     ])
   })
-<<<<<<< HEAD
 
   test('returns an array of custom sections when given a single generic error message', () => {
     // Given
@@ -1260,128 +1259,4 @@
       },
     ])
   })
-})
-
-describe('functionConfiguration', () => {
-  let extension: FunctionExtension
-  let identifiers: Identifiers
-  let token: string
-
-  beforeEach(() => {
-    extension = {
-      directory: '/function',
-      configuration: {
-        name: 'function',
-        type: 'order_discounts',
-        metafields: [],
-        description: 'my function',
-        build: {
-          command: 'make build',
-          path: 'dist/index.wasm',
-        },
-        ui: {
-          paths: {
-            create: '/create',
-            details: '/details/:id',
-          },
-          enable_create: true,
-        },
-        configurationUi: false,
-        apiVersion: '2022-07',
-        input: {
-          variables: {
-            namespace: 'namespace',
-            key: 'key',
-          },
-        },
-      },
-      configurationPath: '/function/shopify.function.extension.toml',
-      buildWasmPath: '/function/dist/index.wasm',
-      inputQueryPath: 'input.graphql',
-      publishURL: (_) => Promise.resolve(''),
-      deployConfig: () => Promise.resolve({}),
-      isJavaScript: false,
-      buildCommand: 'make build',
-      externalType: 'order_discounts',
-      idEnvironmentVariableName: 'SHOPIFY_FUNCTION_ID',
-      localIdentifier: 'my-function',
-      type: 'order_discounts',
-      graphQLType: 'order_discounts',
-      usingExtensionsFramework: false,
-      features: [],
-    }
-    token = 'token'
-    identifiers = {
-      app: 'api=key',
-      extensions: {},
-      extensionIds: {},
-    }
-  })
-
-  test('returns a snake_case object with all possible fields', async () => {
-    await inTemporaryDirectory(async (tmpDir) => {
-      // Given
-      const moduleId = 'module_id'
-      const appKey = 'app-key'
-      const inputQuery = 'inputQuery'
-      extension.inputQueryPath = joinPath(tmpDir, extension.inputQueryPath)
-      await writeFile(extension.inputQueryPath, inputQuery)
-
-      // When
-      const got = await functionConfiguration(extension, moduleId, appKey)
-
-      // Then
-      expect(got).toEqual({
-        title: extension.configuration.name,
-        description: extension.configuration.description,
-        app_key: appKey,
-        api_type: 'order_discounts',
-        api_version: extension.configuration.apiVersion,
-        ui: {
-          app_bridge: {
-            details_path: extension.configuration.ui!.paths!.details,
-            create_path: extension.configuration.ui!.paths!.create,
-          },
-        },
-        input_query: inputQuery,
-        input_query_variables: {
-          single_json_metafield: {
-            namespace: 'namespace',
-            key: 'key',
-          },
-        },
-        enable_creation_ui: true,
-        module_id: moduleId,
-      })
-    })
-  })
-
-  test('returns a snake_case object with only required fields', async () => {
-    await inTemporaryDirectory(async (tmpDir) => {
-      // Given
-      const moduleId = 'module_id'
-      const appKey = 'app-key'
-      extension.configuration.input = undefined
-      extension.configuration.ui = undefined
-
-      // When
-      const got = await functionConfiguration(extension, moduleId, appKey)
-
-      // Then
-      expect(got).toEqual({
-        title: extension.configuration.name,
-        description: extension.configuration.description,
-        app_key: appKey,
-        api_type: 'order_discounts',
-        api_version: extension.configuration.apiVersion,
-        module_id: moduleId,
-        enable_creation_ui: true,
-        input_query: undefined,
-        input_query_variabels: undefined,
-        ui: undefined,
-      })
-    })
-  })
-=======
->>>>>>> 1624bed0
 })