--- conflicted
+++ resolved
@@ -3,11 +3,7 @@
 import {installJavy} from '../function/build.js'
 import {zip} from '@shopify/cli-kit/node/archiver'
 import {AbortSignal} from '@shopify/cli-kit/node/abort'
-<<<<<<< HEAD
-import {inTemporaryDirectory, mkdirSync, touchFile, writeFile} from '@shopify/cli-kit/node/fs'
-=======
 import {inTemporaryDirectory, mkdirSync, touchFile, writeFileSync} from '@shopify/cli-kit/node/fs'
->>>>>>> 2646a731
 import {joinPath} from '@shopify/cli-kit/node/path'
 import {isTruthy} from '@shopify/cli-kit/node/context/utilities'
 import {renderConcurrent} from '@shopify/cli-kit/node/ui'
@@ -25,18 +21,11 @@
     mkdirSync(bundleDirectory)
     await touchFile(joinPath(bundleDirectory, '.shopify'))
 
-<<<<<<< HEAD
-    if (process.env.DEV_BETA) {
-      const appManifest = await options.app.manifest()
-      const manifestPath = joinPath(bundleDirectory, 'manifest.json')
-      await writeFile(manifestPath, JSON.stringify(appManifest, null, 2))
-=======
     if (isTruthy(systemEnvironment.USE_APP_MANAGEMENT_API)) {
       // Include manifest in bundle
       const appManifest = await options.app.manifest()
       const manifestPath = joinPath(bundleDirectory, 'manifest.json')
       writeFileSync(manifestPath, JSON.stringify(appManifest, null, 2))
->>>>>>> 2646a731
     }
 
     // Force the download of the javy binary in advance to avoid later problems,
