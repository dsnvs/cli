--- conflicted
+++ resolved
@@ -157,15 +157,8 @@
     variables.appModules = options.appModules
   }
 
-<<<<<<< HEAD
   const mutation = AppDeploy
-  const result: AppDeploySchema = await partnersRequest(mutation, options.token, variables)
-=======
-  const mutation = CreateDeployment
-  const result: CreateDeploymentSchema = await handlePartnersErrors(() =>
-    partnersRequest(mutation, options.token, variables),
-  )
->>>>>>> 516efcbd
+  const result: AppDeploySchema = await handlePartnersErrors(() => partnersRequest(mutation, options.token, variables))
 
   if (result.appDeploy?.userErrors?.length > 0) {
     const customSections: AlertCustomSection[] = deploymentErrorsToCustomSections(
