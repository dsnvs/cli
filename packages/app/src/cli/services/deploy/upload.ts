import {themeExtensionConfig as generateThemeExtensionConfig} from './theme-extension-config.js'
import {Identifiers, IdentifiersExtensions} from '../../models/app/identifiers.js'
import {FunctionExtension, ThemeExtension} from '../../models/app/extensions.js'
import {
  UploadUrlGenerateMutation,
  UploadUrlGenerateMutationSchema,
} from '../../api/graphql/functions/upload_url_generate.js'
import {
  ExtensionUpdateDraftInput,
  ExtensionUpdateDraftMutation,
  ExtensionUpdateSchema,
} from '../../api/graphql/update_draft.js'
import {
  CreateDeployment,
  CreateDeploymentSchema,
  CreateDeploymentVariables,
  ExtensionSettings,
} from '../../api/graphql/create_deployment.js'
import {
  GenerateSignedUploadUrl,
  GenerateSignedUploadUrlSchema,
  GenerateSignedUploadUrlVariables,
} from '../../api/graphql/generate_signed_upload_url.js'
import {
  AppFunctionSetMutation,
  AppFunctionSetMutationSchema,
  AppFunctionSetVariables,
} from '../../api/graphql/functions/app_function_set.js'
import {functionProxyRequest, partnersRequest} from '@shopify/cli-kit/node/api/partners'
import {randomUUID} from '@shopify/cli-kit/node/crypto'
import {ensureAuthenticatedPartners} from '@shopify/cli-kit/node/session'
import {fileExists, readFile, readFileSync} from '@shopify/cli-kit/node/fs'
import {fetch, formData} from '@shopify/cli-kit/node/http'
import {AbortError, BugError} from '@shopify/cli-kit/node/error'
import {outputContent, outputToken} from '@shopify/cli-kit/node/output'
import {AlertCustomSection, ListToken, TokenItem} from '@shopify/cli-kit/node/ui'
import {partition} from '@shopify/cli-kit/common/collection'

interface DeployThemeExtensionOptions {
  /** The application API key */
  apiKey: string

  /** Set of local identifiers */
  identifiers: Identifiers

  /** The token to send authenticated requests to the partners' API  */
  token: string
}

/**
 * Uploads theme extension(s)
 * @param options - The upload options
 */
export async function uploadThemeExtensions(
  themeExtensions: ThemeExtension[],
  options: DeployThemeExtensionOptions,
): Promise<void> {
  const {apiKey, identifiers, token} = options
  await Promise.all(
    themeExtensions.map(async (themeExtension) => {
      const themeExtensionConfig = await generateThemeExtensionConfig(themeExtension)
      const themeId = identifiers.extensionIds[themeExtension.localIdentifier]!
      const themeExtensionInput: ExtensionUpdateDraftInput = {
        apiKey,
        config: JSON.stringify(themeExtensionConfig),
        context: undefined,
        registrationId: themeId,
      }
      const mutation = ExtensionUpdateDraftMutation
      const result: ExtensionUpdateSchema = await partnersRequest(mutation, token, themeExtensionInput)
      if (result.extensionUpdateDraft?.userErrors?.length > 0) {
        const errors = result.extensionUpdateDraft.userErrors.map((error) => error.message).join(', ')
        throw new AbortError(errors)
      }
    }),
  )
}

interface UploadExtensionsBundleOptions {
  /** The application API key */
  apiKey: string

  /** The path to the bundle file to be uploaded */
  bundlePath?: string

  /** The token to send authenticated requests to the partners' API  */
  token: string

  /** Extensions extra data */
  extensions: ExtensionSettings[]
<<<<<<< HEAD

  /** The extensions' numeric identifiers (expressed as a string). */
  extensionIds: IdentifiersExtensions

  /** Deployment label */
  label?: string
=======
>>>>>>> 29655536
}

export interface UploadExtensionValidationError {
  uuid: string
  errors: {
    message: string
    field: string[]
  }[]
}

type ErrorSectionBody = TokenItem
interface ErrorCustomSection extends AlertCustomSection {
  body: ErrorSectionBody
}

/**
 * Uploads a bundle.
 * @param options - The upload options
 */
export async function uploadExtensionsBundle(
  options: UploadExtensionsBundleOptions,
): Promise<{validationErrors: UploadExtensionValidationError[]; deploymentId: number}> {
  const deploymentUUID = randomUUID()
  let signedURL

  if (options.bundlePath) {
    signedURL = await getExtensionUploadURL(options.apiKey, deploymentUUID)

    const form = formData()
    const buffer = readFileSync(options.bundlePath)
    form.append('my_upload', buffer)
    await fetch(signedURL, {
      method: 'put',
      body: buffer,
      headers: form.getHeaders(),
    })
  }

  const variables: CreateDeploymentVariables = {
    apiKey: options.apiKey,
    uuid: deploymentUUID,
  }

  if (signedURL) {
    variables.bundleUrl = signedURL
  }

  if (options.extensions.length > 0) {
    variables.extensions = options.extensions
  }

  const mutation = CreateDeployment
  const result: CreateDeploymentSchema = await partnersRequest(mutation, options.token, variables)

  if (result.deploymentCreate?.userErrors?.length > 0) {
    const customSections: AlertCustomSection[] = deploymentErrorsToCustomSections(
      result.deploymentCreate.userErrors,
      options.extensionIds,
    )

    throw new AbortError('There has been an error creating your deployment.', null, [], customSections)
  }

  const validationErrors = result.deploymentCreate.deployment.deployedVersions
    .filter((ver) => ver.extensionVersion.validationErrors.length > 0)
    .map((ver) => {
      return {uuid: ver.extensionVersion.registrationUuid, errors: ver.extensionVersion.validationErrors}
    })

  return {validationErrors, deploymentId: result.deploymentCreate.deployment.id}
}

const VALIDATION_ERRORS_TITLE = '\nValidation errors found in your extension toml file'
const GENERIC_ERRORS_TITLE = '\n'

export function deploymentErrorsToCustomSections(
  errors: CreateDeploymentSchema['deploymentCreate']['userErrors'],
  extensionIds: IdentifiersExtensions,
): ErrorCustomSection[] {
  const isCliError = (error: (typeof errors)[0], extensionIds: IdentifiersExtensions) => {
    const errorExtensionId =
      error.details?.find((detail) => typeof detail.extension_id !== 'undefined')?.extension_id.toString() ?? ''

    return Object.values(extensionIds).includes(errorExtensionId)
  }

  const [cliErrors, partnerErrors] = partition(errors, (error) => isCliError(error, extensionIds))

  const customSections = [...cliErrorsSections(cliErrors), ...partnersErrorsSections(partnerErrors)]
  return customSections
}

function cliErrorsSections(errors: CreateDeploymentSchema['deploymentCreate']['userErrors']) {
  return errors.reduce((sections, error) => {
    const errorMessage = error.field.join('.') === 'base' ? error.message : `${error.field}: ${error.message}`

    const extensionIdentifier = error.details.find(
      (detail) => typeof detail.extension_title !== 'undefined',
    )?.extension_title

    const existingSection = sections.find((section) => section.title === extensionIdentifier)

    if (existingSection) {
      const sectionBody = existingSection.body as ListToken[]
      const errorsList =
        error.category === 'invalid'
          ? sectionBody.find((listToken) => listToken.list.title === VALIDATION_ERRORS_TITLE)
          : sectionBody.find((listToken) => listToken.list.title === GENERIC_ERRORS_TITLE)

      if (errorsList) {
        errorsList.list.items.push(errorMessage)
      } else {
        sectionBody.push({
          list: {
            title: error.category === 'invalid' ? VALIDATION_ERRORS_TITLE : GENERIC_ERRORS_TITLE,
            items: [errorMessage],
          },
        })
      }
    } else {
      sections.push({
        title: extensionIdentifier,
        body: [
          {
            list: {
              title: error.category === 'invalid' ? VALIDATION_ERRORS_TITLE : GENERIC_ERRORS_TITLE,
              items: [errorMessage],
            },
          },
        ],
      })
    }

    sections.forEach((section) => {
      // eslint-disable-next-line id-length
      ;(section.body as ListToken[]).sort((a, b) => {
        if (a.list.title === VALIDATION_ERRORS_TITLE) {
          return 1
        }

        if (b.list.title === VALIDATION_ERRORS_TITLE) {
          return -1
        }

        return 0
      })
    })

    return sections
  }, [] as ErrorCustomSection[])
}

function partnersErrorsSections(errors: CreateDeploymentSchema['deploymentCreate']['userErrors']) {
  return errors
    .reduce((sections, error) => {
      const extensionIdentifier = error.details.find(
        (detail) => typeof detail.extension_title !== 'undefined',
      )?.extension_title

      const existingSection = sections.find((section) => section.title === extensionIdentifier)

      if (existingSection) {
        existingSection.errorCount += 1
      } else {
        sections.push({
          title: extensionIdentifier,
          errorCount: 1,
        })
      }

      return sections
    }, [] as {title: string | undefined; errorCount: number}[])
    .map((section) => ({
      title: section.title,
      body: [
        `${section.errorCount} error${
          section.errorCount > 1 ? 's' : ''
        } found in your extension. Fix these issues in the`,
        {
          link: {
            url: 'https://partners.shopify.com/1/apps/1/extensions/admin_links/1',
            label: 'Partner Dashboard',
          },
        },
        'and try deploying again.',
      ],
    })) as ErrorCustomSection[]
}

/**
 * It generates a URL to upload an app bundle.
 * @param apiKey - The application API key
 * @param deploymentUUID - The unique identifier of the deployment.
 */
export async function getExtensionUploadURL(apiKey: string, deploymentUUID: string) {
  const mutation = GenerateSignedUploadUrl
  const token = await ensureAuthenticatedPartners()
  const variables: GenerateSignedUploadUrlVariables = {
    apiKey,
    deploymentUuid: deploymentUUID,
    bundleFormat: 1,
  }

  const result: GenerateSignedUploadUrlSchema = await partnersRequest(mutation, token, variables)
  if (result.deploymentGenerateSignedUploadUrl?.userErrors?.length > 0) {
    const errors = result.deploymentGenerateSignedUploadUrl.userErrors.map((error) => error.message).join(', ')
    throw new AbortError(errors)
  }

  return result.deploymentGenerateSignedUploadUrl.signedUploadUrl
}

interface UploadFunctionExtensionsOptions {
  /** The token to send authenticated requests to the partners' API  */
  token: string

  // Set of local identifiers
  identifiers: Identifiers
}

/**
 * This function takes a list of function extensions and uploads them.
 * As part of the upload it creates a function server-side if it does not exist
 * and includes its remote identifier in the returned identifiers instance.
 * If the function already has a local id, that one is used and the upload
 * does an override of the function existing server-side.
 *
 * @param extensions - The list of extensions to upload.
 * @param options - Options to adjust the upload.
 * @returns A promise that resolves with the identifiers.
 */
export async function uploadFunctionExtensions(
  extensions: FunctionExtension[],
  options: UploadFunctionExtensionsOptions,
): Promise<Identifiers> {
  let identifiers = options.identifiers

  const functionIds: IdentifiersExtensions = {}

  // Functions are uploaded sequentially to avoid reaching the API limit
  for (const extension of extensions) {
    // eslint-disable-next-line no-await-in-loop
    const remoteIdentifier = await uploadFunctionExtension(extension, {
      apiKey: options.identifiers.app,
      token: options.token,
      identifier: identifiers.extensions[extension.localIdentifier],
    })
    functionIds[extension.localIdentifier] = remoteIdentifier
  }

  identifiers = {
    ...identifiers,
    extensions: {
      ...identifiers.extensions,
      ...functionIds,
    },
  }

  return identifiers
}

interface UploadFunctionExtensionOptions {
  apiKey: string
  identifier?: string
  token: string
}

async function uploadFunctionExtension(
  extension: FunctionExtension,
  options: UploadFunctionExtensionOptions,
): Promise<string> {
  const url = await uploadWasmBlob(extension, options.apiKey, options.token)

  let inputQuery: string | undefined
  if (await fileExists(extension.inputQueryPath)) {
    inputQuery = await readFile(extension.inputQueryPath)
  }

  const query = AppFunctionSetMutation
  const variables: AppFunctionSetVariables = {
    // NOTE: This is a shim to support CLI projects that currently use the UUID instead of the ULID
    ...(options.identifier?.includes('-') ? {legacyUuid: options.identifier} : {id: options.identifier}),
    title: extension.configuration.name,
    description: extension.configuration.description,
    apiType: extension.configuration.type,
    apiVersion: extension.configuration.apiVersion,
    inputQuery,
    inputQueryVariables: extension.configuration.input?.variables
      ? {
          singleJsonMetafield: extension.configuration.input.variables,
        }
      : undefined,
    appBridge: extension.configuration.ui?.paths
      ? {
          detailsPath: extension.configuration.ui.paths.details,
          createPath: extension.configuration.ui.paths.create,
        }
      : undefined,
    enableCreationUi: extension.configuration.ui?.enable_create ?? true,
    moduleUploadUrl: url,
  }

  const res: AppFunctionSetMutationSchema = await functionProxyRequest(options.apiKey, query, options.token, variables)
  const userErrors = res.data.functionSet.userErrors ?? []
  if (userErrors.length !== 0) {
    const errorMessage = outputContent`The deployment of functions failed with the following errors:
${outputToken.json(userErrors)}
    `
    throw new AbortError(errorMessage)
  }
  return res.data.functionSet.function?.id as string
}

async function uploadWasmBlob(extension: FunctionExtension, apiKey: string, token: string): Promise<string> {
  const {url, headers, maxSize} = await getFunctionExtensionUploadURL({apiKey, token})
  headers['Content-Type'] = 'application/wasm'

  const functionContent = await readFile(extension.buildWasmPath, {})
  const res = await fetch(url, {body: functionContent, headers, method: 'PUT'})
  const resBody = res.body?.read()?.toString() || ''

  if (res.status === 200) {
    return url
  } else if (res.status === 400 && resBody.includes('EntityTooLarge')) {
    const errorMessage = outputContent`The size of the Wasm binary file for Function ${extension.localIdentifier} is too large. It must be less than ${maxSize}.`
    throw new AbortError(errorMessage)
  } else if (res.status >= 400 && res.status < 500) {
    const errorMessage = outputContent`Something went wrong uploading the Function ${
      extension.localIdentifier
    }. The server responded with status ${res.status.toString()} and body: ${resBody}`
    throw new BugError(errorMessage)
  } else {
    const errorMessage = outputContent`Something went wrong uploading the Function ${extension.localIdentifier}. Try again.`
    throw new AbortError(errorMessage)
  }
}

interface GetFunctionExtensionUploadURLOptions {
  apiKey: string
  token: string
}

interface GetFunctionExtensionUploadURLOutput {
  url: string
  maxSize: string
  headers: {[key: string]: string}
}

async function getFunctionExtensionUploadURL(
  options: GetFunctionExtensionUploadURLOptions,
): Promise<GetFunctionExtensionUploadURLOutput> {
  const res: UploadUrlGenerateMutationSchema = await functionProxyRequest(
    options.apiKey,
    UploadUrlGenerateMutation,
    options.token,
  )
  return res.data.uploadUrlGenerate
}<|MERGE_RESOLUTION|>--- conflicted
+++ resolved
@@ -88,15 +88,9 @@
 
   /** Extensions extra data */
   extensions: ExtensionSettings[]
-<<<<<<< HEAD
 
   /** The extensions' numeric identifiers (expressed as a string). */
   extensionIds: IdentifiersExtensions
-
-  /** Deployment label */
-  label?: string
-=======
->>>>>>> 29655536
 }
 
 export interface UploadExtensionValidationError {
