import {themeExtensionConfig as generateThemeExtensionConfig} from './theme-extension-config.js'
import {Identifiers, IdentifiersExtensions} from '../../models/app/identifiers.js'
import {
  UploadUrlGenerateMutation,
  UploadUrlGenerateMutationSchema,
} from '../../api/graphql/functions/upload_url_generate.js'
import {
  ExtensionUpdateDraftInput,
  ExtensionUpdateDraftMutation,
  ExtensionUpdateSchema,
} from '../../api/graphql/update_draft.js'
import {
  CreateDeployment,
  CreateDeploymentSchema,
  CreateDeploymentVariables,
  ExtensionSettings,
} from '../../api/graphql/create_deployment.js'
import {
  GenerateSignedUploadUrl,
  GenerateSignedUploadUrlSchema,
  GenerateSignedUploadUrlVariables,
} from '../../api/graphql/generate_signed_upload_url.js'
import {
  AppFunctionSetMutation,
  AppFunctionSetMutationSchema,
  AppFunctionSetVariables,
} from '../../api/graphql/functions/app_function_set.js'
import {ExtensionInstance} from '../../models/extensions/extension-instance.js'
import {FunctionConfigType} from '../../models/extensions/specifications/function.js'
import {functionProxyRequest, partnersRequest} from '@shopify/cli-kit/node/api/partners'
import {randomUUID} from '@shopify/cli-kit/node/crypto'
import {ensureAuthenticatedPartners} from '@shopify/cli-kit/node/session'
import {fileExists, readFile, readFileSync} from '@shopify/cli-kit/node/fs'
import {fetch, formData} from '@shopify/cli-kit/node/http'
import {AbortError, BugError} from '@shopify/cli-kit/node/error'
import {formatPackageManagerCommand, outputContent, outputToken} from '@shopify/cli-kit/node/output'
import {AlertCustomSection, ListToken, TokenItem} from '@shopify/cli-kit/node/ui'
import {partition} from '@shopify/cli-kit/common/collection'
import {getPackageManager} from '@shopify/cli-kit/node/node-package-manager'
import {cwd} from '@shopify/cli-kit/node/path'

interface DeployThemeExtensionOptions {
  /** The application API key */
  apiKey: string

  /** Set of local identifiers */
  identifiers: Identifiers

  /** The token to send authenticated requests to the partners' API  */
  token: string
}

/**
 * Uploads theme extension(s)
 * @param options - The upload options
 */
export async function uploadThemeExtensions(
  themeExtensions: ExtensionInstance[],
  options: DeployThemeExtensionOptions,
): Promise<void> {
  const {apiKey, identifiers, token} = options
  await Promise.all(
    themeExtensions.map(async (themeExtension) => {
      const themeExtensionConfig = await generateThemeExtensionConfig(themeExtension)
      const themeId = identifiers.extensionIds[themeExtension.localIdentifier]!
      const themeExtensionInput: ExtensionUpdateDraftInput = {
        apiKey,
        config: JSON.stringify(themeExtensionConfig),
        context: undefined,
        registrationId: themeId,
      }
      const mutation = ExtensionUpdateDraftMutation
      const result: ExtensionUpdateSchema = await partnersRequest(mutation, token, themeExtensionInput)
      if (result.extensionUpdateDraft?.userErrors?.length > 0) {
        const errors = result.extensionUpdateDraft.userErrors.map((error) => error.message).join(', ')
        throw new AbortError(errors)
      }
    }),
  )
}

interface UploadExtensionsBundleOptions {
  /** The application API key */
  apiKey: string

  /** The path to the bundle file to be uploaded */
  bundlePath?: string

  /** The token to send authenticated requests to the partners' API  */
  token: string

  /** Extensions extra data */
  extensions: ExtensionSettings[]

  /** The extensions' numeric identifiers (expressed as a string). */
  extensionIds: IdentifiersExtensions
}

export interface UploadExtensionValidationError {
  uuid: string
  errors: {
    message: string
    field: string[]
  }[]
}

type ErrorSectionBody = TokenItem
interface ErrorCustomSection extends AlertCustomSection {
  body: ErrorSectionBody
}

/**
 * Uploads a bundle.
 * @param options - The upload options
 */
export async function uploadExtensionsBundle(
  options: UploadExtensionsBundleOptions,
): Promise<{validationErrors: UploadExtensionValidationError[]; deploymentId: number}> {
  const deploymentUUID = randomUUID()
  let signedURL

  if (options.bundlePath) {
    signedURL = await getExtensionUploadURL(options.apiKey, deploymentUUID)

    const form = formData()
    const buffer = readFileSync(options.bundlePath)
    form.append('my_upload', buffer)
    await fetch(signedURL, {
      method: 'put',
      body: buffer,
      headers: form.getHeaders(),
    })
  }

  const variables: CreateDeploymentVariables = {
    apiKey: options.apiKey,
    uuid: deploymentUUID,
  }

  if (signedURL) {
    variables.bundleUrl = signedURL
  }

  if (options.extensions.length > 0) {
    variables.extensions = options.extensions
  }

  const mutation = CreateDeployment
  const result: CreateDeploymentSchema = await handlePartnersErrors(() =>
    partnersRequest(mutation, options.token, variables),
  )

  if (result.deploymentCreate?.userErrors?.length > 0) {
    const customSections: AlertCustomSection[] = deploymentErrorsToCustomSections(
      result.deploymentCreate.userErrors,
      options.extensionIds,
    )

    throw new AbortError('There has been an error creating your deployment.', null, [], customSections)
  }

  const validationErrors = result.deploymentCreate.deployment.deployedVersions
    .filter((ver) => ver.extensionVersion.validationErrors.length > 0)
    .map((ver) => {
      return {uuid: ver.extensionVersion.registrationUuid, errors: ver.extensionVersion.validationErrors}
    })

  return {validationErrors, deploymentId: result.deploymentCreate.deployment.id}
}

const VALIDATION_ERRORS_TITLE = '\nValidation errors'
const GENERIC_ERRORS_TITLE = '\n'

export function deploymentErrorsToCustomSections(
  errors: CreateDeploymentSchema['deploymentCreate']['userErrors'],
  extensionIds: IdentifiersExtensions,
): ErrorCustomSection[] {
  const isCliError = (error: (typeof errors)[0], extensionIds: IdentifiersExtensions) => {
    const errorExtensionId =
      error.details?.find((detail) => typeof detail.extension_id !== 'undefined')?.extension_id.toString() ?? ''

    return Object.values(extensionIds).includes(errorExtensionId)
  }

  const [cliErrors, partnersErrors] = partition(errors, (error) => isCliError(error, extensionIds))

  const customSections = [...cliErrorsSections(cliErrors), ...partnersErrorsSections(partnersErrors)]
  return customSections
}

function cliErrorsSections(errors: CreateDeploymentSchema['deploymentCreate']['userErrors']) {
  return errors.reduce((sections, error) => {
    const field = error.field.join('.')
    const errorMessage = field === 'base' ? error.message : `${field}: ${error.message}`

    const extensionIdentifier = error.details.find(
      (detail) => typeof detail.extension_title !== 'undefined',
    )?.extension_title

    const existingSection = sections.find((section) => section.title === extensionIdentifier)

    if (existingSection) {
      const sectionBody = existingSection.body as ListToken[]
      const errorsList =
        error.category === 'invalid'
          ? sectionBody.find((listToken) => listToken.list.title === VALIDATION_ERRORS_TITLE)
          : sectionBody.find((listToken) => listToken.list.title === GENERIC_ERRORS_TITLE)

      if (errorsList) {
        errorsList.list.items.push(errorMessage)
      } else {
        sectionBody.push({
          list: {
            title: error.category === 'invalid' ? VALIDATION_ERRORS_TITLE : GENERIC_ERRORS_TITLE,
            items: [errorMessage],
          },
        })
      }
    } else {
      sections.push({
        title: extensionIdentifier,
        body: [
          {
            list: {
              title: error.category === 'invalid' ? VALIDATION_ERRORS_TITLE : GENERIC_ERRORS_TITLE,
              items: [errorMessage],
            },
          },
        ],
      })
    }

    sections.forEach((section) => {
      // eslint-disable-next-line id-length
      ;(section.body as ListToken[]).sort((a, b) => {
        if (a.list.title === VALIDATION_ERRORS_TITLE) {
          return 1
        }

        if (b.list.title === VALIDATION_ERRORS_TITLE) {
          return -1
        }

        return 0
      })
    })

    return sections
  }, [] as ErrorCustomSection[])
}

function partnersErrorsSections(errors: CreateDeploymentSchema['deploymentCreate']['userErrors']) {
  return errors
    .reduce((sections, error) => {
      const extensionIdentifier = error.details.find(
        (detail) => typeof detail.extension_title !== 'undefined',
      )?.extension_title

      const existingSection = sections.find((section) => section.title === extensionIdentifier)

      if (existingSection) {
        existingSection.errorCount += 1
      } else {
        sections.push({
          title: extensionIdentifier,
          errorCount: 1,
        })
      }

      return sections
    }, [] as {title: string | undefined; errorCount: number}[])
    .map((section) => ({
      title: section.title,
      body: `\n${section.errorCount} error${
        section.errorCount > 1 ? 's' : ''
      } found in your extension. Fix these issues in the Partner Dashboard and try deploying again.`,
    })) as ErrorCustomSection[]
}

/**
 * It generates a URL to upload an app bundle.
 * @param apiKey - The application API key
 * @param deploymentUUID - The unique identifier of the deployment.
 */
export async function getExtensionUploadURL(apiKey: string, deploymentUUID: string) {
  const mutation = GenerateSignedUploadUrl
  const token = await ensureAuthenticatedPartners()
  const variables: GenerateSignedUploadUrlVariables = {
    apiKey,
    deploymentUuid: deploymentUUID,
    bundleFormat: 1,
  }

  const result: GenerateSignedUploadUrlSchema = await handlePartnersErrors(() =>
    partnersRequest(mutation, token, variables),
  )

  if (result.deploymentGenerateSignedUploadUrl?.userErrors?.length > 0) {
    const errors = result.deploymentGenerateSignedUploadUrl.userErrors.map((error) => error.message).join(', ')
    throw new AbortError(errors)
  }

  return result.deploymentGenerateSignedUploadUrl.signedUploadUrl
}

interface UploadFunctionExtensionsOptions {
  /** The token to send authenticated requests to the partners' API  */
  token: string

  // Set of local identifiers
  identifiers: Identifiers
}

/**
 * This function takes a list of function extensions and uploads them.
 * As part of the upload it creates a function server-side if it does not exist
 * and includes its remote identifier in the returned identifiers instance.
 * If the function already has a local id, that one is used and the upload
 * does an override of the function existing server-side.
 *
 * @param extensions - The list of extensions to upload.
 * @param options - Options to adjust the upload.
 * @returns A promise that resolves with the identifiers.
 */
export async function uploadFunctionExtensions(
  extensions: ExtensionInstance<FunctionConfigType>[],
  options: UploadFunctionExtensionsOptions,
): Promise<Identifiers> {
  let identifiers = options.identifiers

  const functionIds: IdentifiersExtensions = {}

  // Functions are uploaded sequentially to avoid reaching the API limit
  for (const extension of extensions) {
    // eslint-disable-next-line no-await-in-loop
    const remoteIdentifier = await uploadFunctionExtension(extension, {
      apiKey: options.identifiers.app,
      token: options.token,
      identifier: identifiers.extensions[extension.localIdentifier],
    })
    functionIds[extension.localIdentifier] = remoteIdentifier
  }

  identifiers = {
    ...identifiers,
    extensions: {
      ...identifiers.extensions,
      ...functionIds,
    },
  }

  return identifiers
}

interface UploadFunctionExtensionOptions {
  apiKey: string
  identifier?: string
  token: string
}

async function uploadFunctionExtension(
  extension: ExtensionInstance<FunctionConfigType>,
  options: UploadFunctionExtensionOptions,
): Promise<string> {
  const {url} = await uploadWasmBlob(extension.localIdentifier, extension.outputPath, options.apiKey, options.token)

  let inputQuery: string | undefined
  if (await fileExists(extension.inputQueryPath)) {
    inputQuery = await readFile(extension.inputQueryPath)
  }

  const query = AppFunctionSetMutation
  const variables: AppFunctionSetVariables = {
    // NOTE: This is a shim to support CLI projects that currently use the UUID instead of the ULID
    ...(options.identifier?.includes('-') ? {legacyUuid: options.identifier} : {id: options.identifier}),
    title: extension.configuration.name,
    description: extension.configuration.description ?? '',
    apiType: extension.configuration.type,
    apiVersion: extension.configuration.apiVersion,
    inputQuery,
    inputQueryVariables: extension.configuration.input?.variables
      ? {
          singleJsonMetafield: extension.configuration.input.variables,
        }
      : undefined,
    appBridge: extension.configuration.ui?.paths
      ? {
          detailsPath: extension.configuration.ui.paths.details,
          createPath: extension.configuration.ui.paths.create,
        }
      : undefined,
    enableCreationUi: extension.configuration.ui?.enable_create ?? true,
    moduleUploadUrl: url,
  }

  const res: AppFunctionSetMutationSchema = await functionProxyRequest(options.apiKey, query, options.token, variables)
  const userErrors = res.data.functionSet.userErrors ?? []
  if (userErrors.length !== 0) {
    const errorMessage = outputContent`The deployment of functions failed with the following errors:
${outputToken.json(userErrors)}
    `
    throw new AbortError(errorMessage)
  }
  return res.data.functionSet.function?.id as string
}

export async function uploadWasmBlob(
  extensionIdentifier: string,
  wasmPath: string,
  apiKey: string,
  token: string,
): Promise<{url: string; moduleId: string}> {
  const {url, moduleId, headers, maxSize} = await getFunctionExtensionUploadURL({apiKey, token})
  headers['Content-Type'] = 'application/wasm'

  const functionContent = await readFile(wasmPath, {})
  const res = await fetch(url, {body: functionContent, headers, method: 'PUT'})
  const resBody = res.body?.read()?.toString() || ''

  if (res.status === 200) {
    return {url, moduleId}
  } else if (res.status === 400 && resBody.includes('EntityTooLarge')) {
    const errorMessage = outputContent`The size of the Wasm binary file for Function ${extensionIdentifier} is too large. It must be less than ${maxSize}.`
    throw new AbortError(errorMessage)
  } else if (res.status >= 400 && res.status < 500) {
    const errorMessage = outputContent`Something went wrong uploading the Function ${extensionIdentifier}. The server responded with status ${res.status.toString()} and body: ${resBody}`
    throw new BugError(errorMessage)
  } else {
    const errorMessage = outputContent`Something went wrong uploading the Function ${extensionIdentifier}. Try again.`
    throw new AbortError(errorMessage)
  }
}

interface GetFunctionExtensionUploadURLOptions {
  apiKey: string
  token: string
}

interface GetFunctionExtensionUploadURLOutput {
  url: string
  moduleId: string
  maxSize: string
  headers: {[key: string]: string}
}

async function getFunctionExtensionUploadURL(
  options: GetFunctionExtensionUploadURLOptions,
): Promise<GetFunctionExtensionUploadURLOutput> {
  const res: UploadUrlGenerateMutationSchema = await handlePartnersErrors(() =>
    functionProxyRequest(options.apiKey, UploadUrlGenerateMutation, options.token),
  )
  return res.data.uploadUrlGenerate
<<<<<<< HEAD
}

export async function functionConfiguration(
  extension: FunctionExtension,
  moduleId: string,
  appKey: string,
): Promise<{[key: string]: unknown}> {
  let inputQuery: string | undefined
  if (await fileExists(extension.inputQueryPath)) {
    inputQuery = await readFile(extension.inputQueryPath)
  }

  return {
    title: extension.configuration.name,
    module_id: moduleId,
    description: extension.configuration.description,
    app_key: appKey,
    api_type: extension.configuration.type,
    api_version: extension.configuration.apiVersion,
    input_query: inputQuery,
    input_query_variables: extension.configuration.input?.variables
      ? {
          single_json_metafield: extension.configuration.input.variables,
        }
      : undefined,
    ui: extension.configuration.ui?.paths
      ? {
          app_bridge: {
            details_path: extension.configuration.ui.paths.details,
            create_path: extension.configuration.ui.paths.create,
          },
        }
      : undefined,
    enable_creation_ui: extension.configuration.ui?.enable_create ?? true,
  }
}

async function handlePartnersErrors<T>(request: () => Promise<T>): Promise<T> {
  try {
    const result = await request()
    return result
    // eslint-disable-next-line @typescript-eslint/no-explicit-any
  } catch (error: any) {
    if (error.errors?.[0]?.extensions?.type === 'unsupported_client_version') {
      const packageManager = await getPackageManager(cwd())

      throw new AbortError(
        {bold: '`deploy` is no longer supported in this CLI version.'},
        ['Upgrade your CLI version to use the', {command: 'deploy'}, 'command.'],
        [['Run', {command: formatPackageManagerCommand(packageManager, 'shopify upgrade')}]],
      )
    }

    throw error
  }
=======
>>>>>>> 52587e88
}<|MERGE_RESOLUTION|>--- conflicted
+++ resolved
@@ -450,42 +450,6 @@
     functionProxyRequest(options.apiKey, UploadUrlGenerateMutation, options.token),
   )
   return res.data.uploadUrlGenerate
-<<<<<<< HEAD
-}
-
-export async function functionConfiguration(
-  extension: FunctionExtension,
-  moduleId: string,
-  appKey: string,
-): Promise<{[key: string]: unknown}> {
-  let inputQuery: string | undefined
-  if (await fileExists(extension.inputQueryPath)) {
-    inputQuery = await readFile(extension.inputQueryPath)
-  }
-
-  return {
-    title: extension.configuration.name,
-    module_id: moduleId,
-    description: extension.configuration.description,
-    app_key: appKey,
-    api_type: extension.configuration.type,
-    api_version: extension.configuration.apiVersion,
-    input_query: inputQuery,
-    input_query_variables: extension.configuration.input?.variables
-      ? {
-          single_json_metafield: extension.configuration.input.variables,
-        }
-      : undefined,
-    ui: extension.configuration.ui?.paths
-      ? {
-          app_bridge: {
-            details_path: extension.configuration.ui.paths.details,
-            create_path: extension.configuration.ui.paths.create,
-          },
-        }
-      : undefined,
-    enable_creation_ui: extension.configuration.ui?.enable_create ?? true,
-  }
 }
 
 async function handlePartnersErrors<T>(request: () => Promise<T>): Promise<T> {
@@ -506,6 +470,4 @@
 
     throw error
   }
-=======
->>>>>>> 52587e88
 }