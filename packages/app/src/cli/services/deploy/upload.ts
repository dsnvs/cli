import {themeExtensionConfig as generateThemeExtensionConfig} from './theme-extension-config.js'
import {Identifiers, IdentifiersExtensions} from '../../models/app/identifiers.js'
import {
  UploadUrlGenerateMutation,
  UploadUrlGenerateMutationSchema,
} from '../../api/graphql/functions/upload_url_generate.js'
import {
  ExtensionUpdateDraftInput,
  ExtensionUpdateDraftMutation,
  ExtensionUpdateSchema,
} from '../../api/graphql/update_draft.js'
import {AppDeploy, AppDeploySchema, AppDeployVariables, AppModuleSettings} from '../../api/graphql/app_deploy.js'
import {
  GenerateSignedUploadUrl,
  GenerateSignedUploadUrlSchema,
  GenerateSignedUploadUrlVariables,
} from '../../api/graphql/generate_signed_upload_url.js'
import {
  AppFunctionSetMutation,
  AppFunctionSetMutationSchema,
  AppFunctionSetVariables,
} from '../../api/graphql/functions/app_function_set.js'
import {ExtensionInstance} from '../../models/extensions/extension-instance.js'
import {FunctionConfigType} from '../../models/extensions/specifications/function.js'
import {functionProxyRequest, partnersRequest} from '@shopify/cli-kit/node/api/partners'
import {ensureAuthenticatedPartners} from '@shopify/cli-kit/node/session'
import {fileExists, readFile, readFileSync} from '@shopify/cli-kit/node/fs'
import {fetch, formData} from '@shopify/cli-kit/node/http'
import {AbortError, BugError} from '@shopify/cli-kit/node/error'
import {formatPackageManagerCommand, outputContent, outputToken} from '@shopify/cli-kit/node/output'
import {AlertCustomSection, ListToken, TokenItem} from '@shopify/cli-kit/node/ui'
import {partition} from '@shopify/cli-kit/common/collection'
import {getPackageManager} from '@shopify/cli-kit/node/node-package-manager'
import {cwd} from '@shopify/cli-kit/node/path'

interface DeployThemeExtensionOptions {
  /** The application API key */
  apiKey: string

  /** Set of local identifiers */
  identifiers: Identifiers

  /** The token to send authenticated requests to the partners' API  */
  token: string
}

/**
 * Uploads theme extension(s)
 * @param options - The upload options
 */
export async function uploadThemeExtensions(
  themeExtensions: ExtensionInstance[],
  options: DeployThemeExtensionOptions,
): Promise<void> {
  const {apiKey, identifiers, token} = options
  await Promise.all(
    themeExtensions.map(async (themeExtension) => {
      const themeExtensionConfig = await generateThemeExtensionConfig(themeExtension)
      const themeId = identifiers.extensionIds[themeExtension.localIdentifier]!
      const themeExtensionInput: ExtensionUpdateDraftInput = {
        apiKey,
        config: JSON.stringify(themeExtensionConfig),
        context: undefined,
        registrationId: themeId,
        handle: themeExtension.handle,
      }
      const mutation = ExtensionUpdateDraftMutation
      const result: ExtensionUpdateSchema = await partnersRequest(mutation, token, themeExtensionInput)
      if (result.extensionUpdateDraft?.userErrors?.length > 0) {
        const errors = result.extensionUpdateDraft.userErrors.map((error) => error.message).join(', ')
        throw new AbortError(errors)
      }
    }),
  )
}

interface UploadExtensionsBundleOptions {
  /** The application API key */
  apiKey: string

  /** The path to the bundle file to be uploaded */
  bundlePath?: string

  /** The token to send authenticated requests to the partners' API  */
  token: string

  /** App Modules extra data */
  appModules: AppModuleSettings[]

  /** The extensions' numeric identifiers (expressed as a string). */
  extensionIds: IdentifiersExtensions

  /** Wether or not to release the version */
  release: boolean

  /** App version message */
  message?: string

  /** App version identifier */
  version?: string

  /** The git reference url of the app version */
  commitReference?: string
}

export interface UploadExtensionValidationError {
  uuid: string
  errors: {
    message: string
    field: string[]
  }[]
}

export interface UploadExtensionsBundleOutput {
  validationErrors: UploadExtensionValidationError[]
  versionTag: string
  message?: string
  location: string
  deployError?: string
}

type ErrorSectionBody = TokenItem
interface ErrorCustomSection extends AlertCustomSection {
  body: ErrorSectionBody
}

/**
 * Uploads a bundle.
 * @param options - The upload options
 */
export async function uploadExtensionsBundle(
  options: UploadExtensionsBundleOptions,
): Promise<UploadExtensionsBundleOutput> {
  let signedURL
  let deployError

  if (options.bundlePath) {
    signedURL = await getExtensionUploadURL(options.apiKey)

    const form = formData()
    const buffer = readFileSync(options.bundlePath)
    form.append('my_upload', buffer)
    await fetch(signedURL, {
      method: 'put',
      body: buffer,
      headers: form.getHeaders(),
    })
  }

  const variables: AppDeployVariables = {
    apiKey: options.apiKey,
<<<<<<< HEAD
    uuid: appVersionUUID,
    skipPublish: !options.release,
=======
    skipPublish: !(options.deploymentMode === 'unified'),
>>>>>>> 897a2b27
    message: options.message,
    versionTag: options.version,
    commitReference: options.commitReference,
  }

  if (signedURL) {
    variables.bundleUrl = signedURL
  }

  if (options.appModules.length > 0) {
    variables.appModules = options.appModules
  }

  const mutation = AppDeploy
  const result: AppDeploySchema = await handlePartnersErrors(() => partnersRequest(mutation, options.token, variables))

  if (result.appDeploy?.userErrors?.length > 0) {
    const customSections: AlertCustomSection[] = deploymentErrorsToCustomSections(
      result.appDeploy.userErrors,
      options.extensionIds,
      {
        version: options.version,
      },
    )

    if (result.appDeploy.appVersion) {
      deployError = result.appDeploy.userErrors.map((error) => error.message).join(', ')
    } else {
      throw new AbortError({bold: "Version couldn't be created."}, null, [], customSections)
    }
  }

  const validationErrors = result.appDeploy.appVersion.appModuleVersions
    .filter((ver) => ver.validationErrors.length > 0)
    .map((ver) => {
      return {uuid: ver.registrationUuid, errors: ver.validationErrors}
    })

  return {
    validationErrors,
    versionTag: result.appDeploy.appVersion.versionTag,
    location: result.appDeploy.appVersion.location,
    message: result.appDeploy.appVersion.message,
    deployError,
  }
}

const VALIDATION_ERRORS_TITLE = '\nValidation errors'
const GENERIC_ERRORS_TITLE = '\n'

export function deploymentErrorsToCustomSections(
  errors: AppDeploySchema['appDeploy']['userErrors'],
  extensionIds: IdentifiersExtensions,
  flags: {
    version?: string
  } = {},
): ErrorCustomSection[] {
  const isExtensionError = (error: (typeof errors)[0]) => {
    return error.details?.some((detail) => detail.extension_id) ?? false
  }

  const isCliError = (error: (typeof errors)[0], extensionIds: IdentifiersExtensions) => {
    const errorExtensionId =
      error.details?.find((detail) => typeof detail.extension_id !== 'undefined')?.extension_id.toString() ?? ''

    return Object.values(extensionIds).includes(errorExtensionId)
  }

  const [extensionErrors, nonExtensionErrors] = partition(errors, (error) => isExtensionError(error))

  const [cliErrors, partnersErrors] = partition(extensionErrors, (error) => isCliError(error, extensionIds))

  const customSections = [
    ...generalErrorsSection(nonExtensionErrors, {version: flags.version}),
    ...cliErrorsSections(cliErrors, extensionIds),
    ...partnersErrorsSections(partnersErrors),
  ]
  return customSections
}

function generalErrorsSection(errors: AppDeploySchema['appDeploy']['userErrors'], flags: {version?: string} = {}) {
  if (errors.length > 0) {
    if (
      errors.filter((error) => error.field.includes('version_tag') && error.message === 'has already been taken')
        .length > 0 &&
      flags.version
    ) {
      return [
        {
          body: [
            'An app version with the name',
            {userInput: flags.version},
            'already exists. Deploy again with a different version name.',
          ],
        },
      ]
    }

    if (errors.length === 1) {
      return [
        {
          body: errors[0]!.message,
        },
      ]
    }

    return [
      {
        body: {
          list: {
            items: errors.map((error) => error.message),
          },
        },
      },
    ]
  } else {
    return []
  }
}

function cliErrorsSections(errors: AppDeploySchema['appDeploy']['userErrors'], identifiers: IdentifiersExtensions) {
  return errors.reduce((sections, error) => {
    const field = error.field.join('.').replace('extension_points', 'extensions.targeting')
    const errorMessage = field === 'base' ? error.message : `${field}: ${error.message}`

    const remoteTitle = error.details.find((detail) => typeof detail.extension_title !== 'undefined')?.extension_title
    const extensionIdentifier = error.details
      .find((detail) => typeof detail.extension_id !== 'undefined')
      ?.extension_id.toString()

    const handle = Object.keys(identifiers).find((key) => identifiers[key] === extensionIdentifier)
    const extensionName = handle ?? remoteTitle

    const existingSection = sections.find((section) => section.title === extensionName)

    if (existingSection) {
      const sectionBody = existingSection.body as ListToken[]
      const errorsList =
        error.category === 'invalid'
          ? sectionBody.find((listToken) => listToken.list.title === VALIDATION_ERRORS_TITLE)
          : sectionBody.find((listToken) => listToken.list.title === GENERIC_ERRORS_TITLE)

      if (errorsList) {
        errorsList.list.items.push(errorMessage)
      } else {
        sectionBody.push({
          list: {
            title: error.category === 'invalid' ? VALIDATION_ERRORS_TITLE : GENERIC_ERRORS_TITLE,
            items: [errorMessage],
          },
        })
      }
    } else {
      sections.push({
        title: extensionName,
        body: [
          {
            list: {
              title: error.category === 'invalid' ? VALIDATION_ERRORS_TITLE : GENERIC_ERRORS_TITLE,
              items: [errorMessage],
            },
          },
        ],
      })
    }

    sections.forEach((section) => {
      // eslint-disable-next-line id-length
      ;(section.body as ListToken[]).sort((a, b) => {
        if (a.list.title === VALIDATION_ERRORS_TITLE) {
          return 1
        }

        if (b.list.title === VALIDATION_ERRORS_TITLE) {
          return -1
        }

        return 0
      })
    })

    return sections
  }, [] as ErrorCustomSection[])
}

function partnersErrorsSections(errors: AppDeploySchema['appDeploy']['userErrors']) {
  return errors
    .reduce((sections, error) => {
      const extensionIdentifier = error.details.find(
        (detail) => typeof detail.extension_title !== 'undefined',
      )?.extension_title

      const existingSection = sections.find((section) => section.title === extensionIdentifier)

      if (existingSection) {
        existingSection.errorCount += 1
      } else {
        sections.push({
          title: extensionIdentifier,
          errorCount: 1,
        })
      }

      return sections
    }, [] as {title: string | undefined; errorCount: number}[])
    .map((section) => ({
      title: section.title,
      body: `\n${section.errorCount} error${
        section.errorCount > 1 ? 's' : ''
      } found in your extension. Fix these issues in the Partner Dashboard and try deploying again.`,
    })) as ErrorCustomSection[]
}

/**
 * It generates a URL to upload an app bundle.
 * @param apiKey - The application API key
 */
export async function getExtensionUploadURL(apiKey: string) {
  const mutation = GenerateSignedUploadUrl
  const token = await ensureAuthenticatedPartners()
  const variables: GenerateSignedUploadUrlVariables = {
    apiKey,
    bundleFormat: 1,
  }

  const result: GenerateSignedUploadUrlSchema = await handlePartnersErrors(() =>
    partnersRequest(mutation, token, variables),
  )

  if (result.appVersionGenerateSignedUploadUrl?.userErrors?.length > 0) {
    const errors = result.appVersionGenerateSignedUploadUrl.userErrors.map((error) => error.message).join(', ')
    throw new AbortError(errors)
  }

  return result.appVersionGenerateSignedUploadUrl.signedUploadUrl
}

interface UploadFunctionExtensionsOptions {
  /** The token to send authenticated requests to the partners' API  */
  token: string

  // Set of local identifiers
  identifiers: Identifiers
}

/**
 * This function takes a list of function extensions and uploads them.
 * As part of the upload it creates a function server-side if it does not exist
 * and includes its remote identifier in the returned identifiers instance.
 * If the function already has a local id, that one is used and the upload
 * does an override of the function existing server-side.
 *
 * @param extensions - The list of extensions to upload.
 * @param options - Options to adjust the upload.
 * @returns A promise that resolves with the identifiers.
 */
export async function uploadFunctionExtensions(
  extensions: ExtensionInstance<FunctionConfigType>[],
  options: UploadFunctionExtensionsOptions,
): Promise<Identifiers> {
  let identifiers = options.identifiers

  const functionIds: IdentifiersExtensions = {}

  // Functions are uploaded sequentially to avoid reaching the API limit
  for (const extension of extensions) {
    // eslint-disable-next-line no-await-in-loop
    const remoteIdentifier = await uploadFunctionExtension(extension, {
      apiKey: options.identifiers.app,
      token: options.token,
      identifier: identifiers.extensions[extension.localIdentifier],
    })
    functionIds[extension.localIdentifier] = remoteIdentifier
  }

  identifiers = {
    ...identifiers,
    extensions: {
      ...identifiers.extensions,
      ...functionIds,
    },
  }

  return identifiers
}

interface UploadFunctionExtensionOptions {
  apiKey: string
  identifier?: string
  token: string
}

async function uploadFunctionExtension(
  extension: ExtensionInstance<FunctionConfigType>,
  options: UploadFunctionExtensionOptions,
): Promise<string> {
  const {url} = await uploadWasmBlob(extension.localIdentifier, extension.outputPath, options.apiKey, options.token)

  let inputQuery: string | undefined
  if (await fileExists(extension.inputQueryPath)) {
    inputQuery = await readFile(extension.inputQueryPath)
  }

  const query = AppFunctionSetMutation
  const variables: AppFunctionSetVariables = {
    // NOTE: This is a shim to support CLI projects that currently use the UUID instead of the ULID
    ...(options.identifier?.includes('-') ? {legacyUuid: options.identifier} : {id: options.identifier}),
    title: extension.configuration.name,
    description: extension.configuration.description ?? '',
    apiType: extension.configuration.type,
    apiVersion: extension.configuration.api_version,
    inputQuery,
    inputQueryVariables: extension.configuration.input?.variables
      ? {
          singleJsonMetafield: extension.configuration.input.variables,
        }
      : undefined,
    appBridge: extension.configuration.ui?.paths
      ? {
          detailsPath: extension.configuration.ui.paths.details,
          createPath: extension.configuration.ui.paths.create,
        }
      : undefined,
    enableCreationUi: extension.configuration.ui?.enable_create ?? true,
    moduleUploadUrl: url,
  }

  const res: AppFunctionSetMutationSchema = await functionProxyRequest(options.apiKey, query, options.token, variables)
  const userErrors = res.data.functionSet.userErrors ?? []
  if (userErrors.length !== 0) {
    if (userErrors.find((error) => error.tag === 'version_unsupported_error')) {
      const errorMessage = outputContent`Deployment failed due to an outdated API version`
      const tryMessage: TokenItem = {
        subdued: `Deployment failed because one or more Functions (${variables.apiType}) is targeting an unsupported API version (${variables.apiVersion}).`,
      }
      const customSections: AlertCustomSection[] = [
        {
          body: {
            list: {
              title: 'Reference',
              items: [
                {
                  link: {
                    label: 'API versioning',
                    url: 'https://shopify.dev/docs/api/usage/versioning',
                  },
                },
              ],
            },
          },
        },
      ]
      throw new AbortError(errorMessage, tryMessage, [], customSections)
    } else {
      const errorMessage = outputContent`The deployment of functions failed with the following errors:${outputToken.json(
        userErrors,
      )}`
      throw new AbortError(errorMessage)
    }
  }
  return res.data.functionSet.function?.id as string
}

export async function uploadWasmBlob(
  extensionIdentifier: string,
  wasmPath: string,
  apiKey: string,
  token: string,
): Promise<{url: string; moduleId: string}> {
  const {url, moduleId, headers, maxSize} = await getFunctionExtensionUploadURL({apiKey, token})
  headers['Content-Type'] = 'application/wasm'

  const functionContent = await readFile(wasmPath, {})
  const res = await fetch(url, {body: functionContent, headers, method: 'PUT'})
  const resBody = res.body?.read()?.toString() || ''

  if (res.status === 200) {
    return {url, moduleId}
  } else if (res.status === 400 && resBody.includes('EntityTooLarge')) {
    const errorMessage = outputContent`The size of the Wasm binary file for Function ${extensionIdentifier} is too large. It must be less than ${maxSize}.`
    throw new AbortError(errorMessage)
  } else if (res.status >= 400 && res.status < 500) {
    const errorMessage = outputContent`Something went wrong uploading the Function ${extensionIdentifier}. The server responded with status ${res.status.toString()} and body: ${resBody}`
    throw new BugError(errorMessage)
  } else {
    const errorMessage = outputContent`Something went wrong uploading the Function ${extensionIdentifier}. Try again.`
    throw new AbortError(errorMessage)
  }
}

interface GetFunctionExtensionUploadURLOptions {
  apiKey: string
  token: string
}

interface GetFunctionExtensionUploadURLOutput {
  url: string
  moduleId: string
  maxSize: string
  headers: {[key: string]: string}
}

async function getFunctionExtensionUploadURL(
  options: GetFunctionExtensionUploadURLOptions,
): Promise<GetFunctionExtensionUploadURLOutput> {
  const res: UploadUrlGenerateMutationSchema = await handlePartnersErrors(() =>
    functionProxyRequest(options.apiKey, UploadUrlGenerateMutation, options.token),
  )
  return res.data.uploadUrlGenerate
}

async function handlePartnersErrors<T>(request: () => Promise<T>): Promise<T> {
  try {
    const result = await request()
    return result
    // eslint-disable-next-line @typescript-eslint/no-explicit-any
  } catch (error: any) {
    if (error.errors?.[0]?.extensions?.type === 'unsupported_client_version') {
      const packageManager = await getPackageManager(cwd())

      throw new AbortError(['Upgrade your CLI version to run the', {command: 'deploy'}, 'command.'], null, [
        ['Run', {command: formatPackageManagerCommand(packageManager, 'shopify upgrade')}],
      ])
    }

    throw error
  }
}<|MERGE_RESOLUTION|>--- conflicted
+++ resolved
@@ -149,12 +149,7 @@
 
   const variables: AppDeployVariables = {
     apiKey: options.apiKey,
-<<<<<<< HEAD
-    uuid: appVersionUUID,
     skipPublish: !options.release,
-=======
-    skipPublish: !(options.deploymentMode === 'unified'),
->>>>>>> 897a2b27
     message: options.message,
     versionTag: options.version,
     commitReference: options.commitReference,
