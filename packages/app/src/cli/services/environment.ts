--- conflicted
+++ resolved
@@ -91,7 +91,7 @@
     const orgId = cachedInfo?.orgId || (await selectOrg(options.token))
     const {organization, apps} = await fetchOrgAndApps(orgId, options.token)
     const localAppName = await loadAppName(options.directory)
-    const selectedApp = await selectOrCreateApp(localAppName, apps, organization, options.token, cachedInfo?.appId)
+    const selectedApp = await selectOrCreateApp(localAppName, apps, organization, options.token)
     await store.setAppInfo({
       appId: selectedApp.apiKey,
       title: selectedApp.title,
@@ -166,7 +166,6 @@
     }
   }
 
-<<<<<<< HEAD
   const organization = await fetchOrgFromId(orgId, token)
   if (!organization) throw new error.Bug(`Couldn't find Organization with id ${orgId}.`)
 
@@ -177,14 +176,10 @@
       selectedApp = app
     } else {
       const {apps} = await fetchOrgAndApps(orgId, token)
-      selectedApp = await selectOrCreateApp(options.app, apps, organization, token)
-    }
-  }
-
-=======
-  const {organization, apps} = await fetchOrgAndApps(orgId, token)
-  selectedApp = selectedApp || (await selectOrCreateApp(options.app.name, apps, organization, token, cachedInfo?.appId))
->>>>>>> 4edb1bd9
+      selectedApp = await selectOrCreateApp(options.app.name, apps, organization, token)
+    }
+  }
+
   await store.setAppInfo({
     appId: selectedApp.apiKey,
     title: selectedApp.title,
@@ -350,11 +345,7 @@
 ): Promise<{partnersApp: OrganizationApp; orgId: string}> {
   const orgId = await selectOrg(token)
   const {organization, apps} = await fetchOrgsAppsAndStores(orgId, token)
-<<<<<<< HEAD
-  const partnersApp = await selectOrCreateApp(app, apps, organization, token)
-=======
-  const partnersApp = await selectOrCreateApp(app.name, apps, organization, token, undefined)
->>>>>>> 4edb1bd9
+  const partnersApp = await selectOrCreateApp(app.name, apps, organization, token)
   return {orgId, partnersApp}
 }
 
