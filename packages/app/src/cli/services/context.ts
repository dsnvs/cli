--- conflicted
+++ resolved
@@ -39,16 +39,13 @@
   formatPackageManagerCommand,
   outputNewline,
   outputCompleted,
-  outputWarnError,
+  outputWarn,
 } from '@shopify/cli-kit/node/output'
 import {getOrganization} from '@shopify/cli-kit/node/environment'
-<<<<<<< HEAD
 import {writeFileSync} from '@shopify/cli-kit/node/fs'
 import {encodeToml} from '@shopify/cli-kit/node/toml'
 import {basename} from '@shopify/cli-kit/node/path'
-=======
 import {partnersRequest} from '@shopify/cli-kit/node/api/partners'
->>>>>>> 97b052fc
 
 export const InvalidApiKeyErrorMessage = (apiKey: string) => {
   return {
@@ -71,11 +68,8 @@
   storeFqdn: string
   updateURLs: boolean | undefined
   useCloudflareTunnels: boolean
-<<<<<<< HEAD
   config?: string
-=======
   deploymentMode: DeploymentMode
->>>>>>> 97b052fc
 }
 
 /**
@@ -191,26 +185,9 @@
   const organization = await fetchOrgFromId(orgId, token)
   const useCloudflareTunnels = organization.betas?.cliTunnelAlternative !== true
 
-<<<<<<< HEAD
-  if (selectedApp && selectedStore) {
-    setAppInfo({
-      appId: selectedApp.apiKey,
-      directory: options.directory,
-      storeFqdn: selectedStore.shopDomain,
-      orgId,
-    })
-
-    return buildOutput(selectedApp, selectedStore, useCloudflareTunnels, cachedInfo)
-  }
-
-  const [_selectedApp, _selectedStore] = await Promise.all([
-    selectedApp ? selectedApp : remoteApp || appFromId(cachedInfo?.appId, token),
-    selectedStore ? selectedStore : storeFromFqdn(cachedInfo?.storeFqdn, orgId, token),
-  ])
-=======
   if (!selectedApp || !selectedStore) {
     const [_selectedApp, _selectedStore] = await Promise.all([
-      selectedApp ? selectedApp : appFromId(cachedInfo?.appId, token),
+      selectedApp ? selectedApp : remoteApp || appFromId(cachedInfo?.appId, token),
       selectedStore ? selectedStore : storeFromFqdn(cachedInfo?.storeFqdn, orgId, token),
     ])
 
@@ -221,7 +198,6 @@
       const localAppName = await loadAppName(options.directory)
       selectedApp = await selectOrCreateApp(localAppName, apps, organization, token)
     }
->>>>>>> 97b052fc
 
     if (_selectedStore) {
       selectedStore = _selectedStore
@@ -229,14 +205,8 @@
       const allStores = await fetchAllDevStores(orgId, token)
       selectedStore = await selectStore(allStores, organization, token)
     }
-
-    if (selectedApp.apiKey === cachedInfo?.appId && selectedStore.shopDomain === cachedInfo.storeFqdn) {
-      const packageManager = await getPackageManager(options.directory)
-      showReusedValues(organization.businessName, cachedInfo, packageManager)
-    }
-  }
-
-<<<<<<< HEAD
+  }
+
   if (isCurrentAppSchema(localApp.configuration)) {
     if (cachedInfo) cachedInfo.storeFqdn = selectedStore?.shopDomain
     const configuration: AppConfiguration = {
@@ -266,20 +236,10 @@
     cachedInfo,
     basename(localApp.configurationPath),
   )
-  const result = buildOutput(selectedApp, selectedStore, useCloudflareTunnels, cachedInfo)
-=======
-  setAppInfo({
-    appId: selectedApp.apiKey,
-    title: selectedApp.title,
-    directory: options.directory,
-    storeFqdn: selectedStore?.shopDomain,
-    orgId,
-  })
 
   await enableDeveloperPreview(selectedApp, token)
   const deploymentMode = selectedApp.betas?.unifiedAppDeployment ? 'unified' : 'legacy'
   const result = buildOutput(selectedApp, selectedStore, useCloudflareTunnels, deploymentMode, cachedInfo)
->>>>>>> 97b052fc
   await logMetadataForLoadedDevContext(result)
   return result
 }
@@ -324,11 +284,8 @@
     storeFqdn: store.shopDomain,
     updateURLs: cachedInfo?.updateURLs,
     useCloudflareTunnels,
-<<<<<<< HEAD
     config: cachedInfo?.configFile,
-=======
     deploymentMode,
->>>>>>> 97b052fc
   }
 }
 
@@ -637,9 +594,8 @@
 
   if (cachedAppInfo.tunnelPlugin) items.push(`Tunnel:       ${cachedAppInfo.tunnelPlugin}`)
 
-  const headline = configName ? `Using config file ${configName}:` : 'Using your previous dev settings:'
   renderInfo({
-    headline,
+    headline: 'Using these settings:',
     body: [
       {
         list: {
@@ -654,7 +610,7 @@
 
 function showGenerateReusedValues(org: string, cachedAppInfo: CachedAppInfo, packageManager: PackageManager) {
   renderInfo({
-    headline: 'Using your previous dev settings:',
+    headline: 'Using these settings:',
     body: [
       {
         list: {
@@ -734,7 +690,7 @@
             'Partner Dashboard',
             await devPreviewURL({orgId: app.organizationId, appId: app.id}),
           )
-          outputWarnError(
+          outputWarn(
             outputContent`Unable to ${
               enabled ? 'enable' : 'disable'
             } development store preview for this app. You can change this setting in the ${previewURL}.'}`,
