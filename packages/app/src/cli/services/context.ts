--- conflicted
+++ resolved
@@ -260,28 +260,6 @@
     organization,
     configFile: cachedInfo?.configFile,
   }
-}
-
-<<<<<<< HEAD
-interface ReleaseContextOptions {
-  app: AppInterface
-  apiKey?: string
-  reset: boolean
-  force: boolean
-  developerPlatformClient?: DeveloperPlatformClient
-}
-
-interface ReleaseContextOutput {
-  developerPlatformClient: DeveloperPlatformClient
-  app: AppInterface
-  remoteApp: OrganizationApp
-=======
-interface DeployContextOutput {
-  app: AppInterface
-  remoteApp: Omit<OrganizationApp, 'apiSecretKeys'>
-  identifiers: Identifiers
-  release: boolean
->>>>>>> 549e0dae
 }
 
 /**
