--- conflicted
+++ resolved
@@ -7,12 +7,8 @@
 import {CachedAppInfo, clearCachedAppInfo, getCachedAppInfo, setCachedAppInfo} from './local-storage.js'
 import link from './app/config/link.js'
 import {fetchSpecifications} from './generate/fetch-extension-specifications.js'
-<<<<<<< HEAD
 import * as patchAppConfigurationFile from './app/patch-app-configuration-file.js'
-=======
-import * as writeAppConfigurationFile from './app/write-app-configuration-file.js'
 import {DeployOptions} from './deploy.js'
->>>>>>> 7b8165f9
 import {
   MinimalAppIdentifiers,
   Organization,
@@ -246,7 +242,7 @@
       vi.mocked(selectDeveloperPlatformClient).mockReturnValue(buildDeveloperPlatformClient())
       vi.mocked(getCachedAppInfo).mockReturnValue(CACHED1_WITH_CONFIG)
       const patchAppConfigurationFileSpy = vi
-        .spyOn(patchAppConfigurationFile, 'patchAppConfigurationFile')
+        .spyOn(patchAppConfigurationFile, 'patchTomlConfigurationFile')
         .mockResolvedValue()
       vi.mocked(loadAppConfiguration).mockReset()
       const {schema: configSchema} = await buildVersionedAppSchema()
@@ -837,277 +833,6 @@
 })
 
 describe('ensureDeployContext', () => {
-<<<<<<< HEAD
-  test("fetches the app from the partners' API and returns it alongside the id when identifiers are available locally and the app has no extensions", async () => {
-    // Given
-    const app = testAppWithConfig({config: {client_id: APP2.apiKey}})
-    const identifiers = {
-      app: APP2.apiKey,
-      extensions: {},
-      extensionIds: {},
-      extensionsNonUuidManaged: {},
-    }
-    vi.mocked(getAppIdentifiers).mockReturnValue({app: APP2.apiKey})
-    vi.mocked(ensureDeploymentIdsPresence).mockResolvedValue(identifiers)
-    vi.mocked(loadApp).mockResolvedValue(app)
-    vi.mocked(link).mockResolvedValue({configuration: app.configuration, remoteApp, state})
-    vi.mocked(selectDeveloperPlatformClient).mockReturnValue(buildDeveloperPlatformClient())
-    const patchAppConfigurationFileSpy = vi
-      .spyOn(patchAppConfigurationFile, 'patchAppConfigurationFile')
-      .mockResolvedValue()
-
-    // When
-    const got = await ensureDeployContext(deployOptions(app))
-
-    // Then
-    expect(selectOrCreateApp).not.toHaveBeenCalled()
-    expect(got.remoteApp.id).toEqual(APP2.id)
-    expect(got.remoteApp.title).toEqual(APP2.title)
-    expect(got.remoteApp.appType).toEqual(APP2.appType)
-    expect(got.identifiers).toEqual(identifiers)
-    expect(got.release).toEqual(true)
-
-    expect(metadata.getAllPublicMetadata()).toMatchObject({api_key: APP2.apiKey, partner_id: 1})
-    patchAppConfigurationFileSpy.mockRestore()
-  })
-
-  test("fetches the app from the partners' API and returns it alongside the id when there are no identifiers but user chooses to reuse dev store.cliKitStore()", async () => {
-    // Given
-    const app = testApp()
-    const identifiers = {
-      app: APP2.apiKey,
-      extensions: {},
-      extensionIds: {},
-      extensionsNonUuidManaged: {},
-    }
-    vi.mocked(getAppIdentifiers).mockReturnValue({app: undefined})
-    vi.mocked(getCachedAppInfo).mockReturnValue({...CACHED1, appId: 'key2'})
-    vi.mocked(ensureDeploymentIdsPresence).mockResolvedValue(identifiers)
-    vi.mocked(reuseDevConfigPrompt).mockResolvedValueOnce(true)
-    vi.mocked(loadApp).mockResolvedValue(app)
-
-    // When
-    const got = await ensureDeployContext(deployOptions(app))
-
-    // Then
-    expect(selectOrCreateApp).not.toHaveBeenCalled()
-    expect(reuseDevConfigPrompt).toHaveBeenCalled()
-    expect(got.remoteApp.id).toEqual(APP2.id)
-    expect(got.remoteApp.title).toEqual(APP2.title)
-    expect(got.remoteApp.appType).toEqual(APP2.appType)
-    expect(got.identifiers).toEqual(identifiers)
-    expect(got.release).toEqual(true)
-  })
-
-  test("fetches the app from the partners' API and returns it alongside the id when config as code is enabled", async () => {
-    // Given
-    const app = testAppWithConfig({config: {client_id: APP2.apiKey}})
-    const identifiers = {
-      app: APP2.apiKey,
-      extensions: {},
-      extensionIds: {},
-      extensionsNonUuidManaged: {},
-    }
-    vi.mocked(getAppIdentifiers).mockReturnValue({app: undefined})
-    vi.mocked(ensureDeploymentIdsPresence).mockResolvedValue(identifiers)
-    vi.mocked(loadApp).mockResolvedValue(app)
-    vi.mocked(link).mockResolvedValue({configuration: app.configuration, remoteApp, state})
-
-    const patchAppConfigurationFileSpy = vi
-      .spyOn(patchAppConfigurationFile, 'patchAppConfigurationFile')
-      .mockResolvedValue()
-    const opts = deployOptions(app)
-
-    vi.mocked(selectDeveloperPlatformClient).mockReturnValue(opts.developerPlatformClient)
-
-    // When
-    const got = await ensureDeployContext(opts)
-
-    // Then
-    expect(selectOrCreateApp).not.toHaveBeenCalled()
-    expect(reuseDevConfigPrompt).not.toHaveBeenCalled()
-    expect(opts.developerPlatformClient.appFromId).toHaveBeenCalledWith({
-      id: 'no-id-available',
-      apiKey: APP2.apiKey,
-      organizationId: '0',
-    })
-    expect(got.remoteApp.id).toEqual(APP2.id)
-    expect(got.remoteApp.title).toEqual(APP2.title)
-    expect(got.remoteApp.appType).toEqual(APP2.appType)
-    expect(got.identifiers).toEqual(identifiers)
-    expect(got.release).toEqual(true)
-    patchAppConfigurationFileSpy.mockRestore()
-  })
-
-  test('prompts the user to create or select an app and returns it with its id when the app has no extensions', async () => {
-    // Given
-    const legacyApp = testAppWithLegacyConfig({config: {}})
-    const app = testAppWithConfig({config: {client_id: APP1.apiKey}})
-    const identifiers = {
-      app: APP1.apiKey,
-      extensions: {},
-      extensionIds: {},
-      extensionsNonUuidManaged: {},
-    }
-    vi.mocked(getAppIdentifiers).mockReturnValue({app: undefined})
-    vi.mocked(ensureDeploymentIdsPresence).mockResolvedValue(identifiers)
-    vi.mocked(loadApp).mockResolvedValue(legacyApp)
-    const configuration = {...app.configuration, organization_id: ORG1.id}
-    vi.mocked(link).mockResolvedValue({configuration, remoteApp, state})
-    const patchAppConfigurationFileSpy = vi
-      .spyOn(patchAppConfigurationFile, 'patchAppConfigurationFile')
-      .mockResolvedValue()
-
-    const developerPlatformClient = buildDeveloperPlatformClient({
-      async orgAndApps(_orgId: string) {
-        return {
-          organization: ORG1,
-          apps: [APP1, APP2],
-          hasMorePages: false,
-        }
-      },
-      appFromId: () => Promise.resolve(APP2),
-    })
-    const opts: DeployContextOptions = {...deployOptions(legacyApp), developerPlatformClient}
-    vi.mocked(selectDeveloperPlatformClient).mockReturnValue(developerPlatformClient)
-
-    // When
-    const got = await ensureDeployContext(opts)
-
-    // Then
-    expect(link).toBeCalled()
-
-    expect(updateAppIdentifiers).toBeCalledWith({
-      app: legacyApp,
-      identifiers,
-      command: 'deploy',
-      developerPlatformClient,
-    })
-    expect(got.remoteApp.id).toEqual(APP1.id)
-    expect(got.remoteApp.title).toEqual(APP1.title)
-    expect(got.remoteApp.appType).toEqual(APP1.appType)
-    expect(got.identifiers).toEqual({app: APP1.apiKey, extensions: {}, extensionIds: {}, extensionsNonUuidManaged: {}})
-    expect(got.release).toEqual(true)
-    patchAppConfigurationFileSpy.mockRestore()
-  })
-
-  test("throws an app not found error if the app with the Client ID doesn't exist", async () => {
-    // Given
-    const app = testAppWithConfig()
-    vi.mocked(getAppIdentifiers).mockReturnValue({app: APP1.apiKey})
-    vi.mocked(loadApp).mockResolvedValue(app)
-    vi.mocked(link).mockResolvedValue({configuration: app.configuration, remoteApp, state})
-
-    const developerPlatformClient = testDeveloperPlatformClient({
-      appFromId: vi.fn().mockRejectedValue(new AbortError("Couldn't find the app with Client ID key1")),
-    })
-    vi.mocked(selectDeveloperPlatformClient).mockReturnValue(developerPlatformClient)
-
-    const opts = {
-      ...deployOptions(app),
-      developerPlatformClient,
-    }
-
-    // When
-    await expect(ensureDeployContext(opts)).rejects.toThrow(/Couldn't find the app with Client ID key1/)
-  })
-
-  test('prompts the user to create or select an app if reset is true', async () => {
-    // Given
-    const app = testApp()
-    const identifiers = {
-      app: APP1.apiKey,
-      extensions: {},
-      extensionIds: {},
-      extensionsNonUuidManaged: {},
-    }
-
-    // There is a cached app but it will be ignored
-    vi.mocked(getAppIdentifiers).mockReturnValue({app: APP2.apiKey})
-    vi.mocked(ensureDeploymentIdsPresence).mockResolvedValue(identifiers)
-    vi.mocked(link).mockResolvedValue({configuration: (app as any).configuration, remoteApp, state})
-    vi.mocked(loadApp).mockResolvedValue(app)
-    const patchAppConfigurationFileSpy = vi
-      .spyOn(patchAppConfigurationFile, 'patchAppConfigurationFile')
-      .mockResolvedValue()
-
-    const developerPlatformClient = buildDeveloperPlatformClient({
-      async orgAndApps(_orgId: string) {
-        return {
-          organization: ORG1,
-          apps: [APP1, APP2],
-          hasMorePages: false,
-        }
-      },
-      appFromId: () => Promise.resolve(APP2),
-    })
-    const opts = {...deployOptions(app, true), developerPlatformClient}
-    vi.mocked(selectDeveloperPlatformClient).mockReturnValue(developerPlatformClient)
-
-    // When
-    const got = await ensureDeployContext(opts)
-
-    // Then
-    expect(fetchOrganizations).toHaveBeenCalledWith()
-    expect(selectOrCreateApp).toHaveBeenCalledWith(
-      app.name,
-      [APP1, APP2],
-      false,
-      ORG1,
-      opts.developerPlatformClient,
-      DEFAULT_SELECT_APP_OPTIONS,
-    )
-    expect(updateAppIdentifiers).toBeCalledWith({
-      app,
-      identifiers,
-      command: 'deploy',
-      developerPlatformClient,
-    })
-    expect(got.remoteApp.id).toEqual(APP1.id)
-    expect(got.remoteApp.title).toEqual(APP1.title)
-    expect(got.remoteApp.appType).toEqual(APP1.appType)
-    expect(got.identifiers).toEqual({app: APP1.apiKey, extensions: {}, extensionIds: {}, extensionsNonUuidManaged: {}})
-    expect(got.release).toEqual(true)
-    patchAppConfigurationFileSpy.mockRestore()
-  })
-
-  test('load the app extension using the remote extensions specifications', async () => {
-    // Given
-    const app = testAppWithConfig({config: {client_id: APP2.apiKey}})
-    const identifiers = {
-      app: APP2.apiKey,
-      extensions: {},
-      extensionIds: {},
-      extensionsNonUuidManaged: {},
-    }
-
-    const appWithExtensions = testApp({
-      allExtensions: [await testAppConfigExtensions()],
-    })
-    vi.mocked(getAppIdentifiers).mockReturnValue({app: APP2.apiKey})
-    vi.mocked(ensureDeploymentIdsPresence).mockResolvedValue(identifiers)
-    vi.mocked(loadApp).mockResolvedValue(appWithExtensions)
-    vi.mocked(updateAppIdentifiers).mockResolvedValue(appWithExtensions)
-    vi.mocked(link).mockResolvedValue({configuration: app.configuration, remoteApp, state})
-    vi.mocked(selectDeveloperPlatformClient).mockReturnValue(buildDeveloperPlatformClient())
-
-    // When
-    const got = await ensureDeployContext(deployOptions(app))
-
-    // Then
-    expect(selectOrCreateApp).not.toHaveBeenCalled()
-    expect(got.remoteApp.id).toEqual(APP2.id)
-    expect(got.remoteApp.title).toEqual(APP2.title)
-    expect(got.remoteApp.appType).toEqual(APP2.appType)
-    expect(got.identifiers).toEqual(identifiers)
-    expect(got.release).toEqual(true)
-    expect(got.app.allExtensions).toEqual(appWithExtensions.allExtensions)
-
-    expect(metadata.getAllPublicMetadata()).toMatchObject({api_key: APP2.apiKey, partner_id: 1})
-  })
-
-=======
->>>>>>> 7b8165f9
   test('prompts the user to include the configuration and persist the flag if the flag is not present', async () => {
     // Given
     const app = testAppWithConfig({config: {client_id: APP2.apiKey}})
@@ -1123,7 +848,7 @@
     vi.mocked(getAppConfigurationFileName).mockReturnValue('shopify.app.toml')
 
     const patchAppConfigurationFileSpy = vi
-      .spyOn(patchAppConfigurationFile, 'patchAppConfigurationFile')
+      .spyOn(patchAppConfigurationFile, 'patchTomlConfigurationFile')
       .mockResolvedValue()
     const metadataSpyOn = vi.spyOn(metadata, 'addPublicMetadata').mockImplementation(async () => {})
 
@@ -1173,15 +898,8 @@
     vi.mocked(ensureDeploymentIdsPresence).mockResolvedValue(identifiers)
     vi.mocked(renderConfirmationPrompt).mockResolvedValue(false)
     vi.mocked(getAppConfigurationFileName).mockReturnValue('shopify.app.toml')
-<<<<<<< HEAD
-    vi.mocked(link).mockResolvedValue({configuration: app.configuration, remoteApp, state})
-    vi.mocked(selectDeveloperPlatformClient).mockReturnValue(buildDeveloperPlatformClient())
     const patchAppConfigurationFileSpy = vi
-      .spyOn(patchAppConfigurationFile, 'patchAppConfigurationFile')
-=======
-    const writeAppConfigurationFileSpy = vi
-      .spyOn(writeAppConfigurationFile, 'writeAppConfigurationFile')
->>>>>>> 7b8165f9
+      .spyOn(patchAppConfigurationFile, 'patchTomlConfigurationFile')
       .mockResolvedValue()
 
     // When
@@ -1231,7 +949,7 @@
     // vi.mocked(selectDeveloperPlatformClient).mockReturnValue(testDeveloperPlatformClient)
     vi.mocked(getAppConfigurationFileName).mockReturnValue('shopify.app.toml')
     const patchAppConfigurationFileSpy = vi
-      .spyOn(patchAppConfigurationFile, 'patchAppConfigurationFile')
+      .spyOn(patchAppConfigurationFile, 'patchTomlConfigurationFile')
       .mockResolvedValue()
     const metadataSpyOn = vi.spyOn(metadata, 'addPublicMetadata').mockImplementation(async () => {})
 
@@ -1277,14 +995,8 @@
     vi.mocked(ensureDeploymentIdsPresence).mockResolvedValue(identifiers)
     vi.mocked(renderConfirmationPrompt).mockResolvedValue(false)
     vi.mocked(getAppConfigurationFileName).mockReturnValue('shopify.app.toml')
-<<<<<<< HEAD
-    vi.mocked(link).mockResolvedValue({configuration: app.configuration, remoteApp, state})
     const patchAppConfigurationFileSpy = vi
-      .spyOn(patchAppConfigurationFile, 'patchAppConfigurationFile')
-=======
-    const writeAppConfigurationFileSpy = vi
-      .spyOn(writeAppConfigurationFile, 'writeAppConfigurationFile')
->>>>>>> 7b8165f9
+      .spyOn(patchAppConfigurationFile, 'patchTomlConfigurationFile')
       .mockResolvedValue()
     const metadataSpyOn = vi.spyOn(metadata, 'addPublicMetadata').mockImplementation(async () => {})
 
@@ -1338,7 +1050,7 @@
     vi.mocked(renderConfirmationPrompt).mockResolvedValue(false)
     vi.mocked(getAppConfigurationFileName).mockReturnValue('shopify.app.toml')
     const patchAppConfigurationFileSpy = vi
-      .spyOn(patchAppConfigurationFile, 'patchAppConfigurationFile')
+      .spyOn(patchAppConfigurationFile, 'patchTomlConfigurationFile')
       .mockResolvedValue()
 
     const options = deployOptions(app, false, true)
@@ -1381,15 +1093,8 @@
     vi.mocked(ensureDeploymentIdsPresence).mockResolvedValue(identifiers)
     vi.mocked(renderConfirmationPrompt).mockResolvedValue(false)
     vi.mocked(getAppConfigurationFileName).mockReturnValue('shopify.app.toml')
-<<<<<<< HEAD
-    vi.mocked(link).mockResolvedValue({configuration: app.configuration, remoteApp, state})
-    vi.mocked(selectDeveloperPlatformClient).mockReturnValue(buildDeveloperPlatformClient())
     const patchAppConfigurationFileSpy = vi
-      .spyOn(patchAppConfigurationFile, 'patchAppConfigurationFile')
-=======
-    const writeAppConfigurationFileSpy = vi
-      .spyOn(writeAppConfigurationFile, 'writeAppConfigurationFile')
->>>>>>> 7b8165f9
+      .spyOn(patchAppConfigurationFile, 'patchTomlConfigurationFile')
       .mockResolvedValue()
 
     // When
@@ -1416,91 +1121,6 @@
     })
     patchAppConfigurationFileSpy.mockRestore()
   })
-<<<<<<< HEAD
-
-  test('uses the right developer platform client when it changes', async () => {
-    // Given
-    const legacyApp = testAppWithLegacyConfig({config: {}})
-    const app = testAppWithConfig({config: {client_id: APP1.apiKey}})
-    const identifiers = {
-      app: APP1.apiKey,
-      extensions: {},
-      extensionIds: {},
-      extensionsNonUuidManaged: {},
-    }
-    vi.mocked(getAppIdentifiers).mockReturnValue({app: undefined})
-    vi.mocked(ensureDeploymentIdsPresence).mockResolvedValue(identifiers)
-    vi.mocked(loadApp).mockResolvedValue(legacyApp)
-    const configuration = {...app.configuration, organization_id: ORG1.id}
-    vi.mocked(link).mockResolvedValue({configuration, remoteApp, state})
-    vi.spyOn(patchAppConfigurationFile, 'patchAppConfigurationFile').mockResolvedValue()
-
-    const anotherDeveloperPlatformClient = buildDeveloperPlatformClient()
-    const appWithAnotherDeveloperPlatformClient = testOrganizationApp({
-      id: '2',
-      title: 'app2',
-      apiKey: 'key2',
-      apiSecretKeys: [{secret: 'secret2'}],
-      developerPlatformClient: anotherDeveloperPlatformClient,
-    })
-
-    const developerPlatformClient = testDeveloperPlatformClient({
-      orgAndApps: () =>
-        Promise.resolve({
-          organization: ORG1,
-          apps: [APP1, appWithAnotherDeveloperPlatformClient],
-          hasMorePages: false,
-        }),
-      appFromId: () => Promise.resolve(appWithAnotherDeveloperPlatformClient),
-    })
-
-    const opts: DeployContextOptions = {...deployOptions(legacyApp), developerPlatformClient}
-    vi.mocked(selectDeveloperPlatformClient).mockReturnValue(developerPlatformClient)
-
-    // When
-    await ensureDeployContext(opts)
-
-    // Then
-    expect(developerPlatformClient.activeAppVersion).not.toHaveBeenCalled()
-    expect(anotherDeveloperPlatformClient.activeAppVersion).toHaveBeenCalledOnce()
-  })
-})
-
-describe('ensureReleaseContext', () => {
-  test('updates app identifiers', async () => {
-    // Given
-    const app = testApp()
-    vi.mocked(getAppIdentifiers).mockReturnValue({app: APP2.apiKey})
-    vi.mocked(updateAppIdentifiers).mockResolvedValue(app)
-    const developerPlatformClient = buildDeveloperPlatformClient()
-    vi.mocked(selectDeveloperPlatformClient).mockReturnValue(developerPlatformClient)
-    vi.mocked(getCachedAppInfo).mockReturnValue({...CACHED1, appId: 'key2'})
-
-    // When
-    const got = await ensureReleaseContext({
-      app,
-      apiKey: 'key2',
-      reset: false,
-      force: false,
-      developerPlatformClient,
-    })
-
-    // Then
-    expect(updateAppIdentifiers).toBeCalledWith({
-      app,
-      identifiers: {
-        app: APP2.apiKey,
-      },
-      command: 'release',
-      developerPlatformClient,
-    })
-
-    expect(got.app).toEqual(app)
-    expect(got.remoteApp).toEqual(APP2)
-    expect(got.developerPlatformClient).toEqual(developerPlatformClient)
-  })
-=======
->>>>>>> 7b8165f9
 })
 
 describe('ensureThemeExtensionDevContext', () => {
