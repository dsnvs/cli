{
  "name": "@shopify/app",
  "version": "3.51.0",
  "description": "Utilities for loading, building, and publishing apps.",
  "homepage": "https://github.com/shopify/cli#readme",
  "bugs": {
    "url": "https://github.com/Shopify/cli/issues"
  },
  "repository": {
    "type": "git",
    "url": "https://github.com/Shopify/cli/edit/main/packages/app"
  },
  "license": "MIT",
  "type": "module",
  "exports": {
    "./node/plugins/*": {
      "import": "./dist/cli/public/plugins/*.js",
      "require": "./dist/cli/public/plugins/*.d.ts"
    }
  },
  "files": [
    "/dist",
    "/assets",
    "/templates",
    "/oclif.manifest.json"
  ],
  "scripts": {
    "build": "nx build",
    "clean": "nx clean",
    "lint": "nx lint",
    "lint:fix": "nx lint:fix",
    "prepack": "cross-env NODE_ENV=production pnpm nx build && cp ../../README.md README.md",
    "test": "nx run app:test",
    "test:coverage": "nx test:coverage",
    "test:watch": "nx test:watch",
    "type-check": "nx type-check"
  },
  "eslintConfig": {
    "extends": [
      "../../.eslintrc.cjs"
    ]
  },
  "dependencies": {
    "@luckycatfactory/esbuild-graphql-loader": "3.8.1",
    "@oclif/core": "2.11.7",
    "@shopify/cli-kit": "3.51.0",
    "@shopify/function-runner": "4.1.1",
<<<<<<< HEAD
    "@shopify/plugin-cloudflare": "3.50.0",
    "@shopify/shopify-api": "7.5.0",
    "@shopify/theme-check-node": "1.20.1",
=======
    "@shopify/plugin-cloudflare": "3.51.0",
>>>>>>> de5cfb24
    "abort-controller": "3.0.0",
    "body-parser": "1.20.2",
    "chokidar": "3.5.3",
    "diff": "5.1.0",
    "esbuild": "0.19.3",
    "express": "4.18.2",
    "graphql-request": "5.2.0",
    "h3": "0.7.21",
    "http-proxy": "1.18.1",
    "javy-cli": "0.1.8",
    "serve-static": "1.15.0",
    "ws": "8.13.0",
    "ink": "4.4.1",
    "react": "18.2.0"
  },
  "devDependencies": {
    "@types/body-parser": "^1.19.2",
    "@types/diff": "^5.0.3",
    "@types/express": "^4.17.17",
    "@types/http-proxy": "^1.17.11",
    "@types/lodash-es": "^4.17.9",
    "@types/node": "16.18.57",
    "@types/react": "18.2.0",
    "@types/serve-static": "^1.15.2",
    "@types/ws": "^8.5.5",
    "@vitest/coverage-istanbul": "^0.34.3",
    "graphql": "^16.8.1",
    "graphql-tag": "^2.12.6",
    "vite": "^4.4.9",
    "vitest": "^0.34.3"
  },
  "peerDependencies": {
    "ink": "4.4.1",
    "react": "18.2.0"
  },
  "engines": {
    "node": ">=14.17.0"
  },
  "os": [
    "darwin",
    "linux",
    "win32"
  ],
  "publishConfig": {
    "@shopify:registry": "https://registry.npmjs.org",
    "access": "public"
  },
  "engine-strict": true,
  "oclif": {
    "commands": "dist/cli/commands",
    "hooks": {
      "init": "./dist/cli/hooks/clear_command_cache",
      "public_command_metadata": "./dist/cli/hooks/public_metadata",
      "sensitive_command_metadata": "./dist/cli/hooks/sensitive_metadata"
    },
    "plugins": [
      "@shopify/plugin-cloudflare"
    ]
  }
}<|MERGE_RESOLUTION|>--- conflicted
+++ resolved
@@ -45,13 +45,9 @@
     "@oclif/core": "2.11.7",
     "@shopify/cli-kit": "3.51.0",
     "@shopify/function-runner": "4.1.1",
-<<<<<<< HEAD
-    "@shopify/plugin-cloudflare": "3.50.0",
+    "@shopify/plugin-cloudflare": "3.51.0",
     "@shopify/shopify-api": "7.5.0",
     "@shopify/theme-check-node": "1.20.1",
-=======
-    "@shopify/plugin-cloudflare": "3.51.0",
->>>>>>> de5cfb24
     "abort-controller": "3.0.0",
     "body-parser": "1.20.2",
     "chokidar": "3.5.3",
