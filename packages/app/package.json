--- conflicted
+++ resolved
@@ -57,15 +57,9 @@
   },
   "dependencies": {
     "@luckycatfactory/esbuild-graphql-loader": "3.7.0",
-<<<<<<< HEAD
     "@oclif/core": "1.16.4",
-    "@shopify/cli-kit": "3.17.0",
-    "@shopify/shopify-cli-extensions": "3.17.0",
-=======
-    "@oclif/core": "1.9.2",
     "@shopify/cli-kit": "3.19.0",
     "@shopify/shopify-cli-extensions": "3.19.0",
->>>>>>> 8772adc7
     "abort-controller": "^3.0.0",
     "chokidar": "3.5.3",
     "diff": "^5.1.0",
