--- conflicted
+++ resolved
@@ -57,12 +57,7 @@
     "@shopify/plugin-cloudflare": "3.62.0",
     "@shopify/polaris": "12.10.0",
     "@shopify/polaris-icons": "8.0.0",
-<<<<<<< HEAD
-    "@shopify/theme-check-node": "2.5.1",
-    "@parcel/watcher": "2.4.1",
-=======
     "@shopify/theme-check-node": "2.7.0",
->>>>>>> bef9a9a8
     "body-parser": "1.20.2",
     "chokidar": "3.5.3",
     "diff": "5.1.0",
