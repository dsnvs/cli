--- conflicted
+++ resolved
@@ -45,12 +45,8 @@
     "@oclif/core": "3.19.6",
     "@shopify/cli-kit": "3.57.0",
     "@shopify/function-runner": "4.1.1",
-<<<<<<< HEAD
-    "@shopify/plugin-cloudflare": "3.56.0",
-    "@shopify/create-app": "3.56.0",
-=======
     "@shopify/plugin-cloudflare": "3.57.0",
->>>>>>> 5f8dc0cc
+    "@shopify/create-app": "3.57.0",
     "@shopify/polaris": "12.10.0",
     "@shopify/polaris-icons": "8.0.0",
     "@shopify/theme-check-node": "2.2.1",
