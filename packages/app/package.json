{
  "name": "@shopify/app",
  "version": "3.52.0",
  "description": "Utilities for loading, building, and publishing apps.",
  "homepage": "https://github.com/shopify/cli#readme",
  "bugs": {
    "url": "https://github.com/Shopify/cli/issues"
  },
  "repository": {
    "type": "git",
    "url": "https://github.com/Shopify/cli/edit/main/packages/app"
  },
  "license": "MIT",
  "type": "module",
  "exports": {
    "./node/plugins/*": {
      "import": "./dist/cli/public/plugins/*.js",
      "require": "./dist/cli/public/plugins/*.d.ts"
    }
  },
  "files": [
    "/dist",
    "/assets",
    "/templates",
    "/oclif.manifest.json"
  ],
  "scripts": {
    "build": "nx build",
    "clean": "nx clean",
    "lint": "nx lint",
    "lint:fix": "nx lint:fix",
    "prepack": "cross-env NODE_ENV=production pnpm nx build && cp ../../README.md README.md",
    "test": "nx run app:test",
    "test:coverage": "nx test:coverage",
    "test:watch": "nx test:watch",
    "type-check": "nx type-check"
  },
  "eslintConfig": {
    "extends": [
      "../../.eslintrc.cjs"
    ]
  },
  "dependencies": {
    "@luckycatfactory/esbuild-graphql-loader": "3.8.1",
    "@oclif/core": "2.11.7",
    "@shopify/cli-kit": "3.52.0",
    "@shopify/function-runner": "4.1.1",
<<<<<<< HEAD
    "@shopify/plugin-cloudflare": "3.51.0",
    "@shopify/theme-check-node": "1.20.1",
=======
    "@shopify/plugin-cloudflare": "3.52.0",
    "@shopify/polaris": "12.1.1",
    "@shopify/polaris-icons": "7.9.0",
>>>>>>> 6765fae4
    "abort-controller": "3.0.0",
    "body-parser": "1.20.2",
    "chokidar": "3.5.3",
    "diff": "5.1.0",
    "esbuild": "0.19.8",
    "express": "4.18.2",
    "graphql-request": "5.2.0",
    "h3": "0.7.21",
    "http-proxy": "1.18.1",
    "ink": "4.4.1",
    "javy-cli": "0.1.8",
    "micromatch": "4.0.5",
    "react": "18.2.0",
    "react-dom": "18.2.0",
    "serve-static": "1.15.0",
    "ws": "8.13.0"
  },
  "devDependencies": {
    "@types/body-parser": "^1.19.2",
    "@types/diff": "^5.0.3",
    "@types/express": "^4.17.17",
    "@types/http-proxy": "^1.17.11",
    "@types/lodash-es": "^4.17.9",
    "@types/micromatch": "^4.0.5",
    "@types/node": "16.18.57",
    "@types/react": "18.2.0",
    "@types/react-dom": "18.2.0",
    "@types/serve-static": "^1.15.2",
    "@types/ws": "^8.5.5",
    "@vitest/coverage-istanbul": "^0.34.3",
    "graphql": "^16.8.1",
    "graphql-tag": "^2.12.6",
    "vite": "^4.4.9",
    "vitest": "^0.34.3"
  },
  "peerDependencies": {
    "ink": "4.4.1",
    "react": "18.2.0"
  },
  "engines": {
    "node": "^16.17.0 || >=18.12.0"
  },
  "os": [
    "darwin",
    "linux",
    "win32"
  ],
  "publishConfig": {
    "@shopify:registry": "https://registry.npmjs.org",
    "access": "public"
  },
  "engine-strict": true,
  "oclif": {
    "commands": "dist/cli/commands",
    "hooks": {
      "init": "./dist/cli/hooks/clear_command_cache",
      "public_command_metadata": "./dist/cli/hooks/public_metadata",
      "sensitive_command_metadata": "./dist/cli/hooks/sensitive_metadata"
    },
    "plugins": [
      "@shopify/plugin-cloudflare"
    ]
  }
}<|MERGE_RESOLUTION|>--- conflicted
+++ resolved
@@ -45,14 +45,10 @@
     "@oclif/core": "2.11.7",
     "@shopify/cli-kit": "3.52.0",
     "@shopify/function-runner": "4.1.1",
-<<<<<<< HEAD
-    "@shopify/plugin-cloudflare": "3.51.0",
-    "@shopify/theme-check-node": "1.20.1",
-=======
     "@shopify/plugin-cloudflare": "3.52.0",
     "@shopify/polaris": "12.1.1",
     "@shopify/polaris-icons": "7.9.0",
->>>>>>> 6765fae4
+    "@shopify/theme-check-node": "1.22.0",
     "abort-controller": "3.0.0",
     "body-parser": "1.20.2",
     "chokidar": "3.5.3",
