--- conflicted
+++ resolved
@@ -57,15 +57,9 @@
   },
   "dependencies": {
     "@luckycatfactory/esbuild-graphql-loader": "3.7.0",
-<<<<<<< HEAD
     "@oclif/core": "1.16.4",
-    "@shopify/cli-kit": "3.16.3",
-    "@shopify/shopify-cli-extensions": "3.16.3",
-=======
-    "@oclif/core": "1.9.2",
     "@shopify/cli-kit": "3.17.0",
     "@shopify/shopify-cli-extensions": "3.17.0",
->>>>>>> a8b775e5
     "http-proxy": "^1.18.1",
     "diff": "^5.1.0",
     "esbuild": "0.15.7",
