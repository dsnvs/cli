{
  "name": "@shopify/app",
  "version": "3.58.0",
  "description": "Utilities for loading, building, and publishing apps.",
  "homepage": "https://github.com/shopify/cli#readme",
  "bugs": {
    "url": "https://github.com/Shopify/cli/issues"
  },
  "repository": {
    "type": "git",
    "url": "https://github.com/Shopify/cli/edit/main/packages/app"
  },
  "license": "MIT",
  "type": "module",
  "exports": {
    "./node/plugins/*": {
      "import": "./dist/cli/public/plugins/*.js",
      "require": "./dist/cli/public/plugins/*.d.ts"
    }
  },
  "files": [
    "/dist",
    "/assets",
    "/templates",
    "/oclif.manifest.json"
  ],
  "scripts": {
    "build": "nx build",
    "clean": "nx clean",
    "lint": "nx lint",
    "lint:fix": "nx lint:fix",
    "prepack": "cross-env NODE_ENV=production pnpm nx build && cp ../../README.md README.md",
    "test": "nx run app:test",
    "test:coverage": "nx test:coverage",
    "test:watch": "nx test:watch",
    "type-check": "nx type-check"
  },
  "eslintConfig": {
    "extends": [
      "../../.eslintrc.cjs"
    ]
  },
  "dependencies": {
    "@luckycatfactory/esbuild-graphql-loader": "3.8.1",
    "@oclif/core": "3.19.6",
    "@shopify/cli-kit": "3.58.0",
    "@shopify/create-app": "3.58.0",
    "@shopify/function-runner": "4.1.1",
    "@shopify/plugin-cloudflare": "3.58.0",
    "@shopify/polaris": "12.10.0",
    "@shopify/polaris-icons": "8.0.0",
<<<<<<< HEAD
    "@shopify/theme-check-node": "2.2.2",
=======
    "@shopify/theme-check-node": "2.5.0",
    "abort-controller": "3.0.0",
>>>>>>> 19762112
    "body-parser": "1.20.2",
    "chokidar": "3.5.3",
    "diff": "5.1.0",
    "esbuild": "0.19.8",
    "express": "4.18.2",
    "graphql-request": "5.2.0",
    "h3": "0.7.21",
    "http-proxy": "1.18.1",
    "micromatch": "4.0.5",
    "react": "18.2.0",
    "react-dom": "18.2.0",
    "ws": "8.13.0"
  },
  "devDependencies": {
    "@types/body-parser": "^1.19.2",
    "@types/diff": "^5.0.3",
    "@types/express": "^4.17.17",
    "@types/http-proxy": "^1.17.11",
    "@types/micromatch": "^4.0.5",
    "@types/node": "18.19.3",
    "@types/react": "18.2.0",
    "@types/react-dom": "18.2.0",
    "@types/ws": "^8.5.5",
    "@vitest/coverage-istanbul": "^0.34.3",
    "graphql": "^16.8.1",
    "graphql-tag": "^2.12.6",
    "vitest": "^0.34.3"
  },
  "peerDependencies": {
    "ink": "4.4.1",
    "react": "18.2.0"
  },
  "engines": {
    "node": ">=18.12.0"
  },
  "os": [
    "darwin",
    "linux",
    "win32"
  ],
  "publishConfig": {
    "@shopify:registry": "https://registry.npmjs.org",
    "access": "public"
  },
  "engine-strict": true,
  "oclif": {
    "commands": "dist/cli/commands",
    "hooks": {
      "init": "./dist/cli/hooks/clear_command_cache",
      "public_command_metadata": "./dist/cli/hooks/public_metadata",
      "sensitive_command_metadata": "./dist/cli/hooks/sensitive_metadata"
    },
    "plugins": [
      "@shopify/plugin-cloudflare"
    ]
  }
}<|MERGE_RESOLUTION|>--- conflicted
+++ resolved
@@ -49,12 +49,7 @@
     "@shopify/plugin-cloudflare": "3.58.0",
     "@shopify/polaris": "12.10.0",
     "@shopify/polaris-icons": "8.0.0",
-<<<<<<< HEAD
-    "@shopify/theme-check-node": "2.2.2",
-=======
     "@shopify/theme-check-node": "2.5.0",
-    "abort-controller": "3.0.0",
->>>>>>> 19762112
     "body-parser": "1.20.2",
     "chokidar": "3.5.3",
     "diff": "5.1.0",
