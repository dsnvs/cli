--- conflicted
+++ resolved
@@ -49,13 +49,8 @@
     ]
   },
   "dependencies": {
-<<<<<<< HEAD
-    "@oclif/core": "2.0.9",
-    "@shopify/cli-kit": "3.41.0"
-=======
-    "@oclif/core": "1.21.0",
+    "@oclif/core": "2.1.4",
     "@shopify/cli-kit": "3.43.0"
->>>>>>> 6c16319e
   },
   "devDependencies": {
     "@types/node": "14.18.36",
