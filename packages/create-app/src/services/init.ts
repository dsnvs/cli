import {getDeepInstallNPMTasks, updateCLIDependencies} from '../utils/template/npm.js'
import cleanup from '../utils/template/cleanup.js'

<<<<<<< HEAD
import {path, npm, git, error, output} from '@shopify/cli-kit'
=======
import {path, ui, npm, error, output} from '@shopify/cli-kit'
>>>>>>> e8cc6ffd
import {packageManager, PackageManager, packageManagerUsedForCreating} from '@shopify/cli-kit/node/node-package-manager'
import {renderSuccess, renderTasks} from '@shopify/cli-kit/node/ui'
import {parseGitHubRepositoryReference} from '@shopify/cli-kit/node/github'
import {hyphenate} from '@shopify/cli-kit/common/string'
import {recursiveLiquidTemplateCopy} from '@shopify/cli-kit/node/liquid'
<<<<<<< HEAD
import {Task} from '@shopify/cli-kit/src/private/node/ui/components/Tasks.js'
import {isShopify} from '@shopify/cli-kit/node/environment/local'
=======
import {isShopify, isUnitTest} from '@shopify/cli-kit/node/environment/local'
import {downloadGitRepository, initializeGitRepository} from '@shopify/cli-kit/node/git'
>>>>>>> e8cc6ffd
import {appendFile, fileExists, inTemporaryDirectory, mkdir, moveFile} from '@shopify/cli-kit/node/fs'

interface InitOptions {
  name: string
  directory: string
  template: string
  packageManager: string | undefined
  local: boolean
}

async function init(options: InitOptions) {
  const packageManager: PackageManager = inferPackageManager(options.packageManager)
  const hyphenizedName = hyphenate(options.name)
  const outputDirectory = path.join(options.directory, hyphenizedName)
  const githubRepo = parseGitHubRepositoryReference(options.template)

  await ensureAppDirectoryIsAvailable(outputDirectory, hyphenizedName)

  await inTemporaryDirectory(async (tmpDir) => {
    const templateDownloadDir = path.join(tmpDir, 'download')
    const templatePathDir = githubRepo.filePath
      ? path.join(templateDownloadDir, githubRepo.filePath)
      : templateDownloadDir
    const templateScaffoldDir = path.join(tmpDir, 'app')
    const repoUrl = githubRepo.branch ? `${githubRepo.baseURL}#${githubRepo.branch}` : githubRepo.baseURL

    await mkdir(templateDownloadDir)
<<<<<<< HEAD
    const tasks: Task<unknown>[] = [
      {
        title: `Downloading template from ${repoUrl}`,
        task: async () => {
          await git.downloadRepository({
            repoUrl,
            destination: templateDownloadDir,
            shallow: true,
          })
        },
=======
    let tasks: ui.ListrTasks = []

    await ui.task({
      title: `Downloading template from ${repoUrl}`,
      task: async () => {
        await downloadGitRepository({
          repoUrl,
          destination: templateDownloadDir,
          shallow: true,
        })
        return {successMessage: `Downloaded template from ${repoUrl}`}
>>>>>>> e8cc6ffd
      },
    ]

    tasks.push(
      {
        title: 'Parsing liquid',
        task: async () => {
          await recursiveLiquidTemplateCopy(templatePathDir, templateScaffoldDir, {
            dependency_manager: packageManager,
            app_name: options.name,
          })
        },
      },
      {
        title: 'Updating package.json',
        task: async () => {
          const packageJSON = await npm.readPackageJSON(templateScaffoldDir)

          await npm.updateAppData(packageJSON, hyphenizedName)
          await updateCLIDependencies({packageJSON, local: options.local, directory: templateScaffoldDir})

          await npm.writePackageJSON(templateScaffoldDir, packageJSON)

          // Ensure that the installation of dependencies doesn't fail when using
          // pnpm due to missing peerDependencies.
          if (packageManager === 'pnpm') {
            await appendFile(path.join(templateScaffoldDir, '.npmrc'), `auto-install-peers=true\n`)
          }
        },
      },
    )

    if (await isShopify()) {
      tasks.push({
        title: "[Shopifolks-only] Configuring the project's NPM registry",
        task: async () => {
          const npmrcPath = path.join(templateScaffoldDir, '.npmrc')
          const npmrcContent = `@shopify:registry=https://registry.npmjs.org\n`
          await appendFile(npmrcPath, npmrcContent)
        },
      })
    }

    tasks.push(
      {
        title: 'Installing dependencies',
        task: async () => {
          const subtasks = await getDeepInstallNPMTasks({from: templateScaffoldDir, packageManager})
          return subtasks
        },
      },
      {
        title: 'Cleaning up',
        task: async () => {
          await cleanup(templateScaffoldDir)
        },
      },
      {
        title: 'Initializing a Git repository...',
<<<<<<< HEAD
        task: async () => {
          await git.initializeRepository(templateScaffoldDir)
=======
        task: async (_, task) => {
          await initializeGitRepository(templateScaffoldDir)
          task.title = 'Git repository initialized'
>>>>>>> e8cc6ffd
        },
      },
    )

    await renderTasks(tasks)

    await moveFile(templateScaffoldDir, outputDirectory)
  })

  renderSuccess({
    headline: [{userInput: hyphenizedName}, 'is ready for you to build!'],
    nextSteps: [
      ['Run', {command: `cd ${hyphenizedName}`}],
      ['For extensions, run', {command: output.formatPackageManagerCommand(packageManager, 'generate extension')}],
      ['To see your app, run', {command: output.formatPackageManagerCommand(packageManager, 'dev')}],
    ],
    reference: [
      {link: {label: 'Shopify docs', url: 'https://shopify.dev'}},
      [
        'For an overview of commands, run',
        {command: `${output.formatPackageManagerCommand(packageManager, 'shopify app', '--help')}`},
      ],
    ],
  })
}

function inferPackageManager(optionsPackageManager: string | undefined): PackageManager {
  if (optionsPackageManager && packageManager.includes(optionsPackageManager as PackageManager)) {
    return optionsPackageManager as PackageManager
  }
  const usedPackageManager = packageManagerUsedForCreating()
  return usedPackageManager === 'unknown' ? 'npm' : usedPackageManager
}

async function ensureAppDirectoryIsAvailable(directory: string, name: string): Promise<void> {
  const exists = await fileExists(directory)
  if (exists)
    throw new error.Abort(`\nA directory with this name (${name}) already exists.\nChoose a new name for your app.`)
}

export default init<|MERGE_RESOLUTION|>--- conflicted
+++ resolved
@@ -1,23 +1,15 @@
 import {getDeepInstallNPMTasks, updateCLIDependencies} from '../utils/template/npm.js'
 import cleanup from '../utils/template/cleanup.js'
 
-<<<<<<< HEAD
-import {path, npm, git, error, output} from '@shopify/cli-kit'
-=======
-import {path, ui, npm, error, output} from '@shopify/cli-kit'
->>>>>>> e8cc6ffd
+import {path, npm, error, output} from '@shopify/cli-kit'
 import {packageManager, PackageManager, packageManagerUsedForCreating} from '@shopify/cli-kit/node/node-package-manager'
 import {renderSuccess, renderTasks} from '@shopify/cli-kit/node/ui'
 import {parseGitHubRepositoryReference} from '@shopify/cli-kit/node/github'
 import {hyphenate} from '@shopify/cli-kit/common/string'
 import {recursiveLiquidTemplateCopy} from '@shopify/cli-kit/node/liquid'
-<<<<<<< HEAD
 import {Task} from '@shopify/cli-kit/src/private/node/ui/components/Tasks.js'
 import {isShopify} from '@shopify/cli-kit/node/environment/local'
-=======
-import {isShopify, isUnitTest} from '@shopify/cli-kit/node/environment/local'
 import {downloadGitRepository, initializeGitRepository} from '@shopify/cli-kit/node/git'
->>>>>>> e8cc6ffd
 import {appendFile, fileExists, inTemporaryDirectory, mkdir, moveFile} from '@shopify/cli-kit/node/fs'
 
 interface InitOptions {
@@ -45,30 +37,16 @@
     const repoUrl = githubRepo.branch ? `${githubRepo.baseURL}#${githubRepo.branch}` : githubRepo.baseURL
 
     await mkdir(templateDownloadDir)
-<<<<<<< HEAD
     const tasks: Task<unknown>[] = [
       {
         title: `Downloading template from ${repoUrl}`,
         task: async () => {
-          await git.downloadRepository({
+          await downloadGitRepository({
             repoUrl,
             destination: templateDownloadDir,
             shallow: true,
           })
         },
-=======
-    let tasks: ui.ListrTasks = []
-
-    await ui.task({
-      title: `Downloading template from ${repoUrl}`,
-      task: async () => {
-        await downloadGitRepository({
-          repoUrl,
-          destination: templateDownloadDir,
-          shallow: true,
-        })
-        return {successMessage: `Downloaded template from ${repoUrl}`}
->>>>>>> e8cc6ffd
       },
     ]
 
@@ -128,14 +106,8 @@
       },
       {
         title: 'Initializing a Git repository...',
-<<<<<<< HEAD
         task: async () => {
-          await git.initializeRepository(templateScaffoldDir)
-=======
-        task: async (_, task) => {
           await initializeGitRepository(templateScaffoldDir)
-          task.title = 'Git repository initialized'
->>>>>>> e8cc6ffd
         },
       },
     )
