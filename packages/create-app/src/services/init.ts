--- conflicted
+++ resolved
@@ -32,11 +32,7 @@
   template: string
   packageManager: PackageManager
   local: boolean
-<<<<<<< HEAD
-  useGlobalCI: boolean
-=======
   useGlobalCLI: boolean
->>>>>>> b6bf3f4b
 }
 
 async function init(options: InitOptions) {
@@ -120,11 +116,7 @@
             packageJSON,
             local: options.local,
             directory: templateScaffoldDir,
-<<<<<<< HEAD
-            useGlobalCLI: options.useGlobalCI,
-=======
             useGlobalCLI: options.useGlobalCLI,
->>>>>>> b6bf3f4b
           })
           await writePackageJSON(templateScaffoldDir, packageJSON)
         },
