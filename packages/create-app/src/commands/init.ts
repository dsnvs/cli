--- conflicted
+++ resolved
@@ -1,11 +1,7 @@
 import initPrompt, {templateURLMap} from '../prompts/init'
 import initService from '../services/init'
 import {Command, Flags} from '@oclif/core'
-<<<<<<< HEAD
-import {path, cli, analytics} from '@shopify/cli-kit'
-=======
-import {path, cli, error, output} from '@shopify/cli-kit'
->>>>>>> 9954a756
+import {path, cli, analytics, error, output} from '@shopify/cli-kit'
 
 const InvalidGithubRepository = () => {
   return new error.Abort(
