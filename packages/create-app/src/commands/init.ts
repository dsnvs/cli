import initPrompt, {templateURLMap} from '../prompts/init.js'
import initService from '../services/init.js'
import {Flags} from '@oclif/core'
import {globalFlags} from '@shopify/cli-kit/node/cli'
import {error, output} from '@shopify/cli-kit'
import Command from '@shopify/cli-kit/node/base-command'
<<<<<<< HEAD
import {resolvePath} from '@shopify/cli-kit/node/path'
=======
// eslint-disable-next-line node/prefer-global/url
import {URL} from 'url'
>>>>>>> 85cfa339

export default class Init extends Command {
  static aliases = ['create-app']

  static flags = {
    ...globalFlags,
    name: Flags.string({
      char: 'n',
      env: 'SHOPIFY_FLAG_NAME',
      hidden: false,
    }),
    path: Flags.string({
      char: 'p',
      env: 'SHOPIFY_FLAG_PATH',
      parse: (input, _) => Promise.resolve(resolvePath(input)),
      hidden: false,
    }),
    template: Flags.string({
      description: `The app template. Accepts one of the following:
       - <${Object.keys(templateURLMap).join('|')}>
       - Any GitHub repo with optional branch and subpath, e.g., https://github.com/Shopify/<repository>/[subpath]#[branch]`,
      env: 'SHOPIFY_FLAG_TEMPLATE',
    }),
    'package-manager': Flags.string({
      char: 'd',
      env: 'SHOPIFY_FLAG_PACKAGE_MANAGER',
      hidden: false,
      options: ['npm', 'yarn', 'pnpm'],
    }),
    local: Flags.boolean({
      char: 'l',
      env: 'SHOPIFY_FLAG_LOCAL',
      default: false,
      hidden: true,
    }),
  }

  async run(): Promise<void> {
    const {flags} = await this.parse(Init)
    const directory = flags.path ? resolvePath(flags.path) : process.cwd()

    this.validateTemplateValue(flags.template)

    const promptAnswers = await initPrompt({
      name: flags.name,
      template: flags.template,
      directory,
    })

    await initService({
      name: promptAnswers.name,
      packageManager: flags['package-manager'],
      template: promptAnswers.template,
      local: flags.local,
      directory,
    })
  }

  validateTemplateValue(template: string | undefined) {
    if (!template) {
      return
    }

    const url = this.parseURL(template)
    if (url && url.origin !== 'https://github.com')
      throw new error.Abort(
        'Only GitHub repository references are supported, ' +
          'e.g., https://github.com/Shopify/<repository>/[subpath]#[branch]',
      )
    if (!url && !Object.keys(templateURLMap).includes(template))
      throw new error.Abort(
        output.content`Only ${Object.keys(templateURLMap)
          .map((alias) => output.content`${output.token.yellow(alias)}`.value)
          .join(', ')} template aliases are supported`,
      )
  }

  parseURL(url: string): URL | undefined {
    try {
      return new URL(url)
      // eslint-disable-next-line no-catch-all/no-catch-all
    } catch (error) {
      return undefined
    }
  }
}<|MERGE_RESOLUTION|>--- conflicted
+++ resolved
@@ -4,12 +4,9 @@
 import {globalFlags} from '@shopify/cli-kit/node/cli'
 import {error, output} from '@shopify/cli-kit'
 import Command from '@shopify/cli-kit/node/base-command'
-<<<<<<< HEAD
 import {resolvePath} from '@shopify/cli-kit/node/path'
-=======
 // eslint-disable-next-line node/prefer-global/url
 import {URL} from 'url'
->>>>>>> 85cfa339
 
 export default class Init extends Command {
   static aliases = ['create-app']
