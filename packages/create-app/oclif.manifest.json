{
  "commands": {
    "init": {
      "aliases": [
      ],
      "args": {
      },
      "flags": {
        "client-id": {
<<<<<<< HEAD
          "description": "The Client ID of your app.",
=======
          "description": "The Client ID of your app. Use this to automatically link your new project to an existing app. Using this flag avoids the app selection prompt.",
>>>>>>> f7af0a12
          "env": "SHOPIFY_FLAG_CLIENT_ID",
          "exclusive": [
            "config"
          ],
          "hasDynamicHelp": false,
          "hidden": false,
          "multiple": false,
          "name": "client-id",
          "type": "option"
        },
        "flavor": {
          "description": "Which flavor of the given template to use.",
          "env": "SHOPIFY_FLAG_TEMPLATE_FLAVOR",
          "hasDynamicHelp": false,
          "multiple": false,
          "name": "flavor",
          "type": "option"
        },
        "local": {
          "allowNo": false,
          "char": "l",
          "env": "SHOPIFY_FLAG_LOCAL",
          "hidden": true,
          "name": "local",
          "type": "boolean"
        },
        "name": {
          "char": "n",
          "env": "SHOPIFY_FLAG_NAME",
          "hasDynamicHelp": false,
          "hidden": false,
          "multiple": false,
          "name": "name",
          "type": "option"
        },
        "no-color": {
          "allowNo": false,
          "description": "Disable color output.",
          "env": "SHOPIFY_FLAG_NO_COLOR",
          "hidden": false,
          "name": "no-color",
          "type": "boolean"
        },
        "package-manager": {
          "char": "d",
          "env": "SHOPIFY_FLAG_PACKAGE_MANAGER",
          "hasDynamicHelp": false,
          "hidden": false,
          "multiple": false,
          "name": "package-manager",
          "options": [
            "npm",
            "yarn",
            "pnpm",
            "bun"
          ],
          "type": "option"
        },
        "path": {
          "char": "p",
          "default": ".",
          "env": "SHOPIFY_FLAG_PATH",
          "hasDynamicHelp": false,
          "hidden": false,
          "multiple": false,
          "name": "path",
          "type": "option"
        },
        "template": {
          "description": "The app template. Accepts one of the following:\n       - <remix|none>\n       - Any GitHub repo with optional branch and subpath, e.g., https://github.com/Shopify/<repository>/[subpath]#[branch]",
          "env": "SHOPIFY_FLAG_TEMPLATE",
          "hasDynamicHelp": false,
          "multiple": false,
          "name": "template",
          "type": "option"
        },
        "verbose": {
          "allowNo": false,
          "description": "Increase the verbosity of the output.",
          "env": "SHOPIFY_FLAG_VERBOSE",
          "hidden": false,
          "name": "verbose",
          "type": "boolean"
        }
      },
      "hasDynamicHelp": false,
      "hiddenAliases": [
      ],
      "id": "init",
      "pluginAlias": "@shopify/create-app",
      "pluginName": "@shopify/create-app",
      "pluginType": "core",
      "strict": true,
      "summary": "Create a new app project"
    }
  },
  "version": "3.67.0"
}<|MERGE_RESOLUTION|>--- conflicted
+++ resolved
@@ -7,11 +7,7 @@
       },
       "flags": {
         "client-id": {
-<<<<<<< HEAD
-          "description": "The Client ID of your app.",
-=======
           "description": "The Client ID of your app. Use this to automatically link your new project to an existing app. Using this flag avoids the app selection prompt.",
->>>>>>> f7af0a12
           "env": "SHOPIFY_FLAG_CLIENT_ID",
           "exclusive": [
             "config"
