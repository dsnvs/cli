import {HydrogenApp} from '../models/hydrogen.js'
import {genericConfigurationFileNames} from '../constants.js'
import {
  addNPMDependenciesWithoutVersionIfNeeded,
  findUpAndReadPackageJson,
  writePackageJSON,
} from '@shopify/cli-kit/node/node-package-manager'
import {addRecommendedExtensions, isVSCode} from '@shopify/cli-kit/node/vscode'
import {writeFile, fileExists, removeFile, fileContentPrettyFormat} from '@shopify/cli-kit/node/fs'
import {joinPath} from '@shopify/cli-kit/node/path'
import {AbortError} from '@shopify/cli-kit/node/error'
import {renderTasks, Task} from '@shopify/cli-kit/node/ui'

interface AddESlintOptions {
  app: HydrogenApp
  force: boolean
  install: boolean
}

export async function addESLint({app, force, install}: AddESlintOptions) {
<<<<<<< HEAD
  const vscode = await isVSCode(app.directory)

  const tasks: Task[] = [
    {
      title: 'Installing additional dependencies',
      skip: () => !install,
      task: async () => {
        const requiredDependencies = ['eslint', 'eslint-plugin-hydrogen', 'prettier', '@shopify/prettier-config']
        await addNPMDependenciesWithoutVersionIfNeeded(requiredDependencies, {
          packageManager: app.packageManager,
          type: 'prod',
          directory: app.directory,
        })
=======
  const list = ui.newListr(
    [
      {
        title: 'Installing dependencies',
        skip: () => !install,
        task: async (_, task) => {
          const requiredDependencies = ['eslint', 'eslint-plugin-hydrogen', 'prettier', '@shopify/prettier-config']
          await addNPMDependenciesWithoutVersionIfNeeded(requiredDependencies, {
            packageManager: app.packageManager,
            type: 'prod',
            directory: app.directory,
            stderr: new stream.Writable({
              write(chunk, encoding, next) {
                task.output = chunk.toString()
                next()
              },
            }),
            stdout: new stream.Writable({
              write(chunk, encoding, next) {
                task.output = chunk.toString()
                next()
              },
            }),
          })
          task.title = 'Dependencies installed'
        },
>>>>>>> 2898c0f1
      },
    },

    {
      title: 'Adding ESLint configuration',
      task: async () => {
        const eslintConfigPath = joinPath(app.directory, genericConfigurationFileNames.eslint)

        if (await fileExists(eslintConfigPath)) {
          if (force) {
            await removeFile(eslintConfigPath)
          } else {
            throw new AbortError('ESLint config already exists.', 'Use --force to override existing config.')
          }
        }

        const extended = [`'plugin:hydrogen/recommended'`]

        if (app.language === 'TypeScript') {
          extended.push(`'plugin:hydrogen/typescript'`)
        }

        const eslintConfig = await fileContentPrettyFormat(
          ['module.exports = {', 'extends: [', `${extended.join(',')}`, ' ],', ' };'].join('\n'),
          {path: genericConfigurationFileNames.eslint},
        )

        await writeFile(eslintConfigPath, eslintConfig)
      },
    },
    {
      title: 'Updating package.json',
      task: async () => {
        const packageJSON = (await findUpAndReadPackageJson(app.directory)).content
        packageJSON.scripts = packageJSON.scripts || {}
        packageJSON.scripts.lint = `eslint --ext .js,.ts,.jsx,.tsx src/`

        packageJSON.prettier = '@shopify/prettier-config'

        await writePackageJSON(app.directory, packageJSON)
      },
    },
    {
      title: 'Adding editor plugin recommendations',
      skip: () => !vscode,
      task: async () => {
        await addRecommendedExtensions(app.directory, ['dbaeumer.vscode-eslint'])
      },
    },
  ]
  await renderTasks(tasks)
}<|MERGE_RESOLUTION|>--- conflicted
+++ resolved
@@ -18,12 +18,11 @@
 }
 
 export async function addESLint({app, force, install}: AddESlintOptions) {
-<<<<<<< HEAD
   const vscode = await isVSCode(app.directory)
 
   const tasks: Task[] = [
     {
-      title: 'Installing additional dependencies',
+      title: 'Installing dependencies',
       skip: () => !install,
       task: async () => {
         const requiredDependencies = ['eslint', 'eslint-plugin-hydrogen', 'prettier', '@shopify/prettier-config']
@@ -32,34 +31,6 @@
           type: 'prod',
           directory: app.directory,
         })
-=======
-  const list = ui.newListr(
-    [
-      {
-        title: 'Installing dependencies',
-        skip: () => !install,
-        task: async (_, task) => {
-          const requiredDependencies = ['eslint', 'eslint-plugin-hydrogen', 'prettier', '@shopify/prettier-config']
-          await addNPMDependenciesWithoutVersionIfNeeded(requiredDependencies, {
-            packageManager: app.packageManager,
-            type: 'prod',
-            directory: app.directory,
-            stderr: new stream.Writable({
-              write(chunk, encoding, next) {
-                task.output = chunk.toString()
-                next()
-              },
-            }),
-            stdout: new stream.Writable({
-              write(chunk, encoding, next) {
-                task.output = chunk.toString()
-                next()
-              },
-            }),
-          })
-          task.title = 'Dependencies installed'
-        },
->>>>>>> 2898c0f1
       },
     },
 
