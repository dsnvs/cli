import {hydrogenFlags} from '../../flags.js'
import {deployToOxygen} from '../../services/deploy.js'
<<<<<<< HEAD
import {output, cli, path} from '@shopify/cli-kit'
import Command from '@shopify/cli-kit/node/base-command'
import {Flags} from '@oclif/core'
import {isShopify} from '@shopify/cli-kit/node/environment/local'
=======
import {output, environment, path} from '@shopify/cli-kit'
import Command from '@shopify/cli-kit/node/base-command'
import {Flags} from '@oclif/core'
import {globalFlags} from '@shopify/cli-kit/node/cli'
>>>>>>> 4d345363

export default class Deploy extends Command {
  static description = 'Deploy your Hydrogen app to Oxygen hosting'
  static hidden = true

  static flags = {
    ...globalFlags,
    ...hydrogenFlags,
    deploymentToken: Flags.string({
      required: true,
      env: 'SHOPIFY_HYDROGEN_FLAG_DEPLOYMENT_TOKEN',
      description: 'Specify your Oxygen deployment token.',
    }),
    commitMessage: Flags.string({
      env: 'SHOPIFY_HYDROGEN_FLAG_COMMIT_MESSAGE',
      description: 'Override the default Git commit message.',
    }),
    commitAuthor: Flags.string({
      env: 'SHOPIFY_HYDROGEN_FLAG_COMMIT_AUTHOR',
      description: 'Override the default Git commit author.',
    }),
    pathToBuild: Flags.string({
      hidden: true,
      env: 'SHOPIFY_HYDROGEN_FLAG_PATH_TO_BUILD',
      description: 'Skip build process and use provided value as build',
    }),
    healthCheck: Flags.boolean({
      env: 'SHOPIFY_HYDROGEN_FLAG_HEALTH_CHECK',
      default: true,
      description: 'Require a health check before the deployment succeeds.',
    }),
    assumeYes: Flags.boolean({
      char: 'y',
      env: 'SHOPIFY_HYDROGEN_FLAG_ASSUME_YES',
      default: false,
      description: 'Automatic yes to prompts. Assume "yes" as answer to all prompts and run non-interactively.',
    }),
    oxygenAddress: Flags.string({
      hidden: true,
      env: 'SHOPIFY_HYDROGEN_FLAG_OXYGEN_ADDRESS',
      default: 'oxygen-dms.shopifycloud.com',
    }),
  }

  public async run(): Promise<void> {
    const isShopifolk = await isShopify()
    if (!isShopifolk) {
      output.warn('Command coming soon...')
      return
    }

    const {flags} = await this.parse(Deploy)
    const dir = flags.path ? path.resolve(flags.path) : process.cwd()

    await deployToOxygen({...flags, path: dir})
  }
}<|MERGE_RESOLUTION|>--- conflicted
+++ resolved
@@ -1,16 +1,10 @@
 import {hydrogenFlags} from '../../flags.js'
 import {deployToOxygen} from '../../services/deploy.js'
-<<<<<<< HEAD
-import {output, cli, path} from '@shopify/cli-kit'
+import {output, path} from '@shopify/cli-kit'
 import Command from '@shopify/cli-kit/node/base-command'
 import {Flags} from '@oclif/core'
 import {isShopify} from '@shopify/cli-kit/node/environment/local'
-=======
-import {output, environment, path} from '@shopify/cli-kit'
-import Command from '@shopify/cli-kit/node/base-command'
-import {Flags} from '@oclif/core'
 import {globalFlags} from '@shopify/cli-kit/node/cli'
->>>>>>> 4d345363
 
 export default class Deploy extends Command {
   static description = 'Deploy your Hydrogen app to Oxygen hosting'
