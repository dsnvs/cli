--- conflicted
+++ resolved
@@ -78,13 +78,8 @@
     "sirv": "^1.0.14",
     "typescript": "^4.2.3",
     "unconfig": "^0.3.2",
-<<<<<<< HEAD
-    "vite": "^2.9.1",
+    "vite": "^2.9.6",
     "vitest": "0.10.0"
-=======
-    "vite": "^2.9.6",
-    "vitest": "0.9.4"
->>>>>>> 1da9dacf
   },
   "engine-strict": true,
   "engines": {
