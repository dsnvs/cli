{
  "name": "@shopify/plugin-did-you-mean",
  "version": "3.47.0-pre.0",
  "bugs": {
    "url": "https://github.com/Shopify/cli/issues"
  },
  "license": "MIT",
  "author": "Shopify",
  "type": "module",
  "module": "./dist/index.js",
  "types": "./dist/index.d.ts",
  "files": [
    "/dist",
    "/oclif.manifest.json"
  ],
  "scripts": {
    "build": "nx build",
    "clean": "nx clean",
    "lint": "nx lint",
    "lint:fix": "nx lint:fix",
    "prepack": "cross-env NODE_ENV=production pnpm nx build && cp ../../README.md README.md",
    "test": "nx run plugin-did-you-mean:test",
    "test:watch": "nx test:watch",
    "type-check": "nx type-check"
  },
  "eslintConfig": {
    "extends": [
      "../../.eslintrc.cjs"
    ]
  },
  "dependencies": {
<<<<<<< HEAD
    "@oclif/core": "2.8.5",
    "@shopify/cli-kit": "3.46.0",
=======
    "@oclif/core": "2.1.4",
    "@shopify/cli-kit": "3.47.0-pre.0",
>>>>>>> 1b0e6ee2
    "n-gram": "2.0.2"
  },
  "devDependencies": {
    "vite": "^4.3.9",
    "vitest": "^0.31.0"
  },
  "engines": {
    "node": ">=14.17.0"
  },
  "os": [
    "darwin",
    "linux",
    "win32"
  ],
  "publishConfig": {
    "@shopify:registry": "https://registry.npmjs.org",
    "access": "public"
  },
  "engine-strict": true,
  "oclif": {
    "commands": "dist/commands",
    "topics": {
      "config:autocorrect": {
        "description": "Configure autocorrect feature."
      }
    },
    "hooks": {
      "command_not_found": "dist/index"
    }
  }
}<|MERGE_RESOLUTION|>--- conflicted
+++ resolved
@@ -29,13 +29,8 @@
     ]
   },
   "dependencies": {
-<<<<<<< HEAD
     "@oclif/core": "2.8.5",
-    "@shopify/cli-kit": "3.46.0",
-=======
-    "@oclif/core": "2.1.4",
     "@shopify/cli-kit": "3.47.0-pre.0",
->>>>>>> 1b0e6ee2
     "n-gram": "2.0.2"
   },
   "devDependencies": {
