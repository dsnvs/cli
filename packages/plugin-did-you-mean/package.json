--- conflicted
+++ resolved
@@ -1,11 +1,7 @@
 {
   "name": "@shopify/plugin-did-you-mean",
-<<<<<<< HEAD
-  "version": "3.57.0",
+  "version": "3.58.0",
   "private": true,
-=======
-  "version": "3.58.0",
->>>>>>> 19762112
   "bugs": {
     "url": "https://github.com/Shopify/cli/issues"
   },
@@ -40,13 +36,8 @@
     ]
   },
   "dependencies": {
-<<<<<<< HEAD
     "@oclif/core": "3.23.0",
-    "@shopify/cli-kit": "3.57.0",
-=======
-    "@oclif/core": "3.19.6",
     "@shopify/cli-kit": "3.58.0",
->>>>>>> 19762112
     "n-gram": "2.0.2"
   },
   "devDependencies": {
