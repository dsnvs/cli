{
  "name": "@shopify/theme",
  "version": "3.54.0",
  "private": false,
  "description": "Utilities for building and publishing themes",
  "homepage": "https://github.com/shopify/cli#readme",
  "bugs": {
    "url": "https://github.com/Shopify/cli/issues"
  },
  "repository": {
    "type": "git",
    "url": "https://github.com/Shopify/cli/edit/main/packages/theme"
  },
  "license": "MIT",
  "type": "module",
  "files": [
    "/dist",
    "/oclif.manifest.json"
  ],
  "scripts": {
    "build": "nx build",
    "clean": "nx clean",
    "lint": "nx lint",
    "lint:fix": "nx lint:fix",
    "prepack": "cross-env NODE_ENV=production pnpm nx build && cp ../../README.md README.md",
    "test": "nx run theme:test",
    "test:watch": "nx test:watch",
    "type-check": "nx type-check"
  },
  "eslintConfig": {
    "extends": [
      "../../.eslintrc.cjs"
    ]
  },
  "dependencies": {
    "@oclif/core": "3.15.1",
<<<<<<< HEAD
    "@shopify/cli-kit": "3.53.0",
    "@shopify/theme-check-node": "2.0.0",
    "@shopify/theme-language-server-node": "1.7.2",
=======
    "@shopify/cli-kit": "3.54.0",
    "@shopify/theme-check-node": "1.22.0",
    "@shopify/theme-language-server-node": "1.7.1",
>>>>>>> 41376ede
    "yaml": "2.3.2"
  },
  "devDependencies": {
    "@types/node": "18.19.3",
    "node-stream-zip": "^1.15.0",
    "vite": "^4.4.9",
    "vitest": "^0.34.3"
  },
  "engines": {
    "node": ">=18.12.0"
  },
  "os": [
    "darwin",
    "linux",
    "win32"
  ],
  "publishConfig": {
    "@shopify:registry": "https://registry.npmjs.org",
    "access": "public"
  },
  "engine-strict": true,
  "oclif": {
    "commands": "dist/cli/commands"
  }
}<|MERGE_RESOLUTION|>--- conflicted
+++ resolved
@@ -34,15 +34,9 @@
   },
   "dependencies": {
     "@oclif/core": "3.15.1",
-<<<<<<< HEAD
-    "@shopify/cli-kit": "3.53.0",
+    "@shopify/cli-kit": "3.54.0",
     "@shopify/theme-check-node": "2.0.0",
     "@shopify/theme-language-server-node": "1.7.2",
-=======
-    "@shopify/cli-kit": "3.54.0",
-    "@shopify/theme-check-node": "1.22.0",
-    "@shopify/theme-language-server-node": "1.7.1",
->>>>>>> 41376ede
     "yaml": "2.3.2"
   },
   "devDependencies": {
