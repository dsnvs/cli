{
  "name": "@shopify/theme",
  "version": "3.56.0",
  "private": false,
  "description": "Utilities for building and publishing themes",
  "homepage": "https://github.com/shopify/cli#readme",
  "bugs": {
    "url": "https://github.com/Shopify/cli/issues"
  },
  "repository": {
    "type": "git",
    "url": "https://github.com/Shopify/cli/edit/main/packages/theme"
  },
  "license": "MIT",
  "type": "module",
  "exports": {
    ".": {
      "import": "./dist/index.js",
      "types": "./dist/index.d.ts"
    }
  },
  "files": [
    "/dist",
    "/oclif.manifest.json"
  ],
  "scripts": {
    "build": "nx build",
    "clean": "nx clean",
    "lint": "nx lint",
    "lint:fix": "nx lint:fix",
    "prepack": "cross-env NODE_ENV=production pnpm nx build && cp ../../README.md README.md",
    "test": "nx run theme:test",
    "test:watch": "nx test:watch",
    "type-check": "nx type-check"
  },
  "eslintConfig": {
    "extends": [
      "../../.eslintrc.cjs"
    ]
  },
  "dependencies": {
<<<<<<< HEAD
    "@oclif/core": "3.19.5-dev.0",
=======
    "@oclif/core": "3.22.0",
>>>>>>> 86dab90a
    "@shopify/cli-kit": "3.56.0",
    "@shopify/theme-check-node": "2.2.1",
    "@shopify/theme-language-server-node": "1.8.2",
    "yaml": "2.3.2"
  },
  "devDependencies": {
    "@types/node": "18.19.3",
    "node-stream-zip": "^1.15.0",
    "vite": "^4.4.9",
    "vitest": "^0.34.3"
  },
  "engines": {
    "node": ">=18.12.0"
  },
  "os": [
    "darwin",
    "linux",
    "win32"
  ],
  "publishConfig": {
    "@shopify:registry": "https://registry.npmjs.org",
    "access": "public"
  },
  "engine-strict": true,
  "oclif": {
    "commands": {
      "strategy": "explicit",
      "target": "./dist/index.js",
      "identifier": "COMMANDS"
    }
  }
}<|MERGE_RESOLUTION|>--- conflicted
+++ resolved
@@ -39,11 +39,7 @@
     ]
   },
   "dependencies": {
-<<<<<<< HEAD
-    "@oclif/core": "3.19.5-dev.0",
-=======
     "@oclif/core": "3.22.0",
->>>>>>> 86dab90a
     "@shopify/cli-kit": "3.56.0",
     "@shopify/theme-check-node": "2.2.1",
     "@shopify/theme-language-server-node": "1.8.2",
