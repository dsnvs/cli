{
  "commands": {
    "theme:check": {
      "aliases": [
      ],
      "args": {
      },
      "description": "Validate the theme.",
      "flags": {
        "auto-correct": {
          "allowNo": false,
          "char": "a",
          "description": "Automatically fix offenses",
          "env": "SHOPIFY_FLAG_AUTO_CORRECT",
          "name": "auto-correct",
          "required": false,
          "type": "boolean"
        },
        "config": {
          "char": "C",
          "description": "Use the config provided, overriding .theme-check.yml if present\n      Supports all theme-check: config values, e.g., theme-check:theme-app-extension,\n      theme-check:recommended, theme-check:all\n      For backwards compatibility, :theme_app_extension is also supported ",
          "env": "SHOPIFY_FLAG_CONFIG",
          "hasDynamicHelp": false,
          "multiple": false,
          "name": "config",
          "required": false,
          "type": "option"
        },
        "environment": {
          "char": "e",
          "description": "The environment to apply to the current command.",
          "env": "SHOPIFY_FLAG_ENVIRONMENT",
          "hasDynamicHelp": false,
          "multiple": false,
          "name": "environment",
          "type": "option"
        },
        "fail-level": {
          "default": "error",
          "description": "Minimum severity for exit with error code",
          "env": "SHOPIFY_FLAG_FAIL_LEVEL",
          "hasDynamicHelp": false,
          "multiple": false,
          "name": "fail-level",
          "options": [
            "crash",
            "error",
            "suggestion",
            "style",
            "warning",
            "info"
          ],
          "required": false,
          "type": "option"
        },
        "init": {
          "allowNo": false,
          "description": "Generate a .theme-check.yml file",
          "env": "SHOPIFY_FLAG_INIT",
          "name": "init",
          "required": false,
          "type": "boolean"
        },
        "list": {
          "allowNo": false,
          "description": "List enabled checks",
          "env": "SHOPIFY_FLAG_LIST",
          "name": "list",
          "required": false,
          "type": "boolean"
        },
        "no-color": {
          "allowNo": false,
          "description": "Disable color output.",
          "env": "SHOPIFY_FLAG_NO_COLOR",
          "hidden": false,
          "name": "no-color",
          "type": "boolean"
        },
        "output": {
          "char": "o",
          "default": "text",
          "description": "The output format to use",
          "env": "SHOPIFY_FLAG_OUTPUT",
          "hasDynamicHelp": false,
          "multiple": false,
          "name": "output",
          "options": [
            "text",
            "json"
          ],
          "required": false,
          "type": "option"
        },
        "path": {
          "description": "The path to your theme directory.",
          "env": "SHOPIFY_FLAG_PATH",
          "hasDynamicHelp": false,
          "multiple": false,
          "name": "path",
          "noCacheDefault": true,
          "type": "option"
        },
        "print": {
          "allowNo": false,
          "description": "Output active config to STDOUT",
          "env": "SHOPIFY_FLAG_PRINT",
          "name": "print",
          "required": false,
          "type": "boolean"
        },
        "verbose": {
          "allowNo": false,
          "description": "Increase the verbosity of the logs.",
          "env": "SHOPIFY_FLAG_VERBOSE",
          "hidden": false,
          "name": "verbose",
          "type": "boolean"
        },
        "version": {
          "allowNo": false,
          "char": "v",
          "description": "Print Theme Check version",
          "env": "SHOPIFY_FLAG_VERSION",
          "name": "version",
          "required": false,
          "type": "boolean"
        }
      },
      "hasDynamicHelp": false,
      "hiddenAliases": [
      ],
      "id": "theme:check",
      "isESM": true,
      "pluginAlias": "@shopify/theme",
      "pluginName": "@shopify/theme",
      "pluginType": "core",
      "relativePath": [
        "dist",
        "cli",
        "commands",
        "theme",
        "check.js"
      ],
      "strict": true
    },
    "theme:console": {
      "aliases": [
      ],
      "args": {
      },
      "description": "Shopify Liquid REPL (read-eval-print loop) tool",
      "flags": {
        "environment": {
          "char": "e",
          "description": "The environment to apply to the current command.",
          "env": "SHOPIFY_FLAG_ENVIRONMENT",
          "hasDynamicHelp": false,
          "multiple": false,
          "name": "environment",
          "type": "option"
        },
        "no-color": {
          "allowNo": false,
          "description": "Disable color output.",
          "env": "SHOPIFY_FLAG_NO_COLOR",
          "hidden": false,
          "name": "no-color",
          "type": "boolean"
        },
        "password": {
          "description": "Password generated from the Theme Access app.",
          "env": "SHOPIFY_CLI_THEME_TOKEN",
          "hasDynamicHelp": false,
          "multiple": false,
          "name": "password",
          "type": "option"
        },
        "port": {
          "default": "9293",
          "description": "Local port to serve authentication service.",
          "env": "SHOPIFY_FLAG_PORT",
          "hasDynamicHelp": false,
          "multiple": false,
          "name": "port",
          "type": "option"
        },
        "store": {
          "char": "s",
          "description": "Store URL. It can be the store prefix (johns-apparel) or the full myshopify.com URL (johns-apparel.myshopify.com, https://johns-apparel.myshopify.com).",
          "env": "SHOPIFY_FLAG_STORE",
          "hasDynamicHelp": false,
          "multiple": false,
          "name": "store",
          "type": "option"
        },
        "url": {
          "default": "/",
          "description": "The url to be used as context",
          "env": "SHOPIFY_FLAG_URL",
          "hasDynamicHelp": false,
          "multiple": false,
          "name": "url",
          "type": "option"
        },
        "verbose": {
          "allowNo": false,
          "description": "Increase the verbosity of the logs.",
          "env": "SHOPIFY_FLAG_VERBOSE",
          "hidden": false,
          "name": "verbose",
          "type": "boolean"
        }
      },
      "hasDynamicHelp": false,
      "hiddenAliases": [
      ],
      "id": "theme:console",
      "isESM": true,
      "pluginAlias": "@shopify/theme",
      "pluginName": "@shopify/theme",
      "pluginType": "core",
      "relativePath": [
        "dist",
        "cli",
        "commands",
        "theme",
        "console.js"
      ],
      "strict": true
    },
    "theme:delete": {
      "aliases": [
      ],
      "args": {
      },
      "description": "Delete remote themes from the connected store. This command can't be undone.",
      "flags": {
        "development": {
          "allowNo": false,
          "char": "d",
          "description": "Delete your development theme.",
          "env": "SHOPIFY_FLAG_DEVELOPMENT",
          "name": "development",
          "type": "boolean"
        },
        "environment": {
          "char": "e",
          "description": "The environment to apply to the current command.",
          "env": "SHOPIFY_FLAG_ENVIRONMENT",
          "hasDynamicHelp": false,
          "multiple": false,
          "name": "environment",
          "type": "option"
        },
        "force": {
          "allowNo": false,
          "char": "f",
          "description": "Skip confirmation.",
          "env": "SHOPIFY_FLAG_FORCE",
          "name": "force",
          "type": "boolean"
        },
        "no-color": {
          "allowNo": false,
          "description": "Disable color output.",
          "env": "SHOPIFY_FLAG_NO_COLOR",
          "hidden": false,
          "name": "no-color",
          "type": "boolean"
        },
        "password": {
          "description": "Password generated from the Theme Access app.",
          "env": "SHOPIFY_CLI_THEME_TOKEN",
          "hasDynamicHelp": false,
          "multiple": false,
          "name": "password",
          "type": "option"
        },
        "show-all": {
          "allowNo": false,
          "char": "a",
          "description": "Include others development themes in theme list.",
          "env": "SHOPIFY_FLAG_SHOW_ALL",
          "name": "show-all",
          "type": "boolean"
        },
        "store": {
          "char": "s",
          "description": "Store URL. It can be the store prefix (johns-apparel) or the full myshopify.com URL (johns-apparel.myshopify.com, https://johns-apparel.myshopify.com).",
          "env": "SHOPIFY_FLAG_STORE",
          "hasDynamicHelp": false,
          "multiple": false,
          "name": "store",
          "type": "option"
        },
        "theme": {
          "char": "t",
          "description": "Theme ID or name of the remote theme.",
          "env": "SHOPIFY_FLAG_THEME_ID",
          "hasDynamicHelp": false,
          "multiple": true,
          "name": "theme",
          "type": "option"
        },
        "verbose": {
          "allowNo": false,
          "description": "Increase the verbosity of the logs.",
          "env": "SHOPIFY_FLAG_VERBOSE",
          "hidden": false,
          "name": "verbose",
          "type": "boolean"
        }
      },
      "hasDynamicHelp": false,
      "hiddenAliases": [
      ],
      "id": "theme:delete",
      "isESM": true,
      "pluginAlias": "@shopify/theme",
      "pluginName": "@shopify/theme",
      "pluginType": "core",
      "relativePath": [
        "dist",
        "cli",
        "commands",
        "theme",
        "delete.js"
      ],
      "strict": false
    },
    "theme:dev": {
      "aliases": [
      ],
      "args": {
      },
      "cli2Flags": [
        "host",
        "live-reload",
        "poll",
        "theme-editor-sync",
        "overwrite-json",
        "port",
        "theme",
        "nodelete",
        "only",
        "ignore",
        "stable",
        "force",
        "notify"
      ],
      "description": "Uploads the current theme as a development theme to the connected store, then prints theme editor and preview URLs to your terminal. While running, changes will push to the store in real time.",
      "flags": {
        "environment": {
          "char": "e",
          "description": "The environment to apply to the current command.",
          "env": "SHOPIFY_FLAG_ENVIRONMENT",
          "hasDynamicHelp": false,
          "multiple": false,
          "name": "environment",
          "type": "option"
        },
        "force": {
          "allowNo": false,
          "char": "f",
          "description": "Proceed without confirmation, if current directory does not seem to be theme directory.",
          "env": "SHOPIFY_FLAG_FORCE",
          "hidden": true,
          "name": "force",
          "type": "boolean"
        },
        "host": {
          "description": "Set which network interface the web server listens on. The default value is 127.0.0.1.",
          "env": "SHOPIFY_FLAG_HOST",
          "hasDynamicHelp": false,
          "multiple": false,
          "name": "host",
          "type": "option"
        },
        "ignore": {
          "char": "x",
          "description": "Skip hot reloading any files that match the specified pattern.",
          "env": "SHOPIFY_FLAG_IGNORE",
          "hasDynamicHelp": false,
          "multiple": true,
          "name": "ignore",
          "type": "option"
        },
        "live-reload": {
          "default": "hot-reload",
          "description": "The live reload mode switches the server behavior when a file is modified:\n- hot-reload Hot reloads local changes to CSS and sections (default)\n- full-page  Always refreshes the entire page\n- off        Deactivate live reload",
          "env": "SHOPIFY_FLAG_LIVE_RELOAD",
          "hasDynamicHelp": false,
          "multiple": false,
          "name": "live-reload",
          "options": [
            "hot-reload",
            "full-page",
            "off"
          ],
          "type": "option"
        },
        "no-color": {
          "allowNo": false,
          "description": "Disable color output.",
          "env": "SHOPIFY_FLAG_NO_COLOR",
          "hidden": false,
          "name": "no-color",
          "type": "boolean"
        },
        "nodelete": {
          "allowNo": false,
          "char": "n",
          "description": "Runs the dev command without deleting local files.",
          "env": "SHOPIFY_FLAG_NODELETE",
          "name": "nodelete",
          "type": "boolean"
        },
        "notify": {
          "description": "The file path or URL. The file path is to a file that you want updated on idle. The URL path is where you want a webhook posted to report on file changes.",
          "env": "SHOPIFY_FLAG_NOTIFY",
          "hasDynamicHelp": false,
          "multiple": false,
          "name": "notify",
          "type": "option"
        },
        "only": {
          "char": "o",
          "description": "Hot reload only files that match the specified pattern.",
          "env": "SHOPIFY_FLAG_ONLY",
          "hasDynamicHelp": false,
          "multiple": true,
          "name": "only",
          "type": "option"
        },
        "open": {
          "allowNo": false,
          "description": "Automatically launch the theme preview in your default web browser.",
          "env": "SHOPIFY_FLAG_OPEN",
          "name": "open",
          "type": "boolean"
        },
        "password": {
          "description": "Password generated from the Theme Access app.",
          "env": "SHOPIFY_CLI_THEME_TOKEN",
          "hasDynamicHelp": false,
          "multiple": false,
          "name": "password",
          "type": "option"
        },
        "path": {
          "description": "The path to your theme directory.",
          "env": "SHOPIFY_FLAG_PATH",
          "hasDynamicHelp": false,
          "multiple": false,
          "name": "path",
          "noCacheDefault": true,
          "type": "option"
        },
        "poll": {
          "allowNo": false,
          "description": "Force polling to detect file changes.",
          "env": "SHOPIFY_FLAG_POLL",
          "name": "poll",
          "type": "boolean"
        },
        "port": {
          "description": "Local port to serve theme preview from.",
          "env": "SHOPIFY_FLAG_PORT",
          "hasDynamicHelp": false,
          "multiple": false,
          "name": "port",
          "type": "option"
        },
        "stable": {
          "allowNo": false,
          "description": "Performs the upload by relying in the legacy upload approach (slower, but it might be more stable in some scenarios)",
          "env": "SHOPIFY_FLAG_STABLE",
          "hidden": true,
          "name": "stable",
          "type": "boolean"
        },
        "store": {
          "char": "s",
          "description": "Store URL. It can be the store prefix (johns-apparel) or the full myshopify.com URL (johns-apparel.myshopify.com, https://johns-apparel.myshopify.com).",
          "env": "SHOPIFY_FLAG_STORE",
          "hasDynamicHelp": false,
          "multiple": false,
          "name": "store",
          "type": "option"
        },
        "theme": {
          "char": "t",
          "description": "Theme ID or name of the remote theme.",
          "env": "SHOPIFY_FLAG_THEME_ID",
          "hasDynamicHelp": false,
          "multiple": false,
          "name": "theme",
          "type": "option"
        },
        "theme-editor-sync": {
          "allowNo": false,
          "description": "Synchronize Theme Editor updates in the local theme files.",
          "env": "SHOPIFY_FLAG_THEME_EDITOR_SYNC",
          "name": "theme-editor-sync",
          "type": "boolean"
        },
        "verbose": {
          "allowNo": false,
          "description": "Increase the verbosity of the logs.",
          "env": "SHOPIFY_FLAG_VERBOSE",
          "hidden": false,
          "name": "verbose",
          "type": "boolean"
        }
      },
      "hasDynamicHelp": false,
      "hiddenAliases": [
      ],
      "id": "theme:dev",
      "isESM": true,
      "pluginAlias": "@shopify/theme",
      "pluginName": "@shopify/theme",
      "pluginType": "core",
      "relativePath": [
        "dist",
        "cli",
        "commands",
        "theme",
        "dev.js"
      ],
      "strict": true
    },
    "theme:help-old": {
      "aliases": [
      ],
      "args": {
      },
      "description": "Show help from Ruby CLI",
      "flags": {
        "command": {
          "description": "The command for which to show CLI2 help.",
          "env": "SHOPIFY_FLAG_COMMAND",
          "hasDynamicHelp": false,
          "multiple": false,
          "name": "command",
          "type": "option"
        },
        "no-color": {
          "allowNo": false,
          "description": "Disable color output.",
          "env": "SHOPIFY_FLAG_NO_COLOR",
          "hidden": false,
          "name": "no-color",
          "type": "boolean"
        },
        "verbose": {
          "allowNo": false,
          "description": "Increase the verbosity of the logs.",
          "env": "SHOPIFY_FLAG_VERBOSE",
          "hidden": false,
          "name": "verbose",
          "type": "boolean"
        }
      },
      "hasDynamicHelp": false,
      "hidden": true,
      "hiddenAliases": [
      ],
      "id": "theme:help-old",
      "isESM": true,
      "pluginAlias": "@shopify/theme",
      "pluginName": "@shopify/theme",
      "pluginType": "core",
      "relativePath": [
        "dist",
        "cli",
        "commands",
        "theme",
        "help-old.js"
      ],
      "strict": true
    },
    "theme:info": {
      "aliases": [
      ],
      "args": {
      },
      "description": "Print basic information about your theme environment.",
      "flags": {
        "no-color": {
          "allowNo": false,
          "description": "Disable color output.",
          "env": "SHOPIFY_FLAG_NO_COLOR",
          "hidden": false,
          "name": "no-color",
          "type": "boolean"
        },
        "verbose": {
          "allowNo": false,
          "description": "Increase the verbosity of the logs.",
          "env": "SHOPIFY_FLAG_VERBOSE",
          "hidden": false,
          "name": "verbose",
          "type": "boolean"
        }
      },
      "hasDynamicHelp": false,
      "hiddenAliases": [
      ],
      "id": "theme:info",
      "isESM": true,
      "pluginAlias": "@shopify/theme",
      "pluginName": "@shopify/theme",
      "pluginType": "core",
      "relativePath": [
        "dist",
        "cli",
        "commands",
        "theme",
        "info.js"
      ],
      "strict": true
    },
    "theme:init": {
      "aliases": [
      ],
      "args": {
        "name": {
          "description": "Name of the new theme",
          "name": "name",
          "required": false
        }
      },
      "description": "Clones a Git repository to use as a starting point for building a new theme.",
      "flags": {
        "clone-url": {
          "char": "u",
          "default": "https://github.com/Shopify/dawn.git",
          "description": "The Git URL to clone from. Defaults to Shopify's example theme, Dawn: https://github.com/Shopify/dawn.git",
          "env": "SHOPIFY_FLAG_CLONE_URL",
          "hasDynamicHelp": false,
          "multiple": false,
          "name": "clone-url",
          "type": "option"
        },
        "latest": {
          "allowNo": false,
          "char": "l",
          "description": "Downloads the latest release of the `clone-url`",
          "env": "SHOPIFY_FLAG_LATEST",
          "name": "latest",
          "type": "boolean"
        },
        "no-color": {
          "allowNo": false,
          "description": "Disable color output.",
          "env": "SHOPIFY_FLAG_NO_COLOR",
          "hidden": false,
          "name": "no-color",
          "type": "boolean"
        },
        "path": {
          "description": "The path to your theme directory.",
          "env": "SHOPIFY_FLAG_PATH",
          "hasDynamicHelp": false,
          "multiple": false,
          "name": "path",
          "noCacheDefault": true,
          "type": "option"
        },
        "verbose": {
          "allowNo": false,
          "description": "Increase the verbosity of the logs.",
          "env": "SHOPIFY_FLAG_VERBOSE",
          "hidden": false,
          "name": "verbose",
          "type": "boolean"
        }
      },
      "hasDynamicHelp": false,
      "hiddenAliases": [
      ],
      "id": "theme:init",
      "isESM": true,
      "pluginAlias": "@shopify/theme",
      "pluginName": "@shopify/theme",
      "pluginType": "core",
      "relativePath": [
        "dist",
        "cli",
        "commands",
        "theme",
        "init.js"
      ],
      "strict": true
    },
    "theme:language-server": {
      "aliases": [
      ],
      "args": {
      },
      "description": "Start a Language Server Protocol server.",
      "flags": {
        "no-color": {
          "allowNo": false,
          "description": "Disable color output.",
          "env": "SHOPIFY_FLAG_NO_COLOR",
          "hidden": false,
          "name": "no-color",
          "type": "boolean"
        },
        "verbose": {
          "allowNo": false,
          "description": "Increase the verbosity of the logs.",
          "env": "SHOPIFY_FLAG_VERBOSE",
          "hidden": false,
          "name": "verbose",
          "type": "boolean"
        }
      },
      "hasDynamicHelp": false,
      "hiddenAliases": [
      ],
      "id": "theme:language-server",
      "isESM": true,
      "pluginAlias": "@shopify/theme",
      "pluginName": "@shopify/theme",
      "pluginType": "core",
      "relativePath": [
        "dist",
        "cli",
        "commands",
        "theme",
        "language-server.js"
      ],
      "strict": true
    },
    "theme:list": {
      "aliases": [
      ],
      "args": {
      },
      "description": "Lists your remote themes.",
      "flags": {
        "environment": {
          "char": "e",
          "description": "The environment to apply to the current command.",
          "env": "SHOPIFY_FLAG_ENVIRONMENT",
          "hasDynamicHelp": false,
          "multiple": false,
          "name": "environment",
          "type": "option"
        },
        "id": {
          "description": "Only list theme with the given ID.",
          "env": "SHOPIFY_FLAG_ID",
          "hasDynamicHelp": false,
          "multiple": false,
          "name": "id",
          "type": "option"
        },
        "json": {
          "allowNo": false,
          "description": "Output the theme list as JSON.",
          "env": "SHOPIFY_FLAG_JSON",
          "name": "json",
          "type": "boolean"
        },
        "name": {
          "description": "Only list themes that contain the given name.",
          "env": "SHOPIFY_FLAG_NAME",
          "hasDynamicHelp": false,
          "multiple": false,
          "name": "name",
          "type": "option"
        },
        "no-color": {
          "allowNo": false,
          "description": "Disable color output.",
          "env": "SHOPIFY_FLAG_NO_COLOR",
          "hidden": false,
          "name": "no-color",
          "type": "boolean"
        },
        "password": {
          "description": "Password generated from the Theme Access app.",
          "env": "SHOPIFY_CLI_THEME_TOKEN",
          "hasDynamicHelp": false,
          "multiple": false,
          "name": "password",
          "type": "option"
        },
        "role": {
          "description": "Only list themes with the given role.",
          "env": "SHOPIFY_FLAG_ROLE",
          "hasDynamicHelp": false,
          "multiple": false,
          "name": "role",
          "options": [
            "live",
            "unpublished",
            "development"
          ],
          "type": "option"
        },
        "store": {
          "char": "s",
          "description": "Store URL. It can be the store prefix (johns-apparel) or the full myshopify.com URL (johns-apparel.myshopify.com, https://johns-apparel.myshopify.com).",
          "env": "SHOPIFY_FLAG_STORE",
          "hasDynamicHelp": false,
          "multiple": false,
          "name": "store",
          "type": "option"
        },
        "verbose": {
          "allowNo": false,
          "description": "Increase the verbosity of the logs.",
          "env": "SHOPIFY_FLAG_VERBOSE",
          "hidden": false,
          "name": "verbose",
          "type": "boolean"
        }
      },
      "hasDynamicHelp": false,
      "hiddenAliases": [
      ],
      "id": "theme:list",
      "isESM": true,
      "pluginAlias": "@shopify/theme",
      "pluginName": "@shopify/theme",
      "pluginType": "core",
      "relativePath": [
        "dist",
        "cli",
        "commands",
        "theme",
        "list.js"
      ],
      "strict": true
    },
    "theme:open": {
      "aliases": [
      ],
      "args": {
      },
      "description": "Opens the preview of your remote theme.",
      "flags": {
        "development": {
          "allowNo": false,
          "char": "d",
          "description": "Open your development theme.",
          "env": "SHOPIFY_FLAG_DEVELOPMENT",
          "name": "development",
          "type": "boolean"
        },
        "editor": {
          "allowNo": false,
          "char": "E",
          "description": "Open the theme editor for the specified theme in the browser.",
          "env": "SHOPIFY_FLAG_EDITOR",
          "name": "editor",
          "type": "boolean"
        },
        "environment": {
          "char": "e",
          "description": "The environment to apply to the current command.",
          "env": "SHOPIFY_FLAG_ENVIRONMENT",
          "hasDynamicHelp": false,
          "multiple": false,
          "name": "environment",
          "type": "option"
        },
        "live": {
          "allowNo": false,
          "char": "l",
          "description": "Open your live (published) theme.",
          "env": "SHOPIFY_FLAG_LIVE",
          "name": "live",
          "type": "boolean"
        },
        "no-color": {
          "allowNo": false,
          "description": "Disable color output.",
          "env": "SHOPIFY_FLAG_NO_COLOR",
          "hidden": false,
          "name": "no-color",
          "type": "boolean"
        },
        "password": {
          "description": "Password generated from the Theme Access app.",
          "env": "SHOPIFY_CLI_THEME_TOKEN",
          "hasDynamicHelp": false,
          "multiple": false,
          "name": "password",
          "type": "option"
        },
        "store": {
          "char": "s",
          "description": "Store URL. It can be the store prefix (johns-apparel) or the full myshopify.com URL (johns-apparel.myshopify.com, https://johns-apparel.myshopify.com).",
          "env": "SHOPIFY_FLAG_STORE",
          "hasDynamicHelp": false,
          "multiple": false,
          "name": "store",
          "type": "option"
        },
        "theme": {
          "char": "t",
          "description": "Theme ID or name of the remote theme.",
          "env": "SHOPIFY_FLAG_THEME_ID",
          "hasDynamicHelp": false,
          "multiple": false,
          "name": "theme",
          "type": "option"
        },
        "verbose": {
          "allowNo": false,
          "description": "Increase the verbosity of the logs.",
          "env": "SHOPIFY_FLAG_VERBOSE",
          "hidden": false,
          "name": "verbose",
          "type": "boolean"
        }
      },
      "hasDynamicHelp": false,
      "hiddenAliases": [
      ],
      "id": "theme:open",
      "isESM": true,
      "pluginAlias": "@shopify/theme",
      "pluginName": "@shopify/theme",
      "pluginType": "core",
      "relativePath": [
        "dist",
        "cli",
        "commands",
        "theme",
        "open.js"
      ],
      "strict": true
    },
    "theme:package": {
      "aliases": [
      ],
      "args": {
      },
      "description": "Package your theme into a .zip file, ready to upload to the Online Store.",
      "flags": {
        "no-color": {
          "allowNo": false,
          "description": "Disable color output.",
          "env": "SHOPIFY_FLAG_NO_COLOR",
          "hidden": false,
          "name": "no-color",
          "type": "boolean"
        },
        "path": {
          "description": "The path to your theme directory.",
          "env": "SHOPIFY_FLAG_PATH",
          "hasDynamicHelp": false,
          "multiple": false,
          "name": "path",
          "noCacheDefault": true,
          "type": "option"
        },
        "verbose": {
          "allowNo": false,
          "description": "Increase the verbosity of the logs.",
          "env": "SHOPIFY_FLAG_VERBOSE",
          "hidden": false,
          "name": "verbose",
          "type": "boolean"
        }
      },
      "hasDynamicHelp": false,
      "hiddenAliases": [
      ],
      "id": "theme:package",
      "isESM": true,
      "pluginAlias": "@shopify/theme",
      "pluginName": "@shopify/theme",
      "pluginType": "core",
      "relativePath": [
        "dist",
        "cli",
        "commands",
        "theme",
        "package.js"
      ],
      "strict": true
    },
    "theme:publish": {
      "aliases": [
      ],
      "args": {
      },
      "description": "Set a remote theme as the live theme.",
      "flags": {
        "environment": {
          "char": "e",
          "description": "The environment to apply to the current command.",
          "env": "SHOPIFY_FLAG_ENVIRONMENT",
          "hasDynamicHelp": false,
          "multiple": false,
          "name": "environment",
          "type": "option"
        },
        "force": {
          "allowNo": false,
          "char": "f",
          "description": "Skip confirmation.",
          "env": "SHOPIFY_FLAG_FORCE",
          "name": "force",
          "type": "boolean"
        },
        "no-color": {
          "allowNo": false,
          "description": "Disable color output.",
          "env": "SHOPIFY_FLAG_NO_COLOR",
          "hidden": false,
          "name": "no-color",
          "type": "boolean"
        },
        "password": {
          "description": "Password generated from the Theme Access app.",
          "env": "SHOPIFY_CLI_THEME_TOKEN",
          "hasDynamicHelp": false,
          "multiple": false,
          "name": "password",
          "type": "option"
        },
        "store": {
          "char": "s",
          "description": "Store URL. It can be the store prefix (johns-apparel) or the full myshopify.com URL (johns-apparel.myshopify.com, https://johns-apparel.myshopify.com).",
          "env": "SHOPIFY_FLAG_STORE",
          "hasDynamicHelp": false,
          "multiple": false,
          "name": "store",
          "type": "option"
        },
        "theme": {
          "char": "t",
          "description": "Theme ID or name of the remote theme.",
          "env": "SHOPIFY_FLAG_THEME_ID",
          "hasDynamicHelp": false,
          "multiple": false,
          "name": "theme",
          "type": "option"
        },
        "verbose": {
          "allowNo": false,
          "description": "Increase the verbosity of the logs.",
          "env": "SHOPIFY_FLAG_VERBOSE",
          "hidden": false,
          "name": "verbose",
          "type": "boolean"
        }
      },
      "hasDynamicHelp": false,
      "hiddenAliases": [
      ],
      "id": "theme:publish",
      "isESM": true,
      "pluginAlias": "@shopify/theme",
      "pluginName": "@shopify/theme",
      "pluginType": "core",
      "relativePath": [
        "dist",
        "cli",
        "commands",
        "theme",
        "publish.js"
      ],
      "strict": false
    },
    "theme:pull": {
      "aliases": [
      ],
      "args": {
      },
      "cli2Flags": [
        "theme",
        "development",
        "live",
        "nodelete",
        "only",
        "ignore",
        "force",
        "development-theme-id"
      ],
      "description": "Download your remote theme files locally.",
      "flags": {
        "beta": {
          "allowNo": false,
          "description": "Performs the pull command by relying on the new download implementation.",
          "env": "SHOPIFY_FLAG_BETA",
          "hidden": true,
          "name": "beta",
          "type": "boolean"
        },
        "development": {
          "allowNo": false,
          "char": "d",
          "description": "Pull theme files from your remote development theme.",
          "env": "SHOPIFY_FLAG_DEVELOPMENT",
          "name": "development",
          "type": "boolean"
        },
        "environment": {
          "char": "e",
          "description": "The environment to apply to the current command.",
          "env": "SHOPIFY_FLAG_ENVIRONMENT",
          "hasDynamicHelp": false,
          "multiple": false,
          "name": "environment",
          "type": "option"
        },
        "force": {
          "allowNo": false,
          "char": "f",
          "description": "Proceed without confirmation, if current directory does not seem to be theme directory.",
          "env": "SHOPIFY_FLAG_FORCE",
          "hidden": true,
          "name": "force",
          "type": "boolean"
        },
        "ignore": {
          "char": "x",
          "description": "Skip downloading the specified files (Multiple flags allowed).",
          "env": "SHOPIFY_FLAG_IGNORE",
          "hasDynamicHelp": false,
          "multiple": true,
          "name": "ignore",
          "type": "option"
        },
        "live": {
          "allowNo": false,
          "char": "l",
          "description": "Pull theme files from your remote live theme.",
          "env": "SHOPIFY_FLAG_LIVE",
          "name": "live",
          "type": "boolean"
        },
        "no-color": {
          "allowNo": false,
          "description": "Disable color output.",
          "env": "SHOPIFY_FLAG_NO_COLOR",
          "hidden": false,
          "name": "no-color",
          "type": "boolean"
        },
        "nodelete": {
          "allowNo": false,
          "char": "n",
          "description": "Runs the pull command without deleting local files.",
          "env": "SHOPIFY_FLAG_NODELETE",
          "name": "nodelete",
          "type": "boolean"
        },
        "only": {
          "char": "o",
          "description": "Download only the specified files (Multiple flags allowed).",
          "env": "SHOPIFY_FLAG_ONLY",
          "hasDynamicHelp": false,
          "multiple": true,
          "name": "only",
          "type": "option"
        },
        "password": {
          "description": "Password generated from the Theme Access app.",
          "env": "SHOPIFY_CLI_THEME_TOKEN",
          "hasDynamicHelp": false,
          "multiple": false,
          "name": "password",
          "type": "option"
        },
        "path": {
          "description": "The path to your theme directory.",
          "env": "SHOPIFY_FLAG_PATH",
          "hasDynamicHelp": false,
          "multiple": false,
          "name": "path",
          "noCacheDefault": true,
          "type": "option"
        },
        "stable": {
          "allowNo": false,
          "description": "Performs the pull command by relying on the legacy download implementation.",
          "env": "SHOPIFY_FLAG_STABLE",
          "hidden": true,
          "name": "stable",
          "type": "boolean"
        },
        "store": {
          "char": "s",
          "description": "Store URL. It can be the store prefix (johns-apparel) or the full myshopify.com URL (johns-apparel.myshopify.com, https://johns-apparel.myshopify.com).",
          "env": "SHOPIFY_FLAG_STORE",
          "hasDynamicHelp": false,
          "multiple": false,
          "name": "store",
          "type": "option"
        },
        "theme": {
          "char": "t",
          "description": "Theme ID or name of the remote theme.",
          "env": "SHOPIFY_FLAG_THEME_ID",
          "hasDynamicHelp": false,
          "multiple": false,
          "name": "theme",
          "type": "option"
        },
        "verbose": {
          "allowNo": false,
          "description": "Increase the verbosity of the logs.",
          "env": "SHOPIFY_FLAG_VERBOSE",
          "hidden": false,
          "name": "verbose",
          "type": "boolean"
        }
      },
      "hasDynamicHelp": false,
      "hiddenAliases": [
      ],
      "id": "theme:pull",
      "isESM": true,
      "pluginAlias": "@shopify/theme",
      "pluginName": "@shopify/theme",
      "pluginType": "core",
      "relativePath": [
        "dist",
        "cli",
        "commands",
        "theme",
        "pull.js"
      ],
      "strict": true
    },
    "theme:push": {
      "aliases": [
      ],
      "args": {
      },
      "cli2Flags": [
        "theme",
        "development",
        "live",
        "unpublished",
        "nodelete",
        "only",
        "ignore",
        "json",
        "allow-live",
        "publish",
        "stable",
        "force",
        "development-theme-id"
      ],
      "description": "Uploads your local theme files to the connected store, overwriting the remote version if specified.",
      "flags": {
        "allow-live": {
          "allowNo": false,
          "char": "a",
          "description": "Allow push to a live theme.",
          "env": "SHOPIFY_FLAG_ALLOW_LIVE",
          "name": "allow-live",
          "type": "boolean"
        },
        "development": {
          "allowNo": false,
          "char": "d",
          "description": "Push theme files from your remote development theme.",
          "env": "SHOPIFY_FLAG_DEVELOPMENT",
          "name": "development",
          "type": "boolean"
        },
        "environment": {
          "char": "e",
          "description": "The environment to apply to the current command.",
          "env": "SHOPIFY_FLAG_ENVIRONMENT",
          "hasDynamicHelp": false,
          "multiple": false,
          "name": "environment",
          "type": "option"
        },
        "force": {
          "allowNo": false,
          "char": "f",
          "description": "Proceed without confirmation, if current directory does not seem to be theme directory.",
          "env": "SHOPIFY_FLAG_FORCE",
          "hidden": true,
          "name": "force",
          "type": "boolean"
        },
        "ignore": {
          "char": "x",
          "description": "Skip downloading the specified files (Multiple flags allowed).",
          "env": "SHOPIFY_FLAG_IGNORE",
          "hasDynamicHelp": false,
          "multiple": true,
          "name": "ignore",
          "type": "option"
        },
        "json": {
          "allowNo": false,
          "char": "j",
          "description": "Output JSON instead of a UI.",
          "env": "SHOPIFY_FLAG_JSON",
          "name": "json",
          "type": "boolean"
        },
        "live": {
          "allowNo": false,
          "char": "l",
          "description": "Push theme files from your remote live theme.",
          "env": "SHOPIFY_FLAG_LIVE",
          "name": "live",
          "type": "boolean"
        },
        "no-color": {
          "allowNo": false,
          "description": "Disable color output.",
          "env": "SHOPIFY_FLAG_NO_COLOR",
          "hidden": false,
          "name": "no-color",
          "type": "boolean"
        },
        "nodelete": {
          "allowNo": false,
          "char": "n",
          "description": "Runs the push command without deleting local files.",
          "env": "SHOPIFY_FLAG_NODELETE",
          "name": "nodelete",
          "type": "boolean"
        },
        "only": {
          "char": "o",
          "description": "Download only the specified files (Multiple flags allowed).",
          "env": "SHOPIFY_FLAG_ONLY",
          "hasDynamicHelp": false,
          "multiple": true,
          "name": "only",
          "type": "option"
        },
        "password": {
          "description": "Password generated from the Theme Access app.",
          "env": "SHOPIFY_CLI_THEME_TOKEN",
          "hasDynamicHelp": false,
          "multiple": false,
          "name": "password",
          "type": "option"
        },
        "path": {
          "description": "The path to your theme directory.",
          "env": "SHOPIFY_FLAG_PATH",
          "hasDynamicHelp": false,
          "multiple": false,
          "name": "path",
          "noCacheDefault": true,
          "type": "option"
        },
        "publish": {
          "allowNo": false,
          "char": "p",
          "description": "Publish as the live theme after uploading.",
          "env": "SHOPIFY_FLAG_PUBLISH",
          "name": "publish",
          "type": "boolean"
        },
        "stable": {
          "allowNo": false,
          "description": "Performs the upload by relying in the legacy upload approach (slower, but it might be more stable in some scenarios)",
          "env": "SHOPIFY_FLAG_STABLE",
          "hidden": true,
          "name": "stable",
          "type": "boolean"
        },
        "store": {
          "char": "s",
          "description": "Store URL. It can be the store prefix (johns-apparel) or the full myshopify.com URL (johns-apparel.myshopify.com, https://johns-apparel.myshopify.com).",
          "env": "SHOPIFY_FLAG_STORE",
          "hasDynamicHelp": false,
          "multiple": false,
          "name": "store",
          "type": "option"
        },
        "theme": {
          "char": "t",
          "description": "Theme ID or name of the remote theme.",
          "env": "SHOPIFY_FLAG_THEME_ID",
          "hasDynamicHelp": false,
          "multiple": false,
          "name": "theme",
          "type": "option"
        },
        "unpublished": {
          "allowNo": false,
          "char": "u",
          "description": "Create a new unpublished theme and push to it.",
          "env": "SHOPIFY_FLAG_UNPUBLISHED",
          "name": "unpublished",
          "type": "boolean"
        },
        "verbose": {
          "allowNo": false,
          "description": "Increase the verbosity of the logs.",
          "env": "SHOPIFY_FLAG_VERBOSE",
          "hidden": false,
          "name": "verbose",
          "type": "boolean"
        }
      },
<<<<<<< HEAD
      "args": {},
      "cli2Flags": [
        "theme",
        "development",
        "live",
        "unpublished",
        "nodelete",
        "only",
        "ignore",
        "json",
        "allow-live",
        "publish",
        "stable",
        "force",
        "development-theme-id"
      ]
    },
    "theme:rename": {
      "id": "theme:rename",
      "description": "Renames an existing theme.",
      "strict": true,
      "pluginName": "@shopify/theme",
      "pluginAlias": "@shopify/theme",
      "pluginType": "core",
      "aliases": [],
      "flags": {
        "no-color": {
          "name": "no-color",
          "type": "boolean",
          "description": "Disable color output.",
          "hidden": false,
          "allowNo": false
        },
        "verbose": {
          "name": "verbose",
          "type": "boolean",
          "description": "Increase the verbosity of the logs.",
          "hidden": false,
          "allowNo": false
        },
        "store": {
          "name": "store",
          "type": "option",
          "char": "s",
          "description": "Store URL. It can be the store prefix (johns-apparel) or the full myshopify.com URL (johns-apparel.myshopify.com, https://johns-apparel.myshopify.com).",
          "multiple": false
        },
        "password": {
          "name": "password",
          "type": "option",
          "description": "Password generated from the Theme Access app.",
          "multiple": false
        },
        "environment": {
          "name": "environment",
          "type": "option",
          "char": "e",
          "description": "The environment to apply to the current command.",
          "multiple": false
        },
        "name": {
          "name": "name",
          "type": "option",
          "char": "n",
          "description": "The new name for the theme.",
          "required": true,
          "multiple": false
        },
        "development": {
          "name": "development",
          "type": "boolean",
          "char": "d",
          "description": "Rename your development theme.",
          "allowNo": false
        },
        "theme": {
          "name": "theme",
          "type": "option",
          "char": "t",
          "description": "Theme ID or name of the remote theme.",
          "multiple": false
        },
        "live": {
          "name": "live",
          "type": "boolean",
          "char": "l",
          "description": "Rename your remote live theme.",
          "allowNo": false
        }
      },
      "args": {}
    },
    "theme:serve": {
      "id": "theme:serve",
      "description": "Uploads the current theme as a development theme to the connected store, then prints theme editor and preview URLs to your terminal. While running, changes will push to the store in real time.",
      "strict": true,
      "pluginName": "@shopify/theme",
=======
      "hasDynamicHelp": false,
      "hiddenAliases": [
      ],
      "id": "theme:push",
      "isESM": true,
>>>>>>> f9ff722b
      "pluginAlias": "@shopify/theme",
      "pluginName": "@shopify/theme",
      "pluginType": "core",
      "relativePath": [
        "dist",
        "cli",
        "commands",
        "theme",
        "push.js"
      ],
      "strict": true
    },
    "theme:rename": {
      "aliases": [
      ],
      "args": {
      },
      "description": "Renames an existing theme.",
      "flags": {
        "development": {
          "allowNo": false,
          "char": "d",
          "description": "Rename your development theme.",
          "env": "SHOPIFY_FLAG_DEVELOPMENT",
          "name": "development",
          "type": "boolean"
        },
        "environment": {
          "char": "e",
          "description": "The environment to apply to the current command.",
          "env": "SHOPIFY_FLAG_ENVIRONMENT",
          "hasDynamicHelp": false,
          "multiple": false,
          "name": "environment",
          "type": "option"
        },
        "live": {
          "allowNo": false,
          "char": "l",
          "description": "Rename your remote live theme.",
          "env": "SHOPIFY_FLAG_LIVE",
          "name": "live",
          "type": "boolean"
        },
        "name": {
          "char": "n",
          "description": "The new name for the theme.",
          "env": "SHOPIFY_FLAG_NEW_NAME",
          "hasDynamicHelp": false,
          "multiple": false,
          "name": "name",
          "required": true,
          "type": "option"
        },
        "no-color": {
          "allowNo": false,
          "description": "Disable color output.",
          "env": "SHOPIFY_FLAG_NO_COLOR",
          "hidden": false,
          "name": "no-color",
          "type": "boolean"
        },
        "password": {
          "description": "Password generated from the Theme Access app.",
          "env": "SHOPIFY_CLI_THEME_TOKEN",
          "hasDynamicHelp": false,
          "multiple": false,
          "name": "password",
          "type": "option"
        },
        "store": {
          "char": "s",
          "description": "Store URL. It can be the store prefix (johns-apparel) or the full myshopify.com URL (johns-apparel.myshopify.com, https://johns-apparel.myshopify.com).",
          "env": "SHOPIFY_FLAG_STORE",
          "hasDynamicHelp": false,
          "multiple": false,
          "name": "store",
          "type": "option"
        },
        "theme": {
          "char": "t",
          "description": "Theme ID or name of the remote theme.",
          "env": "SHOPIFY_FLAG_THEME_ID",
          "hasDynamicHelp": false,
          "multiple": false,
          "name": "theme",
          "type": "option"
        },
        "verbose": {
          "allowNo": false,
          "description": "Increase the verbosity of the logs.",
          "env": "SHOPIFY_FLAG_VERBOSE",
          "hidden": false,
          "name": "verbose",
          "type": "boolean"
        }
      },
      "hasDynamicHelp": false,
      "hiddenAliases": [
      ],
      "id": "theme:rename",
      "isESM": true,
      "pluginAlias": "@shopify/theme",
      "pluginName": "@shopify/theme",
      "pluginType": "core",
      "relativePath": [
        "dist",
        "cli",
        "commands",
        "theme",
        "rename.js"
      ],
      "strict": true
    },
    "theme:serve": {
      "aliases": [
      ],
      "args": {
      },
      "cli2Flags": [
        "host",
        "live-reload",
        "poll",
        "theme-editor-sync",
        "overwrite-json",
        "port",
        "theme",
        "nodelete",
        "only",
        "ignore",
        "stable",
        "force",
        "notify"
      ],
      "description": "Uploads the current theme as a development theme to the connected store, then prints theme editor and preview URLs to your terminal. While running, changes will push to the store in real time.",
      "flags": {
        "environment": {
          "char": "e",
          "description": "The environment to apply to the current command.",
          "env": "SHOPIFY_FLAG_ENVIRONMENT",
          "hasDynamicHelp": false,
          "multiple": false,
          "name": "environment",
          "type": "option"
        },
        "force": {
          "allowNo": false,
          "char": "f",
          "description": "Proceed without confirmation, if current directory does not seem to be theme directory.",
          "env": "SHOPIFY_FLAG_FORCE",
          "hidden": true,
          "name": "force",
          "type": "boolean"
        },
        "host": {
          "description": "Set which network interface the web server listens on. The default value is 127.0.0.1.",
          "env": "SHOPIFY_FLAG_HOST",
          "hasDynamicHelp": false,
          "multiple": false,
          "name": "host",
          "type": "option"
        },
        "ignore": {
          "char": "x",
          "description": "Skip hot reloading any files that match the specified pattern.",
          "env": "SHOPIFY_FLAG_IGNORE",
          "hasDynamicHelp": false,
          "multiple": true,
          "name": "ignore",
          "type": "option"
        },
        "live-reload": {
          "default": "hot-reload",
          "description": "The live reload mode switches the server behavior when a file is modified:\n- hot-reload Hot reloads local changes to CSS and sections (default)\n- full-page  Always refreshes the entire page\n- off        Deactivate live reload",
          "env": "SHOPIFY_FLAG_LIVE_RELOAD",
          "hasDynamicHelp": false,
          "multiple": false,
          "name": "live-reload",
          "options": [
            "hot-reload",
            "full-page",
            "off"
          ],
          "type": "option"
        },
        "no-color": {
          "allowNo": false,
          "description": "Disable color output.",
          "env": "SHOPIFY_FLAG_NO_COLOR",
          "hidden": false,
          "name": "no-color",
          "type": "boolean"
        },
        "nodelete": {
          "allowNo": false,
          "char": "n",
          "description": "Runs the dev command without deleting local files.",
          "env": "SHOPIFY_FLAG_NODELETE",
          "name": "nodelete",
          "type": "boolean"
        },
        "notify": {
          "description": "The file path or URL. The file path is to a file that you want updated on idle. The URL path is where you want a webhook posted to report on file changes.",
          "env": "SHOPIFY_FLAG_NOTIFY",
          "hasDynamicHelp": false,
          "multiple": false,
          "name": "notify",
          "type": "option"
        },
        "only": {
          "char": "o",
          "description": "Hot reload only files that match the specified pattern.",
          "env": "SHOPIFY_FLAG_ONLY",
          "hasDynamicHelp": false,
          "multiple": true,
          "name": "only",
          "type": "option"
        },
        "open": {
          "allowNo": false,
          "description": "Automatically launch the theme preview in your default web browser.",
          "env": "SHOPIFY_FLAG_OPEN",
          "name": "open",
          "type": "boolean"
        },
        "password": {
          "description": "Password generated from the Theme Access app.",
          "env": "SHOPIFY_CLI_THEME_TOKEN",
          "hasDynamicHelp": false,
          "multiple": false,
          "name": "password",
          "type": "option"
        },
        "path": {
          "description": "The path to your theme directory.",
          "env": "SHOPIFY_FLAG_PATH",
          "hasDynamicHelp": false,
          "multiple": false,
          "name": "path",
          "noCacheDefault": true,
          "type": "option"
        },
        "poll": {
          "allowNo": false,
          "description": "Force polling to detect file changes.",
          "env": "SHOPIFY_FLAG_POLL",
          "name": "poll",
          "type": "boolean"
        },
        "port": {
          "description": "Local port to serve theme preview from.",
          "env": "SHOPIFY_FLAG_PORT",
          "hasDynamicHelp": false,
          "multiple": false,
          "name": "port",
          "type": "option"
        },
        "stable": {
          "allowNo": false,
          "description": "Performs the upload by relying in the legacy upload approach (slower, but it might be more stable in some scenarios)",
          "env": "SHOPIFY_FLAG_STABLE",
          "hidden": true,
          "name": "stable",
          "type": "boolean"
        },
        "store": {
          "char": "s",
          "description": "Store URL. It can be the store prefix (johns-apparel) or the full myshopify.com URL (johns-apparel.myshopify.com, https://johns-apparel.myshopify.com).",
          "env": "SHOPIFY_FLAG_STORE",
          "hasDynamicHelp": false,
          "multiple": false,
          "name": "store",
          "type": "option"
        },
        "theme": {
          "char": "t",
          "description": "Theme ID or name of the remote theme.",
          "env": "SHOPIFY_FLAG_THEME_ID",
          "hasDynamicHelp": false,
          "multiple": false,
          "name": "theme",
          "type": "option"
        },
        "theme-editor-sync": {
          "allowNo": false,
          "description": "Synchronize Theme Editor updates in the local theme files.",
          "env": "SHOPIFY_FLAG_THEME_EDITOR_SYNC",
          "name": "theme-editor-sync",
          "type": "boolean"
        },
        "verbose": {
          "allowNo": false,
          "description": "Increase the verbosity of the logs.",
          "env": "SHOPIFY_FLAG_VERBOSE",
          "hidden": false,
          "name": "verbose",
          "type": "boolean"
        }
      },
      "hasDynamicHelp": false,
      "hidden": true,
      "hiddenAliases": [
      ],
      "id": "theme:serve",
      "isESM": true,
      "pluginAlias": "@shopify/theme",
      "pluginName": "@shopify/theme",
      "pluginType": "core",
      "relativePath": [
        "dist",
        "cli",
        "commands",
        "theme",
        "serve.js"
      ]
    },
    "theme:share": {
      "aliases": [
      ],
      "args": {
      },
      "cli2Flags": [
        "force"
      ],
      "description": "Creates a shareable, unpublished, and new theme on your theme library with a randomized name. Works like an alias to `shopify theme push -u -t=RANDOMIZED_NAME`.",
      "flags": {
        "environment": {
          "char": "e",
          "description": "The environment to apply to the current command.",
          "env": "SHOPIFY_FLAG_ENVIRONMENT",
          "hasDynamicHelp": false,
          "multiple": false,
          "name": "environment",
          "type": "option"
        },
        "force": {
          "allowNo": false,
          "char": "f",
          "description": "Proceed without confirmation, if current directory does not seem to be theme directory.",
          "env": "SHOPIFY_FLAG_FORCE",
          "hidden": true,
          "name": "force",
          "type": "boolean"
        },
        "no-color": {
          "allowNo": false,
          "description": "Disable color output.",
          "env": "SHOPIFY_FLAG_NO_COLOR",
          "hidden": false,
          "name": "no-color",
          "type": "boolean"
        },
        "password": {
          "description": "Password generated from the Theme Access app.",
          "env": "SHOPIFY_CLI_THEME_TOKEN",
          "hasDynamicHelp": false,
          "multiple": false,
          "name": "password",
          "type": "option"
        },
        "path": {
          "description": "The path to your theme directory.",
          "env": "SHOPIFY_FLAG_PATH",
          "hasDynamicHelp": false,
          "multiple": false,
          "name": "path",
          "noCacheDefault": true,
          "type": "option"
        },
        "store": {
          "char": "s",
          "description": "Store URL. It can be the store prefix (johns-apparel) or the full myshopify.com URL (johns-apparel.myshopify.com, https://johns-apparel.myshopify.com).",
          "env": "SHOPIFY_FLAG_STORE",
          "hasDynamicHelp": false,
          "multiple": false,
          "name": "store",
          "type": "option"
        },
        "verbose": {
          "allowNo": false,
          "description": "Increase the verbosity of the logs.",
          "env": "SHOPIFY_FLAG_VERBOSE",
          "hidden": false,
          "name": "verbose",
          "type": "boolean"
        }
      },
      "hasDynamicHelp": false,
      "hiddenAliases": [
      ],
      "id": "theme:share",
      "isESM": true,
      "pluginAlias": "@shopify/theme",
      "pluginName": "@shopify/theme",
      "pluginType": "core",
      "relativePath": [
        "dist",
        "cli",
        "commands",
        "theme",
        "share.js"
      ],
      "strict": true
    }
  },
  "version": "3.56.0"
}<|MERGE_RESOLUTION|>--- conflicted
+++ resolved
@@ -1409,111 +1409,11 @@
           "type": "boolean"
         }
       },
-<<<<<<< HEAD
-      "args": {},
-      "cli2Flags": [
-        "theme",
-        "development",
-        "live",
-        "unpublished",
-        "nodelete",
-        "only",
-        "ignore",
-        "json",
-        "allow-live",
-        "publish",
-        "stable",
-        "force",
-        "development-theme-id"
-      ]
-    },
-    "theme:rename": {
-      "id": "theme:rename",
-      "description": "Renames an existing theme.",
-      "strict": true,
-      "pluginName": "@shopify/theme",
-      "pluginAlias": "@shopify/theme",
-      "pluginType": "core",
-      "aliases": [],
-      "flags": {
-        "no-color": {
-          "name": "no-color",
-          "type": "boolean",
-          "description": "Disable color output.",
-          "hidden": false,
-          "allowNo": false
-        },
-        "verbose": {
-          "name": "verbose",
-          "type": "boolean",
-          "description": "Increase the verbosity of the logs.",
-          "hidden": false,
-          "allowNo": false
-        },
-        "store": {
-          "name": "store",
-          "type": "option",
-          "char": "s",
-          "description": "Store URL. It can be the store prefix (johns-apparel) or the full myshopify.com URL (johns-apparel.myshopify.com, https://johns-apparel.myshopify.com).",
-          "multiple": false
-        },
-        "password": {
-          "name": "password",
-          "type": "option",
-          "description": "Password generated from the Theme Access app.",
-          "multiple": false
-        },
-        "environment": {
-          "name": "environment",
-          "type": "option",
-          "char": "e",
-          "description": "The environment to apply to the current command.",
-          "multiple": false
-        },
-        "name": {
-          "name": "name",
-          "type": "option",
-          "char": "n",
-          "description": "The new name for the theme.",
-          "required": true,
-          "multiple": false
-        },
-        "development": {
-          "name": "development",
-          "type": "boolean",
-          "char": "d",
-          "description": "Rename your development theme.",
-          "allowNo": false
-        },
-        "theme": {
-          "name": "theme",
-          "type": "option",
-          "char": "t",
-          "description": "Theme ID or name of the remote theme.",
-          "multiple": false
-        },
-        "live": {
-          "name": "live",
-          "type": "boolean",
-          "char": "l",
-          "description": "Rename your remote live theme.",
-          "allowNo": false
-        }
-      },
-      "args": {}
-    },
-    "theme:serve": {
-      "id": "theme:serve",
-      "description": "Uploads the current theme as a development theme to the connected store, then prints theme editor and preview URLs to your terminal. While running, changes will push to the store in real time.",
-      "strict": true,
-      "pluginName": "@shopify/theme",
-=======
       "hasDynamicHelp": false,
       "hiddenAliases": [
       ],
       "id": "theme:push",
       "isESM": true,
->>>>>>> f9ff722b
       "pluginAlias": "@shopify/theme",
       "pluginName": "@shopify/theme",
       "pluginType": "core",
