import {reconcileAndPollThemeEditorChanges} from './remote-theme-watcher.js'
import {getHotReloadHandler, setupInMemoryTemplateWatcher} from './hot-reload/server.js'
import {getHtmlHandler} from './html.js'
import {getAssetsHandler} from './local-assets.js'
import {getProxyHandler} from './proxy.js'
import {uploadTheme} from '../theme-uploader.js'
import {renderTasksToStdErr} from '../theme-ui.js'
import {createApp, toNodeListener} from 'h3'
import {fetchChecksums} from '@shopify/cli-kit/node/themes/api'
import {createServer} from 'node:http'
import type {Checksum, Theme} from '@shopify/cli-kit/node/themes/types'
import type {DevServerContext} from './types.js'

<<<<<<< HEAD
export function setupDevServer(theme: Theme, ctx: DevServerContext) {
  const watcherPromise = setupInMemoryTemplateWatcher(ctx)
  const envSetup = ensureThemeEnvironmentSetup(theme, ctx)
  const server = createDevelopmentServer(theme, ctx)
  const workPromise = Promise.all([watcherPromise, envSetup.workPromise]).then(() => {})

  return {
    workPromise,
    dispatchEvent: server.dispatch,
    renderDevSetupProgress: envSetup.renderProgress,
    serverStart: () => workPromise.then(server.start),
  }
=======
export async function setupDevServer(theme: Theme, ctx: DevServerContext) {
  await Promise.all([ensureThemeEnvironmentSetup(theme, ctx), setupInMemoryTemplateWatcher(theme, ctx)])
  return createDevelopmentServer(theme, ctx)
>>>>>>> 4a22d5b2
}

function ensureThemeEnvironmentSetup(theme: Theme, ctx: DevServerContext) {
  const remoteChecksumsPromise = fetchChecksums(theme.id, ctx.session)

  const reconcilePromise = remoteChecksumsPromise.then((remoteChecksums) =>
    ctx.options.themeEditorSync
      ? reconcileAndPollThemeEditorChanges(theme, ctx.session, remoteChecksums, ctx.localThemeFileSystem, {
          noDelete: ctx.options.noDelete,
          ignore: ctx.options.ignore,
          only: ctx.options.only,
        })
      : remoteChecksums,
  )

  const uploadPromise = reconcilePromise.then(async (remoteChecksums: Checksum[]) =>
    uploadTheme(theme, ctx.session, remoteChecksums, ctx.localThemeFileSystem, {
      nodelete: ctx.options.noDelete,
      ignore: ctx.options.ignore,
      only: ctx.options.only,
      deferPartialWork: true,
    }),
  )

  return {
    workPromise: uploadPromise.then((result) => result.workPromise),
    renderProgress: async () => {
      if (ctx.options.themeEditorSync) {
        await renderTasksToStdErr([
          {
            title: 'Performing file synchronization. This may take a while...',
            task: async () => {
              await reconcilePromise
            },
          },
        ])
      }

      const {renderThemeSyncProgress} = await uploadPromise

      await renderThemeSyncProgress()
    },
  }
}

interface DevelopmentServerInstance {
  close: () => Promise<void>
}

function createDevelopmentServer(theme: Theme, ctx: DevServerContext) {
  const app = createApp()

  if (ctx.options.liveReload !== 'off') {
    app.use(getHotReloadHandler(theme, ctx))
  }

  app.use(getAssetsHandler(theme, ctx))
  app.use(getProxyHandler(theme, ctx))
  app.use(getHtmlHandler(theme, ctx))

  const server = createServer(toNodeListener(app))

  return {
    dispatch: app.handler.bind(app),
    start: async (): Promise<DevelopmentServerInstance> => {
      return new Promise((resolve) =>
        server.listen({port: ctx.options.port, host: ctx.options.host}, () =>
          resolve({
            close: async () => {
              await Promise.all([
                new Promise((resolve) => {
                  server.closeAllConnections()
                  server.close(resolve)
                }),
              ])
            },
          }),
        ),
      )
    },
  }
}<|MERGE_RESOLUTION|>--- conflicted
+++ resolved
@@ -11,9 +11,8 @@
 import type {Checksum, Theme} from '@shopify/cli-kit/node/themes/types'
 import type {DevServerContext} from './types.js'
 
-<<<<<<< HEAD
 export function setupDevServer(theme: Theme, ctx: DevServerContext) {
-  const watcherPromise = setupInMemoryTemplateWatcher(ctx)
+  const watcherPromise = setupInMemoryTemplateWatcher(theme, ctx)
   const envSetup = ensureThemeEnvironmentSetup(theme, ctx)
   const server = createDevelopmentServer(theme, ctx)
   const workPromise = Promise.all([watcherPromise, envSetup.workPromise]).then(() => {})
@@ -24,11 +23,6 @@
     renderDevSetupProgress: envSetup.renderProgress,
     serverStart: () => workPromise.then(server.start),
   }
-=======
-export async function setupDevServer(theme: Theme, ctx: DevServerContext) {
-  await Promise.all([ensureThemeEnvironmentSetup(theme, ctx), setupInMemoryTemplateWatcher(theme, ctx)])
-  return createDevelopmentServer(theme, ctx)
->>>>>>> 4a22d5b2
 }
 
 function ensureThemeEnvironmentSetup(theme: Theme, ctx: DevServerContext) {
