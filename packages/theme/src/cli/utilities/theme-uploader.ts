--- conflicted
+++ resolved
@@ -33,27 +33,6 @@
 ) {
   const remoteChecksums = rejectGeneratedStaticAssets(checksums)
   const uploadResults: Map<string, Result> = new Map()
-<<<<<<< HEAD
-  await themeFileSystem.ready()
-
-  const uploadJobs = await buildUploadJobs(remoteChecksums, themeFileSystem, options, theme, session, uploadResults)
-
-  const deleteJobPromise = uploadJobs.deferrable.promise.then(() =>
-    buildDeleteJob(remoteChecksums, themeFileSystem, options, theme, session),
-  )
-
-  return {
-    uploadResults,
-    renderThemeSyncProgress: async (
-      {deferDelete, deferPartialUpload} = {deferDelete: false, deferPartialUpload: false},
-    ) => {
-      // The task execution mechanism processes tasks sequentially in the order they are added.
-
-      const getProgress = (params: {current: number; total: number}) =>
-        `[${Math.round((params.current / params.total) * 100)}%]`
-
-      const uploadJob = deferPartialUpload ? uploadJobs.blocking : uploadJobs.deferrable
-=======
   const getProgress = (params: {current: number; total: number}) =>
     `[${Math.round((params.current / params.total) * 100)}%]`
 
@@ -80,31 +59,17 @@
     workPromise: workPromise.then(() => {}),
     renderThemeSyncProgress: async () => {
       const {progress: uploadProgress, promise: uploadPromise} = await uploadJobPromise
->>>>>>> 733037c7
       await renderTasksToStdErr(
         createIntervalTask({
-          promise: uploadJob.promise,
-          titleGetter: () => `Uploading files to remote theme ${getProgress(uploadJob.progress)}`,
+          promise: uploadPromise,
+          titleGetter: () => `Uploading files to remote theme ${getProgress(uploadProgress)}`,
           timeout: 1000,
         }),
       )
 
-<<<<<<< HEAD
-      // Report after blocking AND deferrable uploads are done
-      uploadJobs.deferrable.promise.then(() => reportFailedUploads(uploadResults)).catch(() => {})
-
-      if (deferDelete) {
-        deleteJobPromise
-          .then((job) => job.promise)
-          .catch(() => {
-            renderWarning({headline: 'Failed to delete outdated files from remote theme.'})
-          })
-      } else {
-=======
       uploadPromise.then(() => reportFailedUploads(uploadResults)).catch(() => {})
 
       if (!options?.deferPartialWork) {
->>>>>>> 733037c7
         const {progress: deleteProgress, promise: deletePromise} = await deleteJobPromise
         await renderTasksToStdErr(
           createIntervalTask({
@@ -208,46 +173,15 @@
   promise: Promise<void>
 }
 
-async function buildUploadJobs(
+async function buildUploadJob(
   remoteChecksums: Checksum[],
   themeFileSystem: ThemeFileSystem,
   options: UploadOptions,
   theme: Theme,
   session: AdminSession,
   uploadResults: Map<string, Result>,
-): Promise<{blocking: SyncJob; deferrable: SyncJob}> {
+): Promise<SyncJob> {
   const filesToUpload = await selectUploadableFiles(themeFileSystem, remoteChecksums, options)
-<<<<<<< HEAD
-
-  // Adjust unsyncedFileKeys to reflect only the files that are about to be uploaded
-  themeFileSystem.unsyncedFileKeys.clear()
-  filesToUpload.forEach((file) => themeFileSystem.unsyncedFileKeys.add(file.key))
-
-  const {blockingFiles, deferrableFiles} = orderFilesToBeUploaded(filesToUpload)
-  const deferrableFilesLength = deferrableFiles.reduce((acc, curr) => acc + curr.length, 0)
-
-  const blockingProgress = {current: 0, total: filesToUpload.length - deferrableFilesLength}
-  const deferrableProgress = {current: 0, total: filesToUpload.length}
-
-  const createUploadPromise = (orderedFiles: ChecksumWithSize[][]) => {
-    return Promise.all(
-      orderedFiles.flatMap((fileType) => {
-        if (fileType.length === 0) return []
-
-        return createBatches(fileType).map((batch) => {
-          return uploadBatch(batch, themeFileSystem, session, theme.id, uploadResults).then(() => {
-            blockingProgress.current += batch.length
-            deferrableProgress.current += batch.length
-            batch.forEach((file) => themeFileSystem.unsyncedFileKeys.delete(file.key))
-          })
-        })
-      }),
-    )
-  }
-
-  const blockingPromise = createUploadPromise(blockingFiles).then(() => {
-    blockingProgress.current = blockingProgress.total
-=======
   const {independentFiles, dependentFiles} = orderFilesToBeUploaded(filesToUpload)
 
   const progress = {current: 0, total: filesToUpload.length}
@@ -271,19 +205,9 @@
 
   const promise = Promise.all([independentFilesUploadPromise, dependentFilesUploadPromise]).then(() => {
     progress.current += progress.total
->>>>>>> 733037c7
-  })
-
-  const deferrablePromise = blockingPromise
-    .then(() => createUploadPromise(deferrableFiles))
-    .then(() => {
-      deferrableProgress.current = deferrableProgress.total
-    })
-
-  return {
-    blocking: {promise: blockingPromise, progress: blockingProgress},
-    deferrable: {promise: deferrablePromise, progress: deferrableProgress},
-  }
+  })
+
+  return {progress, promise}
 }
 
 async function selectUploadableFiles(
@@ -307,19 +231,11 @@
  * We use this 2d array to batch files of the same type together
  * while maintaining the order between file types. The files with
  * dependencies we have are:
-<<<<<<< HEAD
- * - Liquid sections need to be uploaded first
- * - JSON sections need to be uploaded afterward so they can reference Liquid sections
- * - JSON templates should be the next ones so they can reference sections
- * - Contextualized templates should be uploaded after as they are variations of templates
- * - Config files must be the last ones, but we need to upload config/settings_schema.json first, followed by config/settings_data.json
-=======
  * 1. Liquid sections need to be uploaded first
  * 2. JSON sections need to be uploaded afterward so they can reference Liquid sections
  * 3. JSON templates should be the next ones so they can reference sections
  * 4. Contextualized templates should be uploaded after as they are variations of templates
  * 5. Config files must be the last ones, but we need to upload config/settings_schema.json first, followed by config/settings_data.json
->>>>>>> 733037c7
  *
  * The files with no dependencies we have are:
  * - The other Liquid files (for example, snippets)
@@ -328,20 +244,6 @@
  *
  */
 function orderFilesToBeUploaded(files: ChecksumWithSize[]): {
-<<<<<<< HEAD
-  blockingFiles: ChecksumWithSize[][]
-  deferrableFiles: ChecksumWithSize[][]
-} {
-  const fileSets = partitionThemeFiles(files)
-  return {
-    blockingFiles: [
-      // Non-dependent big files. Send them first.
-      fileSets.otherJsonFiles,
-      fileSets.otherLiquidFiles,
-    ],
-    deferrableFiles: [
-      // Dependent files, in order:
-=======
   independentFiles: ChecksumWithSize[][]
   dependentFiles: ChecksumWithSize[][]
 } {
@@ -349,18 +251,11 @@
   return {
     independentFiles: [fileSets.otherJsonFiles, fileSets.otherLiquidFiles, fileSets.staticAssetFiles],
     dependentFiles: [
->>>>>>> 733037c7
       fileSets.sectionLiquidFiles,
       fileSets.sectionJsonFiles,
       fileSets.templateJsonFiles,
       fileSets.contextualizedJsonFiles,
       fileSets.configFiles,
-<<<<<<< HEAD
-
-      // Last, these can be served locally:
-      fileSets.staticAssetFiles,
-=======
->>>>>>> 733037c7
     ],
   }
 }
