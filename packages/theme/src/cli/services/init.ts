<<<<<<< HEAD
import {git} from '@shopify/cli-kit'
import {renderTasks} from '@shopify/cli-kit/node/ui'
=======
import {ui} from '@shopify/cli-kit'
import {downloadGitRepository} from '@shopify/cli-kit/node/git'
>>>>>>> e8cc6ffd

export async function cloneRepo(repoUrl: string, destination: string) {
  await downloadRepository(repoUrl, destination)
}

export async function cloneRepoAndCheckoutLatestTag(repoUrl: string, destination: string) {
  await downloadRepository(repoUrl, destination, true)
}

async function downloadRepository(repoUrl: string, destination: string, latestTag?: boolean) {
<<<<<<< HEAD
  await renderTasks([
    {
      title: `Cloning ${repoUrl} into ${destination}`,
      task: async () => {
        await git.downloadRepository({
          repoUrl,
          destination,
          latestTag,
        })
=======
  await ui
    .newListr([
      {
        title: `Cloning ${repoUrl} into ${destination}`,
        task: async () => {
          await downloadGitRepository({
            repoUrl,
            destination,
            latestTag,
          })
          return {
            successMessage: `Cloned into ${destination}`,
          }
        },
>>>>>>> e8cc6ffd
      },
    },
  ])
}<|MERGE_RESOLUTION|>--- conflicted
+++ resolved
@@ -1,10 +1,5 @@
-<<<<<<< HEAD
-import {git} from '@shopify/cli-kit'
 import {renderTasks} from '@shopify/cli-kit/node/ui'
-=======
-import {ui} from '@shopify/cli-kit'
 import {downloadGitRepository} from '@shopify/cli-kit/node/git'
->>>>>>> e8cc6ffd
 
 export async function cloneRepo(repoUrl: string, destination: string) {
   await downloadRepository(repoUrl, destination)
@@ -15,32 +10,15 @@
 }
 
 async function downloadRepository(repoUrl: string, destination: string, latestTag?: boolean) {
-<<<<<<< HEAD
   await renderTasks([
     {
       title: `Cloning ${repoUrl} into ${destination}`,
       task: async () => {
-        await git.downloadRepository({
+        await downloadGitRepository({
           repoUrl,
           destination,
           latestTag,
         })
-=======
-  await ui
-    .newListr([
-      {
-        title: `Cloning ${repoUrl} into ${destination}`,
-        task: async () => {
-          await downloadGitRepository({
-            repoUrl,
-            destination,
-            latestTag,
-          })
-          return {
-            successMessage: `Cloned into ${destination}`,
-          }
-        },
->>>>>>> e8cc6ffd
       },
     },
   ])
