--- conflicted
+++ resolved
@@ -101,13 +101,8 @@
   const storefrontPassword = await storefrontPasswordPromise
   session.storefrontPassword = storefrontPassword
 
-<<<<<<< HEAD
-  await renderThemeSyncProgress({deferDelete: true, deferPartialUpload: true})
-  await server.start()
-=======
   await renderDevSetupProgress()
   await serverStart()
->>>>>>> 733037c7
 
   renderLinks(options.store, String(options.theme.id), host, port)
   if (options.open) {
