{
  "name": "@shopify/cli-testing",
  "version": "3.0.25",
  "private": true,
  "description": "A set of utilities for writing unit tests",
  "type": "module",
  "module": "dist/index.js",
  "types": "dist/index.d.ts",
  "exports": {
    "./*": {
      "node": "./dist/*.js",
      "types": "./dist/*.d.ts"
    }
  },
  "files": [
    "/dist"
  ],
  "scripts": {
    "clean": "shx rm -rf dist",
    "build": "tsc -b --verbose",
    "lint": "prettier -c src/** && eslint \"src/**/*.ts\"",
    "lint:fix": "prettier -w src/** && eslint 'src/**/*.ts' --fix",
    "test": "cd .",
    "test:watch": "vitest watch",
    "tsc": "tsc --noEmit"
  },
  "eslintConfig": {
    "extends": [
      "../../.eslintrc.cjs"
    ]
  },
  "engine-strict": true,
  "engines": {
    "node": "^14.13.1 || ^16.0.0 || ^17.0.0 || ^18.0.0"
  },
  "os": [
    "darwin",
    "linux",
    "win32"
  ],
  "devDependencies": {
<<<<<<< HEAD
=======
    "@shopify/cli-kit": "^3.0.25",
    "strip-ansi": "^7.0.1",
>>>>>>> 6208ab27
    "tempy": "^2.0.0",
    "vitest": "^0.15.1"
  }
}<|MERGE_RESOLUTION|>--- conflicted
+++ resolved
@@ -39,11 +39,7 @@
     "win32"
   ],
   "devDependencies": {
-<<<<<<< HEAD
-=======
-    "@shopify/cli-kit": "^3.0.25",
     "strip-ansi": "^7.0.1",
->>>>>>> 6208ab27
     "tempy": "^2.0.0",
     "vitest": "^0.15.1"
   }
