--- conflicted
+++ resolved
@@ -1,8 +1,4 @@
-<<<<<<< HEAD
-import {error, output, ui, npm} from '@shopify/cli-kit'
-=======
-import {path, error, output, ui} from '@shopify/cli-kit'
->>>>>>> 85cfa339
+import {error, output, ui} from '@shopify/cli-kit'
 import {username} from '@shopify/cli-kit/node/os'
 import {
   findUpAndReadPackageJson,
