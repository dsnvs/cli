--- conflicted
+++ resolved
@@ -1,67 +1,18 @@
 {
   "commands": {
-<<<<<<< HEAD
-    "search": {
-      "id": "search",
-      "description": "Starts a search on shopify.dev.",
-      "strict": true,
-      "usage": "# open the search modal on Shopify.dev\nshopify search\n\n# search for a term on Shopify.dev\nshopify search <query>\n\n# search for a phrase on Shopify.dev\nshopify search \"<a search query separated by spaces>\"\n",
-      "pluginName": "@shopify/cli",
-      "pluginAlias": "@shopify/cli",
-      "pluginType": "core",
-      "aliases": [],
-      "flags": {},
-      "args": {
-        "query": {
-          "name": "query"
-        }
-      }
-    },
-    "upgrade": {
-      "id": "upgrade",
-      "summary": "Upgrade your CLI dependency.",
-      "description": "If the CLI is installed as a dependency of your app project, this command will upgrade it. Otherwise, refer to the [upgrade](/docs/api/shopify-cli#upgrade) documentation.",
-      "strict": true,
-      "pluginName": "@shopify/cli",
-      "pluginAlias": "@shopify/cli",
-      "pluginType": "core",
-      "aliases": [],
-=======
     "auth:logout": {
       "aliases": [
       ],
       "args": {
       },
-      "description": "Logout from Shopify.",
->>>>>>> 9a9ea109
-      "flags": {
-      },
-<<<<<<< HEAD
-      "args": {}
-    },
-    "version": {
-      "id": "version",
-      "description": "Shopify CLI version currently installed.",
-      "strict": true,
-      "pluginName": "@shopify/cli",
-      "pluginAlias": "@shopify/cli",
-      "pluginType": "core",
-      "aliases": [],
-      "flags": {},
-      "args": {}
-    },
-    "auth:logout": {
+      "description": "Logs you out of the Shopify account or Partner account and store.",
+      "flags": {
+      },
+      "hasDynamicHelp": false,
+      "hiddenAliases": [
+      ],
       "id": "auth:logout",
-      "description": "Logs you out of the Shopify account or Partner account and store.",
-      "strict": true,
-      "pluginName": "@shopify/cli",
-=======
-      "hasDynamicHelp": false,
-      "hiddenAliases": [
-      ],
-      "id": "auth:logout",
-      "isESM": true,
->>>>>>> 9a9ea109
+      "isESM": true,
       "pluginAlias": "@shopify/cli",
       "pluginName": "@shopify/cli",
       "pluginType": "core",
@@ -226,34 +177,10 @@
       },
       "hasDynamicHelp": false,
       "hidden": true,
-<<<<<<< HEAD
-      "aliases": [],
-      "flags": {},
-      "args": {}
-    },
-    "hydrogen:init": {
-      "id": "hydrogen:init",
-      "summary": "Create a new hydrogen project",
-      "strict": false,
-      "pluginName": "@shopify/cli",
-      "pluginAlias": "@shopify/cli",
-      "pluginType": "core",
-      "hidden": true,
-      "aliases": [],
-      "flags": {},
-      "args": {}
-    },
-    "kitchen-sink:async": {
-      "id": "kitchen-sink:async",
-      "description": "View the UI kit components that process async tasks",
-      "strict": true,
-      "pluginName": "@shopify/cli",
-=======
       "hiddenAliases": [
       ],
       "id": "demo:print-ai-prompt",
       "isESM": true,
->>>>>>> 9a9ea109
       "pluginAlias": "@shopify/cli",
       "pluginName": "@shopify/cli",
       "pluginType": "core",
@@ -421,14 +348,15 @@
         "commands",
         "search.js"
       ],
-      "strict": true
+      "strict": true,
+      "usage": "# open the search modal on Shopify.dev\nshopify search\n\n# search for a term on Shopify.dev\nshopify search <query>\n\n# search for a phrase on Shopify.dev\nshopify search \"<a search query separated by spaces>\"\n"
     },
     "upgrade": {
       "aliases": [
       ],
       "args": {
       },
-      "description": "Upgrade the Shopify CLI.",
+      "description": "If the CLI is installed as a dependency of your app project, this command will upgrade it. Otherwise, refer to the [upgrade](/docs/api/shopify-cli#upgrade) documentation.",
       "flags": {
         "path": {
           "default": ".",
@@ -455,14 +383,15 @@
         "commands",
         "upgrade.js"
       ],
-      "strict": true
+      "strict": true,
+      "summary": "Upgrade your CLI dependency."
     },
     "version": {
       "aliases": [
       ],
       "args": {
       },
-      "description": "Shopify CLI version.",
+      "description": "Shopify CLI version currently installed.",
       "flags": {
       },
       "hasDynamicHelp": false,
