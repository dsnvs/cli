--- conflicted
+++ resolved
@@ -177,33 +177,10 @@
       },
       "hasDynamicHelp": false,
       "hidden": true,
-<<<<<<< HEAD
-      "aliases": [],
-      "flags": {},
-      "args": {}
-    },
-    "hydrogen:init": {
-      "id": "hydrogen:init",
-      "description": "Create a Hydrogen project",
-      "strict": true,
-      "pluginName": "@shopify/cli",
-      "pluginAlias": "@shopify/cli",
-      "pluginType": "core",
-      "aliases": [],
-      "flags": {},
-      "args": {}
-    },
-    "kitchen-sink:async": {
-      "id": "kitchen-sink:async",
-      "description": "View the UI kit components that process async tasks",
-      "strict": true,
-      "pluginName": "@shopify/cli",
-=======
       "hiddenAliases": [
       ],
       "id": "demo:print-ai-prompt",
       "isESM": true,
->>>>>>> 9a9ea109
       "pluginAlias": "@shopify/cli",
       "pluginName": "@shopify/cli",
       "pluginType": "core",
