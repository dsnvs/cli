{
  "commands": {
    "app:build": {
      "aliases": [
      ],
      "args": {
      },
      "customPluginName": "@shopify/app",
      "description": "This command executes the build script specified in the element's TOML file. You can specify a custom script in the file. To learn about configuration files in Shopify apps, refer to \"App configuration\" (https://shopify.dev/docs/apps/tools/cli/configuration).\n\n  If you're building a \"theme app extension\" (https://shopify.dev/docs/apps/online-store/theme-app-extensions), then running the `build` command runs \"Theme Check\" (https://shopify.dev/docs/themes/tools/theme-check) against your extension to ensure that it's valid.",
      "descriptionWithMarkdown": "This command executes the build script specified in the element's TOML file. You can specify a custom script in the file. To learn about configuration files in Shopify apps, refer to [App configuration](https://shopify.dev/docs/apps/tools/cli/configuration).\n\n  If you're building a [theme app extension](https://shopify.dev/docs/apps/online-store/theme-app-extensions), then running the `build` command runs [Theme Check](https://shopify.dev/docs/themes/tools/theme-check) against your extension to ensure that it's valid.",
      "flags": {
        "api-key": {
          "description": "Application's API key that will be exposed at build time.",
          "env": "SHOPIFY_FLAG_API_KEY",
          "exclusive": [
            "config"
          ],
          "hasDynamicHelp": false,
          "hidden": true,
          "multiple": false,
          "name": "api-key",
          "type": "option"
        },
        "client-id": {
          "description": "Application's Client ID that will be exposed at build time.",
          "env": "SHOPIFY_FLAG_CLIENT_ID",
          "exclusive": [
            "config"
          ],
          "hasDynamicHelp": false,
          "hidden": false,
          "multiple": false,
          "name": "client-id",
          "type": "option"
        },
        "config": {
          "char": "c",
          "description": "The name of the app configuration.",
          "env": "SHOPIFY_FLAG_APP_CONFIG",
          "hasDynamicHelp": false,
          "hidden": false,
          "multiple": false,
          "name": "config",
          "type": "option"
        },
        "no-color": {
          "allowNo": false,
          "description": "Disable color output.",
          "env": "SHOPIFY_FLAG_NO_COLOR",
          "hidden": false,
          "name": "no-color",
          "type": "boolean"
        },
        "path": {
          "description": "The path to your app directory.",
          "env": "SHOPIFY_FLAG_PATH",
          "hasDynamicHelp": false,
          "multiple": false,
          "name": "path",
          "noCacheDefault": true,
          "type": "option"
        },
        "skip-dependencies-installation": {
          "allowNo": false,
          "description": "Skips the installation of dependencies. Deprecated, use workspaces instead.",
          "env": "SHOPIFY_FLAG_SKIP_DEPENDENCIES_INSTALLATION",
          "hidden": false,
          "name": "skip-dependencies-installation",
          "type": "boolean"
        },
        "verbose": {
          "allowNo": false,
          "description": "Increase the verbosity of the output.",
          "env": "SHOPIFY_FLAG_VERBOSE",
          "hidden": false,
          "name": "verbose",
          "type": "boolean"
        }
      },
      "hasDynamicHelp": false,
      "hiddenAliases": [
      ],
      "id": "app:build",
      "pluginAlias": "@shopify/cli",
      "pluginName": "@shopify/cli",
      "pluginType": "core",
      "strict": true,
      "summary": "Build the app, including extensions."
    },
    "app:config:link": {
      "aliases": [
      ],
      "args": {
      },
      "customPluginName": "@shopify/app",
      "description": "Pulls app configuration from the Partner Dashboard and creates or overwrites a configuration file. You can create a new app with this command to start with a default configuration file.\n\n  For more information on the format of the created TOML configuration file, refer to the \"App configuration\" (https://shopify.dev/docs/apps/tools/cli/configuration) page.\n  ",
      "descriptionWithMarkdown": "Pulls app configuration from the Partner Dashboard and creates or overwrites a configuration file. You can create a new app with this command to start with a default configuration file.\n\n  For more information on the format of the created TOML configuration file, refer to the [App configuration](https://shopify.dev/docs/apps/tools/cli/configuration) page.\n  ",
      "flags": {
        "client-id": {
          "description": "The Client ID of your app.",
          "env": "SHOPIFY_FLAG_CLIENT_ID",
          "hasDynamicHelp": false,
          "hidden": false,
          "multiple": false,
          "name": "client-id",
          "type": "option"
        },
        "config": {
          "char": "c",
          "description": "The name of the app configuration.",
          "env": "SHOPIFY_FLAG_APP_CONFIG",
          "hasDynamicHelp": false,
          "hidden": false,
          "multiple": false,
          "name": "config",
          "type": "option"
        },
        "no-color": {
          "allowNo": false,
          "description": "Disable color output.",
          "env": "SHOPIFY_FLAG_NO_COLOR",
          "hidden": false,
          "name": "no-color",
          "type": "boolean"
        },
        "path": {
          "description": "The path to your app directory.",
          "env": "SHOPIFY_FLAG_PATH",
          "hasDynamicHelp": false,
          "multiple": false,
          "name": "path",
          "noCacheDefault": true,
          "type": "option"
        },
        "verbose": {
          "allowNo": false,
          "description": "Increase the verbosity of the output.",
          "env": "SHOPIFY_FLAG_VERBOSE",
          "hidden": false,
          "name": "verbose",
          "type": "boolean"
        }
      },
      "hasDynamicHelp": false,
      "hiddenAliases": [
      ],
      "id": "app:config:link",
      "pluginAlias": "@shopify/cli",
      "pluginName": "@shopify/cli",
      "pluginType": "core",
      "strict": true,
      "summary": "Fetch your app configuration from the Partner Dashboard."
    },
    "app:config:use": {
      "aliases": [
      ],
      "args": {
        "config": {
          "description": "The name of the app configuration. Can be 'shopify.app.staging.toml' or simply 'staging'.",
          "name": "config"
        }
      },
      "customPluginName": "@shopify/app",
      "description": "Sets default configuration when you run app-related CLI commands. If you omit the `config-name` parameter, then you'll be prompted to choose from the configuration files in your project.",
      "descriptionWithMarkdown": "Sets default configuration when you run app-related CLI commands. If you omit the `config-name` parameter, then you'll be prompted to choose from the configuration files in your project.",
      "flags": {
        "no-color": {
          "allowNo": false,
          "description": "Disable color output.",
          "env": "SHOPIFY_FLAG_NO_COLOR",
          "hidden": false,
          "name": "no-color",
          "type": "boolean"
        },
        "path": {
          "description": "The path to your app directory.",
          "env": "SHOPIFY_FLAG_PATH",
          "hasDynamicHelp": false,
          "multiple": false,
          "name": "path",
          "noCacheDefault": true,
          "type": "option"
        },
        "reset": {
          "allowNo": false,
          "description": "Reset current configuration.",
          "env": "SHOPIFY_FLAG_RESET",
          "hidden": false,
          "name": "reset",
          "type": "boolean"
        },
        "verbose": {
          "allowNo": false,
          "description": "Increase the verbosity of the output.",
          "env": "SHOPIFY_FLAG_VERBOSE",
          "hidden": false,
          "name": "verbose",
          "type": "boolean"
        }
      },
      "hasDynamicHelp": false,
      "hiddenAliases": [
      ],
      "id": "app:config:use",
      "pluginAlias": "@shopify/cli",
      "pluginName": "@shopify/cli",
      "pluginType": "core",
      "strict": true,
      "summary": "Activate an app configuration."
    },
    "app:deploy": {
      "aliases": [
      ],
      "args": {
      },
      "customPluginName": "@shopify/app",
      "description": "\"Builds the app\" (https://shopify.dev/docs/api/shopify-cli/app/app-build), then deploys your app configuration and extensions.\n\n  This command creates an app version, which is a snapshot of your app configuration and all extensions, including the app extensions that you manage in the Partner Dashboard. This version is then released to users.\n\n  This command doesn't deploy your \"web app\" (https://shopify.dev/docs/apps/tools/cli/structure#web-components). You need to \"deploy your web app\" (https://shopify.dev/docs/apps/deployment/web) to your own hosting solution.\n  ",
      "descriptionWithMarkdown": "[Builds the app](https://shopify.dev/docs/api/shopify-cli/app/app-build), then deploys your app configuration and extensions.\n\n  This command creates an app version, which is a snapshot of your app configuration and all extensions, including the app extensions that you manage in the Partner Dashboard. This version is then released to users.\n\n  This command doesn't deploy your [web app](https://shopify.dev/docs/apps/tools/cli/structure#web-components). You need to [deploy your web app](https://shopify.dev/docs/apps/deployment/web) to your own hosting solution.\n  ",
      "flags": {
        "api-key": {
          "description": "The API key of your app.",
          "env": "SHOPIFY_FLAG_APP_API_KEY",
          "exclusive": [
            "config"
          ],
          "hasDynamicHelp": false,
          "hidden": true,
          "multiple": false,
          "name": "api-key",
          "type": "option"
        },
        "client-id": {
          "description": "The Client ID of your app.",
          "env": "SHOPIFY_FLAG_CLIENT_ID",
          "exclusive": [
            "config"
          ],
          "hasDynamicHelp": false,
          "hidden": false,
          "multiple": false,
          "name": "client-id",
          "type": "option"
        },
        "config": {
          "char": "c",
          "description": "The name of the app configuration.",
          "env": "SHOPIFY_FLAG_APP_CONFIG",
          "hasDynamicHelp": false,
          "hidden": false,
          "multiple": false,
          "name": "config",
          "type": "option"
        },
        "force": {
          "allowNo": false,
          "char": "f",
          "description": "Deploy without asking for confirmation.",
          "env": "SHOPIFY_FLAG_FORCE",
          "hidden": false,
          "name": "force",
          "type": "boolean"
        },
        "message": {
          "description": "Optional message that will be associated with this version. This is for internal use only and won't be available externally.",
          "env": "SHOPIFY_FLAG_MESSAGE",
          "hasDynamicHelp": false,
          "hidden": false,
          "multiple": false,
          "name": "message",
          "type": "option"
        },
        "no-color": {
          "allowNo": false,
          "description": "Disable color output.",
          "env": "SHOPIFY_FLAG_NO_COLOR",
          "hidden": false,
          "name": "no-color",
          "type": "boolean"
        },
        "no-release": {
          "allowNo": false,
          "description": "Creates a version but doesn't release it - it's not made available to merchants.",
          "env": "SHOPIFY_FLAG_NO_RELEASE",
          "hidden": false,
          "name": "no-release",
          "type": "boolean"
        },
        "path": {
          "description": "The path to your app directory.",
          "env": "SHOPIFY_FLAG_PATH",
          "hasDynamicHelp": false,
          "multiple": false,
          "name": "path",
          "noCacheDefault": true,
          "type": "option"
        },
        "reset": {
          "allowNo": false,
          "description": "Reset all your settings.",
          "env": "SHOPIFY_FLAG_RESET",
          "exclusive": [
            "config"
          ],
          "hidden": false,
          "name": "reset",
          "type": "boolean"
        },
        "source-control-url": {
          "description": "URL associated with the new app version.",
          "env": "SHOPIFY_FLAG_SOURCE_CONTROL_URL",
          "hasDynamicHelp": false,
          "hidden": false,
          "multiple": false,
          "name": "source-control-url",
          "type": "option"
        },
        "verbose": {
          "allowNo": false,
          "description": "Increase the verbosity of the output.",
          "env": "SHOPIFY_FLAG_VERBOSE",
          "hidden": false,
          "name": "verbose",
          "type": "boolean"
        },
        "version": {
          "description": "Optional version tag that will be associated with this app version. If not provided, an auto-generated identifier will be generated for this app version.",
          "env": "SHOPIFY_FLAG_VERSION",
          "hasDynamicHelp": false,
          "hidden": false,
          "multiple": false,
          "name": "version",
          "type": "option"
        }
      },
      "hasDynamicHelp": false,
      "hiddenAliases": [
      ],
      "id": "app:deploy",
      "pluginAlias": "@shopify/cli",
      "pluginName": "@shopify/cli",
      "pluginType": "core",
      "strict": true,
      "summary": "Deploy your Shopify app."
    },
    "app:dev": {
      "aliases": [
      ],
      "args": {
      },
      "customPluginName": "@shopify/app",
      "description": "\"Builds the app\" (https://shopify.dev/docs/api/shopify-cli/app/app-build) and lets you preview it on a \"development store\" (https://shopify.dev/docs/apps/tools/development-stores) or \"Plus sandbox store\" (https://help.shopify.com/partners/dashboard/managing-stores/plus-sandbox-store).\n\n> Note: Development store preview of extension drafts is not supported for Plus sandbox stores. You must `deploy` your app.\n\n  To preview your app on a development store or Plus sandbox store, Shopify CLI walks you through the following steps. If you've run `dev` before, then your settings are saved and some of these steps are skipped. You can reset these configurations using `dev --reset` to go through all of them again:\n\n- Associating your project with an app associated with your Partner account or organization, or creating a new app.\n- Selecting a development store or Plus sandbox store to use for testing. If you have only one store, then it's selected automatically.\n- Installing your app on the store using the provided install link.\n- Creating a tunnel between your local environment and the store using Cloudflare.\n\n  You can use your own tunneling software instead, by passing your tunnel URL with the `--tunnel-url` flag.\n- Updating the app URLs that are set in the Partner Dashboard.\n\n  To avoid overwriting any URLs that are already set, select the No, never option. If you select this option, then you're provided with URLs that you can manually add in the Partner Dashboard so you can preview your app.\n\n- Enabling development store preview for extensions.\n- Serving \"GraphiQL for the Admin API\" (https://shopify.dev/docs/apps/tools/graphiql-admin-api#use-a-local-graphiql-instance) using your app's credentials and access scopes.\n- Building and serving your app and app extensions.\n\nIf you're using the PHP or Ruby app template, then you need to complete the following steps before you can preview your app for the first time:\n\n- PHP: \"Set up your Laravel app\" (https://github.com/Shopify/shopify-app-template-php#setting-up-your-laravel-app)\n- Ruby: \"Set up your Rails app\" (https://github.com/Shopify/shopify-app-template-ruby#setting-up-your-rails-app)\n\n> Caution: To use a development store or Plus sandbox store with Shopify CLI, you need to be the store owner, or have a \"staff account\" (https://help.shopify.com/manual/your-account/staff-accounts) on the store. Staff accounts are created automatically the first time you access a development store with your Partner staff account through the Partner Dashboard.\n",
      "descriptionWithMarkdown": "[Builds the app](https://shopify.dev/docs/api/shopify-cli/app/app-build) and lets you preview it on a [development store](https://shopify.dev/docs/apps/tools/development-stores) or [Plus sandbox store](https://help.shopify.com/partners/dashboard/managing-stores/plus-sandbox-store).\n\n> Note: Development store preview of extension drafts is not supported for Plus sandbox stores. You must `deploy` your app.\n\n  To preview your app on a development store or Plus sandbox store, Shopify CLI walks you through the following steps. If you've run `dev` before, then your settings are saved and some of these steps are skipped. You can reset these configurations using `dev --reset` to go through all of them again:\n\n- Associating your project with an app associated with your Partner account or organization, or creating a new app.\n- Selecting a development store or Plus sandbox store to use for testing. If you have only one store, then it's selected automatically.\n- Installing your app on the store using the provided install link.\n- Creating a tunnel between your local environment and the store using Cloudflare.\n\n  You can use your own tunneling software instead, by passing your tunnel URL with the `--tunnel-url` flag.\n- Updating the app URLs that are set in the Partner Dashboard.\n\n  To avoid overwriting any URLs that are already set, select the No, never option. If you select this option, then you're provided with URLs that you can manually add in the Partner Dashboard so you can preview your app.\n\n- Enabling development store preview for extensions.\n- Serving [GraphiQL for the Admin API](https://shopify.dev/docs/apps/tools/graphiql-admin-api#use-a-local-graphiql-instance) using your app's credentials and access scopes.\n- Building and serving your app and app extensions.\n\nIf you're using the PHP or Ruby app template, then you need to complete the following steps before you can preview your app for the first time:\n\n- PHP: [Set up your Laravel app](https://github.com/Shopify/shopify-app-template-php#setting-up-your-laravel-app)\n- Ruby: [Set up your Rails app](https://github.com/Shopify/shopify-app-template-ruby#setting-up-your-rails-app)\n\n> Caution: To use a development store or Plus sandbox store with Shopify CLI, you need to be the store owner, or have a [staff account](https://help.shopify.com/manual/your-account/staff-accounts) on the store. Staff accounts are created automatically the first time you access a development store with your Partner staff account through the Partner Dashboard.\n",
      "flags": {
        "api-key": {
          "description": "The API key of your app.",
          "env": "SHOPIFY_FLAG_APP_API_KEY",
          "exclusive": [
            "config"
          ],
          "hasDynamicHelp": false,
          "hidden": true,
          "multiple": false,
          "name": "api-key",
          "type": "option"
        },
        "checkout-cart-url": {
          "description": "Resource URL for checkout UI extension. Format: \"/cart/{productVariantID}:{productQuantity}\"",
          "env": "SHOPIFY_FLAG_CHECKOUT_CART_URL",
          "hasDynamicHelp": false,
          "hidden": false,
          "multiple": false,
          "name": "checkout-cart-url",
          "type": "option"
        },
        "client-id": {
          "description": "The Client ID of your app.",
          "env": "SHOPIFY_FLAG_CLIENT_ID",
          "exclusive": [
            "config"
          ],
          "hasDynamicHelp": false,
          "hidden": false,
          "multiple": false,
          "name": "client-id",
          "type": "option"
        },
        "config": {
          "char": "c",
          "description": "The name of the app configuration.",
          "env": "SHOPIFY_FLAG_APP_CONFIG",
          "hasDynamicHelp": false,
          "hidden": false,
          "multiple": false,
          "name": "config",
          "type": "option"
        },
        "graphiql-key": {
          "description": "Key used to authenticate GraphiQL requests. Should be specified if exposing GraphiQL on a publicly accessible URL. By default, no key is required.",
          "env": "SHOPIFY_FLAG_GRAPHIQL_KEY",
          "hasDynamicHelp": false,
          "hidden": true,
          "multiple": false,
          "name": "graphiql-key",
          "type": "option"
        },
        "graphiql-port": {
          "description": "Local port of the GraphiQL development server.",
          "env": "SHOPIFY_FLAG_GRAPHIQL_PORT",
          "hasDynamicHelp": false,
          "hidden": true,
          "multiple": false,
          "name": "graphiql-port",
          "type": "option"
        },
        "legacy": {
          "allowNo": false,
          "description": "Use the legacy Ruby implementation for managing theme app extensions.",
          "env": "SHOPIFY_FLAG_LEGACY",
          "hidden": true,
          "name": "legacy",
          "type": "boolean"
        },
        "no-color": {
          "allowNo": false,
          "description": "Disable color output.",
          "env": "SHOPIFY_FLAG_NO_COLOR",
          "hidden": false,
          "name": "no-color",
          "type": "boolean"
        },
        "no-tunnel": {
          "allowNo": false,
          "description": "Automatic creation of a tunnel is disabled. Service entry point will listen to localhost instead",
          "env": "SHOPIFY_FLAG_NO_TUNNEL",
          "exclusive": [
            "tunnel-url",
            "tunnel"
          ],
          "hidden": true,
          "name": "no-tunnel",
          "type": "boolean"
        },
        "no-update": {
          "allowNo": false,
          "description": "Skips the Partners Dashboard URL update step.",
          "env": "SHOPIFY_FLAG_NO_UPDATE",
          "hidden": false,
          "name": "no-update",
          "type": "boolean"
        },
        "notify": {
          "description": "The file path or URL. The file path is to a file that you want updated on idle. The URL path is where you want a webhook posted to report on file changes.",
          "env": "SHOPIFY_FLAG_NOTIFY",
          "hasDynamicHelp": false,
          "multiple": false,
          "name": "notify",
          "type": "option"
        },
        "path": {
          "description": "The path to your app directory.",
          "env": "SHOPIFY_FLAG_PATH",
          "hasDynamicHelp": false,
          "multiple": false,
          "name": "path",
          "noCacheDefault": true,
          "type": "option"
        },
        "reset": {
          "allowNo": false,
          "description": "Reset all your settings.",
          "env": "SHOPIFY_FLAG_RESET",
          "exclusive": [
            "config"
          ],
          "hidden": false,
          "name": "reset",
          "type": "boolean"
        },
        "skip-dependencies-installation": {
          "allowNo": false,
          "description": "Skips the installation of dependencies. Deprecated, use workspaces instead.",
          "env": "SHOPIFY_FLAG_SKIP_DEPENDENCIES_INSTALLATION",
          "hidden": false,
          "name": "skip-dependencies-installation",
          "type": "boolean"
        },
        "store": {
          "char": "s",
          "description": "Store URL. Must be an existing development or Shopify Plus sandbox store.",
          "env": "SHOPIFY_FLAG_STORE",
          "hasDynamicHelp": false,
          "hidden": false,
          "multiple": false,
          "name": "store",
          "type": "option"
        },
        "subscription-product-url": {
          "description": "Resource URL for subscription UI extension. Format: \"/products/{productId}\"",
          "env": "SHOPIFY_FLAG_SUBSCRIPTION_PRODUCT_URL",
          "hasDynamicHelp": false,
          "hidden": false,
          "multiple": false,
          "name": "subscription-product-url",
          "type": "option"
        },
        "theme": {
          "char": "t",
          "description": "Theme ID or name of the theme app extension host theme.",
          "env": "SHOPIFY_FLAG_THEME",
          "hasDynamicHelp": false,
          "hidden": false,
          "multiple": false,
          "name": "theme",
          "type": "option"
        },
        "theme-app-extension-port": {
          "description": "Local port of the theme app extension development server.",
          "env": "SHOPIFY_FLAG_THEME_APP_EXTENSION_PORT",
          "hasDynamicHelp": false,
          "hidden": false,
          "multiple": false,
          "name": "theme-app-extension-port",
          "type": "option"
        },
        "tunnel-url": {
          "description": "Use a custom tunnel, it must be running before executing dev. Format: \"https://my-tunnel-url:port\".",
          "env": "SHOPIFY_FLAG_TUNNEL_URL",
          "exclusive": [
            "no-tunnel",
            "tunnel"
          ],
          "hasDynamicHelp": false,
          "hidden": false,
          "multiple": false,
          "name": "tunnel-url",
          "type": "option"
        },
        "verbose": {
          "allowNo": false,
          "description": "Increase the verbosity of the output.",
          "env": "SHOPIFY_FLAG_VERBOSE",
          "hidden": false,
          "name": "verbose",
          "type": "boolean"
        }
      },
      "hasDynamicHelp": false,
      "hiddenAliases": [
      ],
      "id": "app:dev",
      "pluginAlias": "@shopify/cli",
      "pluginName": "@shopify/cli",
      "pluginType": "core",
      "strict": true,
      "summary": "Run the app."
    },
    "app:env:pull": {
      "aliases": [
      ],
      "args": {
      },
      "customPluginName": "@shopify/app",
      "description": "Creates or updates an `.env` files that contains app and app extension environment variables.\n\n  When an existing `.env` file is updated, changes to the variables are displayed in the terminal output. Existing variables and commented variables are preserved.",
      "descriptionWithMarkdown": "Creates or updates an `.env` files that contains app and app extension environment variables.\n\n  When an existing `.env` file is updated, changes to the variables are displayed in the terminal output. Existing variables and commented variables are preserved.",
      "flags": {
        "config": {
          "char": "c",
          "description": "The name of the app configuration.",
          "env": "SHOPIFY_FLAG_APP_CONFIG",
          "hasDynamicHelp": false,
          "hidden": false,
          "multiple": false,
          "name": "config",
          "type": "option"
        },
        "env-file": {
          "description": "Specify an environment file to update if the update flag is set",
          "env": "SHOPIFY_FLAG_ENV_FILE",
          "hasDynamicHelp": false,
          "hidden": false,
          "multiple": false,
          "name": "env-file",
          "type": "option"
        },
        "no-color": {
          "allowNo": false,
          "description": "Disable color output.",
          "env": "SHOPIFY_FLAG_NO_COLOR",
          "hidden": false,
          "name": "no-color",
          "type": "boolean"
        },
        "path": {
          "description": "The path to your app directory.",
          "env": "SHOPIFY_FLAG_PATH",
          "hasDynamicHelp": false,
          "multiple": false,
          "name": "path",
          "noCacheDefault": true,
          "type": "option"
        },
        "verbose": {
          "allowNo": false,
          "description": "Increase the verbosity of the output.",
          "env": "SHOPIFY_FLAG_VERBOSE",
          "hidden": false,
          "name": "verbose",
          "type": "boolean"
        }
      },
      "hasDynamicHelp": false,
      "hiddenAliases": [
      ],
      "id": "app:env:pull",
      "pluginAlias": "@shopify/cli",
      "pluginName": "@shopify/cli",
      "pluginType": "core",
      "strict": true,
      "summary": "Pull app and extensions environment variables."
    },
    "app:env:show": {
      "aliases": [
      ],
      "args": {
      },
      "customPluginName": "@shopify/app",
      "description": "Displays environment variables that can be used to deploy apps and app extensions.",
      "descriptionWithMarkdown": "Displays environment variables that can be used to deploy apps and app extensions.",
      "flags": {
        "config": {
          "char": "c",
          "description": "The name of the app configuration.",
          "env": "SHOPIFY_FLAG_APP_CONFIG",
          "hasDynamicHelp": false,
          "hidden": false,
          "multiple": false,
          "name": "config",
          "type": "option"
        },
        "no-color": {
          "allowNo": false,
          "description": "Disable color output.",
          "env": "SHOPIFY_FLAG_NO_COLOR",
          "hidden": false,
          "name": "no-color",
          "type": "boolean"
        },
        "path": {
          "description": "The path to your app directory.",
          "env": "SHOPIFY_FLAG_PATH",
          "hasDynamicHelp": false,
          "multiple": false,
          "name": "path",
          "noCacheDefault": true,
          "type": "option"
        },
        "verbose": {
          "allowNo": false,
          "description": "Increase the verbosity of the output.",
          "env": "SHOPIFY_FLAG_VERBOSE",
          "hidden": false,
          "name": "verbose",
          "type": "boolean"
        }
      },
      "hasDynamicHelp": false,
      "hiddenAliases": [
      ],
      "id": "app:env:show",
      "pluginAlias": "@shopify/cli",
      "pluginName": "@shopify/cli",
      "pluginType": "core",
      "strict": true,
      "summary": "Display app and extensions environment variables."
    },
    "app:function:build": {
      "aliases": [
      ],
      "args": {
      },
      "customPluginName": "@shopify/app",
      "description": "Compiles the function in your current directory to WebAssembly (Wasm) for testing purposes.",
      "descriptionWithMarkdown": "Compiles the function in your current directory to WebAssembly (Wasm) for testing purposes.",
      "enableJsonFlag": false,
      "flags": {
        "config": {
          "char": "c",
          "description": "The name of the app configuration.",
          "env": "SHOPIFY_FLAG_APP_CONFIG",
          "hasDynamicHelp": false,
          "hidden": false,
          "multiple": false,
          "name": "config",
          "type": "option"
        },
        "no-color": {
          "allowNo": false,
          "description": "Disable color output.",
          "env": "SHOPIFY_FLAG_NO_COLOR",
          "hidden": false,
          "name": "no-color",
          "type": "boolean"
        },
        "path": {
          "description": "The path to your function directory.",
          "env": "SHOPIFY_FLAG_PATH",
          "hasDynamicHelp": false,
          "hidden": false,
          "multiple": false,
          "name": "path",
          "noCacheDefault": true,
          "type": "option"
        },
        "verbose": {
          "allowNo": false,
          "description": "Increase the verbosity of the output.",
          "env": "SHOPIFY_FLAG_VERBOSE",
          "hidden": false,
          "name": "verbose",
          "type": "boolean"
        }
      },
      "hasDynamicHelp": false,
      "hiddenAliases": [
      ],
      "id": "app:function:build",
      "pluginAlias": "@shopify/cli",
      "pluginName": "@shopify/cli",
      "pluginType": "core",
      "strict": true,
      "summary": "Compile a function to wasm."
    },
    "app:function:replay": {
      "aliases": [
      ],
      "args": {
      },
      "customPluginName": "@shopify/app",
      "description": "Runs the function from your current directory for \"testing purposes\" (https://shopify.dev/docs/apps/functions/testing-and-debugging). To learn how you can monitor and debug functions when errors occur, refer to \"Shopify Functions error handling\" (https://shopify.dev/docs/api/functions/errors).",
      "descriptionWithMarkdown": "Runs the function from your current directory for [testing purposes](https://shopify.dev/docs/apps/functions/testing-and-debugging). To learn how you can monitor and debug functions when errors occur, refer to [Shopify Functions error handling](https://shopify.dev/docs/api/functions/errors).",
      "enableJsonFlag": false,
      "flags": {
        "api-key": {
          "description": "Application's API key",
          "env": "SHOPIFY_FLAG_API_KEY",
          "exclusive": [
            "config"
          ],
          "hasDynamicHelp": false,
          "hidden": true,
          "multiple": false,
          "name": "api-key",
          "type": "option"
        },
        "client-id": {
          "description": "Application's Client ID",
          "env": "SHOPIFY_FLAG_CLIENT_ID",
          "exclusive": [
            "config"
          ],
          "hasDynamicHelp": false,
          "hidden": false,
          "multiple": false,
          "name": "client-id",
          "type": "option"
        },
        "config": {
          "char": "c",
          "description": "The name of the app configuration.",
          "env": "SHOPIFY_FLAG_APP_CONFIG",
          "hasDynamicHelp": false,
          "hidden": false,
          "multiple": false,
          "name": "config",
          "type": "option"
        },
        "json": {
          "allowNo": false,
          "char": "j",
          "description": "Output the function run result as a JSON object.",
          "env": "SHOPIFY_FLAG_JSON",
          "hidden": false,
          "name": "json",
          "type": "boolean"
        },
        "log": {
          "char": "l",
          "description": "Specifies a log identifier to replay instead of selecting from a list. The identifier is provided in the output of `shopify app dev` and is the suffix of the log file name.",
          "env": "SHOPIFY_FLAG_LOG",
          "hasDynamicHelp": false,
          "multiple": false,
          "name": "log",
          "type": "option"
        },
        "no-color": {
          "allowNo": false,
          "description": "Disable color output.",
          "env": "SHOPIFY_FLAG_NO_COLOR",
          "hidden": false,
          "name": "no-color",
          "type": "boolean"
        },
        "path": {
          "description": "The path to your function directory.",
          "env": "SHOPIFY_FLAG_PATH",
          "hasDynamicHelp": false,
          "hidden": false,
          "multiple": false,
          "name": "path",
          "noCacheDefault": true,
          "type": "option"
        },
        "verbose": {
          "allowNo": false,
          "description": "Increase the verbosity of the output.",
          "env": "SHOPIFY_FLAG_VERBOSE",
          "hidden": false,
          "name": "verbose",
          "type": "boolean"
        },
        "watch": {
          "allowNo": true,
          "char": "w",
          "description": "Re-run the function when the source code changes.",
          "env": "SHOPIFY_FLAG_WATCH",
          "hidden": false,
          "name": "watch",
          "type": "boolean"
        }
      },
      "hasDynamicHelp": false,
      "hiddenAliases": [
      ],
      "id": "app:function:replay",
      "pluginAlias": "@shopify/cli",
      "pluginName": "@shopify/cli",
      "pluginType": "core",
      "strict": true,
      "summary": "Replays a function run from an app log."
    },
    "app:function:run": {
      "aliases": [
      ],
      "args": {
      },
      "customPluginName": "@shopify/app",
      "description": "Runs the function from your current directory for \"testing purposes\" (https://shopify.dev/docs/apps/functions/testing-and-debugging). To learn how you can monitor and debug functions when errors occur, refer to \"Shopify Functions error handling\" (https://shopify.dev/docs/api/functions/errors).",
      "descriptionWithMarkdown": "Runs the function from your current directory for [testing purposes](https://shopify.dev/docs/apps/functions/testing-and-debugging). To learn how you can monitor and debug functions when errors occur, refer to [Shopify Functions error handling](https://shopify.dev/docs/api/functions/errors).",
      "enableJsonFlag": false,
      "flags": {
        "config": {
          "char": "c",
          "description": "The name of the app configuration.",
          "env": "SHOPIFY_FLAG_APP_CONFIG",
          "hasDynamicHelp": false,
          "hidden": false,
          "multiple": false,
          "name": "config",
          "type": "option"
        },
        "export": {
          "char": "e",
          "description": "Name of the WebAssembly export to invoke.",
          "env": "SHOPIFY_FLAG_EXPORT",
          "hasDynamicHelp": false,
          "hidden": false,
          "multiple": false,
          "name": "export",
          "type": "option"
        },
        "input": {
          "char": "i",
          "description": "The input JSON to pass to the function. If omitted, standard input is used.",
          "env": "SHOPIFY_FLAG_INPUT",
          "hasDynamicHelp": false,
          "multiple": false,
          "name": "input",
          "type": "option"
        },
        "json": {
          "allowNo": false,
          "char": "j",
          "description": "Log the run result as a JSON object.",
          "env": "SHOPIFY_FLAG_JSON",
          "hidden": false,
          "name": "json",
          "type": "boolean"
        },
        "no-color": {
          "allowNo": false,
          "description": "Disable color output.",
          "env": "SHOPIFY_FLAG_NO_COLOR",
          "hidden": false,
          "name": "no-color",
          "type": "boolean"
        },
        "path": {
          "description": "The path to your function directory.",
          "env": "SHOPIFY_FLAG_PATH",
          "hasDynamicHelp": false,
          "hidden": false,
          "multiple": false,
          "name": "path",
          "noCacheDefault": true,
          "type": "option"
        },
        "verbose": {
          "allowNo": false,
          "description": "Increase the verbosity of the output.",
          "env": "SHOPIFY_FLAG_VERBOSE",
          "hidden": false,
          "name": "verbose",
          "type": "boolean"
        }
      },
      "hasDynamicHelp": false,
      "hiddenAliases": [
      ],
      "id": "app:function:run",
      "pluginAlias": "@shopify/cli",
      "pluginName": "@shopify/cli",
      "pluginType": "core",
      "strict": true,
      "summary": "Run a function locally for testing."
    },
    "app:function:schema": {
      "aliases": [
      ],
      "args": {
      },
      "customPluginName": "@shopify/app",
      "description": "Generates the latest \"GraphQL schema\" (https://shopify.dev/docs/apps/functions/input-output#graphql-schema) for a function in your app. Run this command from the function directory.\n\n  This command uses the API type and version of your function, as defined in your extension TOML file, to generate the latest GraphQL schema. The schema is written to the `schema.graphql` file.",
      "descriptionWithMarkdown": "Generates the latest [GraphQL schema](https://shopify.dev/docs/apps/functions/input-output#graphql-schema) for a function in your app. Run this command from the function directory.\n\n  This command uses the API type and version of your function, as defined in your extension TOML file, to generate the latest GraphQL schema. The schema is written to the `schema.graphql` file.",
      "enableJsonFlag": false,
      "flags": {
        "api-key": {
          "description": "The API key to fetch the schema with.",
          "env": "SHOPIFY_FLAG_APP_API_KEY",
          "exclusive": [
            "config"
          ],
          "hasDynamicHelp": false,
          "hidden": true,
          "multiple": false,
          "name": "api-key",
          "type": "option"
        },
        "client-id": {
          "description": "The Client ID to fetch the schema with.",
          "env": "SHOPIFY_FLAG_CLIENT_ID",
          "exclusive": [
            "config"
          ],
          "hasDynamicHelp": false,
          "hidden": false,
          "multiple": false,
          "name": "client-id",
          "type": "option"
        },
        "config": {
          "char": "c",
          "description": "The name of the app configuration.",
          "env": "SHOPIFY_FLAG_APP_CONFIG",
          "hasDynamicHelp": false,
          "hidden": false,
          "multiple": false,
          "name": "config",
          "type": "option"
        },
        "no-color": {
          "allowNo": false,
          "description": "Disable color output.",
          "env": "SHOPIFY_FLAG_NO_COLOR",
          "hidden": false,
          "name": "no-color",
          "type": "boolean"
        },
        "path": {
          "description": "The path to your function directory.",
          "env": "SHOPIFY_FLAG_PATH",
          "hasDynamicHelp": false,
          "hidden": false,
          "multiple": false,
          "name": "path",
          "noCacheDefault": true,
          "type": "option"
        },
        "stdout": {
          "allowNo": false,
          "description": "Output the schema to stdout instead of writing to a file.",
          "env": "SHOPIFY_FLAG_STDOUT",
          "name": "stdout",
          "required": false,
          "type": "boolean"
        },
        "verbose": {
          "allowNo": false,
          "description": "Increase the verbosity of the output.",
          "env": "SHOPIFY_FLAG_VERBOSE",
          "hidden": false,
          "name": "verbose",
          "type": "boolean"
        }
      },
      "hasDynamicHelp": false,
      "hiddenAliases": [
      ],
      "id": "app:function:schema",
      "pluginAlias": "@shopify/cli",
      "pluginName": "@shopify/cli",
      "pluginType": "core",
      "strict": true,
      "summary": "Fetch the latest GraphQL schema for a function."
    },
    "app:function:typegen": {
      "aliases": [
      ],
      "args": {
      },
      "customPluginName": "@shopify/app",
      "description": "Creates GraphQL types based on your \"input query\" (https://shopify.dev/docs/apps/functions/input-output#input) for a function written in JavaScript.",
      "descriptionWithMarkdown": "Creates GraphQL types based on your [input query](https://shopify.dev/docs/apps/functions/input-output#input) for a function written in JavaScript.",
      "enableJsonFlag": false,
      "flags": {
        "config": {
          "char": "c",
          "description": "The name of the app configuration.",
          "env": "SHOPIFY_FLAG_APP_CONFIG",
          "hasDynamicHelp": false,
          "hidden": false,
          "multiple": false,
          "name": "config",
          "type": "option"
        },
        "no-color": {
          "allowNo": false,
          "description": "Disable color output.",
          "env": "SHOPIFY_FLAG_NO_COLOR",
          "hidden": false,
          "name": "no-color",
          "type": "boolean"
        },
        "path": {
          "description": "The path to your function directory.",
          "env": "SHOPIFY_FLAG_PATH",
          "hasDynamicHelp": false,
          "hidden": false,
          "multiple": false,
          "name": "path",
          "noCacheDefault": true,
          "type": "option"
        },
        "verbose": {
          "allowNo": false,
          "description": "Increase the verbosity of the output.",
          "env": "SHOPIFY_FLAG_VERBOSE",
          "hidden": false,
          "name": "verbose",
          "type": "boolean"
        }
      },
      "hasDynamicHelp": false,
      "hiddenAliases": [
      ],
      "id": "app:function:typegen",
      "pluginAlias": "@shopify/cli",
      "pluginName": "@shopify/cli",
      "pluginType": "core",
      "strict": true,
      "summary": "Generate GraphQL types for a JavaScript function."
    },
    "app:generate:extension": {
      "aliases": [
      ],
      "args": {
        "file": {
          "name": "file"
        }
      },
      "customPluginName": "@shopify/app",
      "description": "Generates a new \"app extension\" (https://shopify.dev/docs/apps/app-extensions). For a list of app extensions that you can generate using this command, refer to \"Supported extensions\" (https://shopify.dev/docs/apps/structure/app-extensions/list).\n\n  Each new app extension is created in a folder under `extensions/`. To learn more about the extensions file structure, refer to \"App structure\" (https://shopify.dev/docs/apps/tools/cli/structure) and the documentation for your extension.\n  ",
      "descriptionWithMarkdown": "Generates a new [app extension](https://shopify.dev/docs/apps/app-extensions). For a list of app extensions that you can generate using this command, refer to [Supported extensions](https://shopify.dev/docs/apps/structure/app-extensions/list).\n\n  Each new app extension is created in a folder under `extensions/`. To learn more about the extensions file structure, refer to [App structure](https://shopify.dev/docs/apps/tools/cli/structure) and the documentation for your extension.\n  ",
      "examples": [
        "<%= config.bin %> <%= command.id %>"
      ],
      "flags": {
        "api-key": {
          "description": "The API key of your app.",
          "env": "SHOPIFY_FLAG_APP_API_KEY",
          "exclusive": [
            "config"
          ],
          "hasDynamicHelp": false,
          "hidden": true,
          "multiple": false,
          "name": "api-key",
          "type": "option"
        },
        "client-id": {
          "description": "The Client ID of your app.",
          "env": "SHOPIFY_FLAG_CLIENT_ID",
          "exclusive": [
            "config"
          ],
          "hasDynamicHelp": false,
          "hidden": false,
          "multiple": false,
          "name": "client-id",
          "type": "option"
        },
        "clone-url": {
          "char": "u",
          "description": "The Git URL to clone the function extensions templates from. Defaults to: https://github.com/Shopify/function-examples",
          "env": "SHOPIFY_FLAG_CLONE_URL",
          "hasDynamicHelp": false,
          "hidden": true,
          "multiple": false,
          "name": "clone-url",
          "type": "option"
        },
        "config": {
          "char": "c",
          "description": "The name of the app configuration.",
          "env": "SHOPIFY_FLAG_APP_CONFIG",
          "hasDynamicHelp": false,
          "hidden": false,
          "multiple": false,
          "name": "config",
          "type": "option"
        },
        "flavor": {
          "description": "Choose a starting template for your extension, where applicable",
          "env": "SHOPIFY_FLAG_FLAVOR",
          "hasDynamicHelp": false,
          "hidden": false,
          "multiple": false,
          "name": "flavor",
          "options": [
            "vanilla-js",
            "react",
            "typescript",
            "typescript-react",
            "wasm",
            "rust"
          ],
          "type": "option"
        },
        "name": {
          "char": "n",
          "description": "name of your Extension",
          "env": "SHOPIFY_FLAG_NAME",
          "hasDynamicHelp": false,
          "hidden": false,
          "multiple": false,
          "name": "name",
          "type": "option"
        },
        "no-color": {
          "allowNo": false,
          "description": "Disable color output.",
          "env": "SHOPIFY_FLAG_NO_COLOR",
          "hidden": false,
          "name": "no-color",
          "type": "boolean"
        },
        "path": {
          "description": "The path to your app directory.",
          "env": "SHOPIFY_FLAG_PATH",
          "hasDynamicHelp": false,
          "multiple": false,
          "name": "path",
          "noCacheDefault": true,
          "type": "option"
        },
        "reset": {
          "allowNo": false,
          "description": "Reset all your settings.",
          "env": "SHOPIFY_FLAG_RESET",
          "exclusive": [
            "config"
          ],
          "hidden": false,
          "name": "reset",
          "type": "boolean"
        },
        "template": {
          "char": "t",
          "description": "Extension template",
          "env": "SHOPIFY_FLAG_EXTENSION_TEMPLATE",
          "hasDynamicHelp": false,
          "hidden": false,
          "multiple": false,
          "name": "template",
          "type": "option"
        },
        "type": {
          "char": "t",
          "description": "Deprecated. Please use --template",
          "env": "SHOPIFY_FLAG_EXTENSION_TYPE",
          "hasDynamicHelp": false,
          "hidden": false,
          "multiple": false,
          "name": "type",
          "type": "option"
        },
        "verbose": {
          "allowNo": false,
          "description": "Increase the verbosity of the output.",
          "env": "SHOPIFY_FLAG_VERBOSE",
          "hidden": false,
          "name": "verbose",
          "type": "boolean"
        }
      },
      "hasDynamicHelp": false,
      "hiddenAliases": [
      ],
      "id": "app:generate:extension",
      "pluginAlias": "@shopify/cli",
      "pluginName": "@shopify/cli",
      "pluginType": "core",
      "strict": true,
      "summary": "Generate a new app Extension."
    },
    "app:generate:schema": {
      "aliases": [
      ],
      "args": {
      },
      "customPluginName": "@shopify/app",
      "description": "\"DEPRECATED, use `app function schema`] Generates the latest [GraphQL schema\" (https://shopify.dev/docs/apps/functions/input-output#graphql-schema) for a function in your app. Run this command from the function directory.\n\n  This command uses the API type and version of your function, as defined in your extension TOML file, to generate the latest GraphQL schema. The schema is written to the `schema.graphql` file.",
      "descriptionWithMarkdown": "[DEPRECATED, use `app function schema`] Generates the latest [GraphQL schema](https://shopify.dev/docs/apps/functions/input-output#graphql-schema) for a function in your app. Run this command from the function directory.\n\n  This command uses the API type and version of your function, as defined in your extension TOML file, to generate the latest GraphQL schema. The schema is written to the `schema.graphql` file.",
      "enableJsonFlag": false,
      "flags": {
        "api-key": {
          "description": "The API key to fetch the schema with.",
          "env": "SHOPIFY_FLAG_APP_API_KEY",
          "exclusive": [
            "config"
          ],
          "hasDynamicHelp": false,
          "hidden": true,
          "multiple": false,
          "name": "api-key",
          "type": "option"
        },
        "client-id": {
          "description": "The Client ID to fetch the schema with.",
          "env": "SHOPIFY_FLAG_CLIENT_ID",
          "exclusive": [
            "config"
          ],
          "hasDynamicHelp": false,
          "hidden": false,
          "multiple": false,
          "name": "client-id",
          "type": "option"
        },
        "config": {
          "char": "c",
          "description": "The name of the app configuration.",
          "env": "SHOPIFY_FLAG_APP_CONFIG",
          "hasDynamicHelp": false,
          "hidden": false,
          "multiple": false,
          "name": "config",
          "type": "option"
        },
        "no-color": {
          "allowNo": false,
          "description": "Disable color output.",
          "env": "SHOPIFY_FLAG_NO_COLOR",
          "hidden": false,
          "name": "no-color",
          "type": "boolean"
        },
        "path": {
          "description": "The path to your function directory.",
          "env": "SHOPIFY_FLAG_PATH",
          "hasDynamicHelp": false,
          "hidden": false,
          "multiple": false,
          "name": "path",
          "noCacheDefault": true,
          "type": "option"
        },
        "stdout": {
          "allowNo": false,
          "description": "Output the schema to stdout instead of writing to a file.",
          "env": "SHOPIFY_FLAG_STDOUT",
          "name": "stdout",
          "required": false,
          "type": "boolean"
        },
        "verbose": {
          "allowNo": false,
          "description": "Increase the verbosity of the output.",
          "env": "SHOPIFY_FLAG_VERBOSE",
          "hidden": false,
          "name": "verbose",
          "type": "boolean"
        }
      },
      "hasDynamicHelp": false,
      "hidden": true,
      "hiddenAliases": [
      ],
      "id": "app:generate:schema",
      "pluginAlias": "@shopify/cli",
      "pluginName": "@shopify/cli",
      "pluginType": "core",
      "strict": true,
      "summary": "Fetch the latest GraphQL schema for a function."
    },
    "app:import-extensions": {
      "aliases": [
      ],
      "args": {
      },
      "customPluginName": "@shopify/app",
      "description": "Import dashboard-managed extensions into your app.",
      "flags": {
        "client-id": {
          "description": "The Client ID of your app.",
          "env": "SHOPIFY_FLAG_CLIENT_ID",
          "exclusive": [
            "config"
          ],
          "hasDynamicHelp": false,
          "hidden": false,
          "multiple": false,
          "name": "client-id",
          "type": "option"
        },
        "config": {
          "char": "c",
          "description": "The name of the app configuration.",
          "env": "SHOPIFY_FLAG_APP_CONFIG",
          "hasDynamicHelp": false,
          "hidden": false,
          "multiple": false,
          "name": "config",
          "type": "option"
        },
        "no-color": {
          "allowNo": false,
          "description": "Disable color output.",
          "env": "SHOPIFY_FLAG_NO_COLOR",
          "hidden": false,
          "name": "no-color",
          "type": "boolean"
        },
        "path": {
          "description": "The path to your app directory.",
          "env": "SHOPIFY_FLAG_PATH",
          "hasDynamicHelp": false,
          "multiple": false,
          "name": "path",
          "noCacheDefault": true,
          "type": "option"
        },
        "verbose": {
          "allowNo": false,
          "description": "Increase the verbosity of the output.",
          "env": "SHOPIFY_FLAG_VERBOSE",
          "hidden": false,
          "name": "verbose",
          "type": "boolean"
        }
      },
      "hasDynamicHelp": false,
      "hiddenAliases": [
      ],
      "id": "app:import-extensions",
      "pluginAlias": "@shopify/cli",
      "pluginName": "@shopify/cli",
      "pluginType": "core",
      "strict": true
    },
    "app:info": {
      "aliases": [
      ],
      "args": {
      },
      "customPluginName": "@shopify/app",
      "description": "The information returned includes the following:\n\n  - The app and development store or Plus sandbox store that's used when you run the \"dev\" (https://shopify.dev/docs/api/shopify-cli/app/app-dev) command. You can reset these configurations using \"`dev --reset`\" (https://shopify.dev/docs/api/shopify-cli/app/app-dev#flags-propertydetail-reset).\n  - The \"structure\" (https://shopify.dev/docs/apps/tools/cli/structure) of your app project.\n  - The \"access scopes\" (https://shopify.dev/docs/api/usage) your app has requested.\n  - System information, including the package manager and version of Shopify CLI used in the project.",
      "descriptionWithMarkdown": "The information returned includes the following:\n\n  - The app and development store or Plus sandbox store that's used when you run the [dev](https://shopify.dev/docs/api/shopify-cli/app/app-dev) command. You can reset these configurations using [`dev --reset`](https://shopify.dev/docs/api/shopify-cli/app/app-dev#flags-propertydetail-reset).\n  - The [structure](https://shopify.dev/docs/apps/tools/cli/structure) of your app project.\n  - The [access scopes](https://shopify.dev/docs/api/usage) your app has requested.\n  - System information, including the package manager and version of Shopify CLI used in the project.",
      "flags": {
        "config": {
          "char": "c",
          "description": "The name of the app configuration.",
          "env": "SHOPIFY_FLAG_APP_CONFIG",
          "hasDynamicHelp": false,
          "hidden": false,
          "multiple": false,
          "name": "config",
          "type": "option"
        },
        "json": {
          "allowNo": false,
          "description": "format output as JSON",
          "env": "SHOPIFY_FLAG_JSON",
          "hidden": false,
          "name": "json",
          "type": "boolean"
        },
        "no-color": {
          "allowNo": false,
          "description": "Disable color output.",
          "env": "SHOPIFY_FLAG_NO_COLOR",
          "hidden": false,
          "name": "no-color",
          "type": "boolean"
        },
        "path": {
          "description": "The path to your app directory.",
          "env": "SHOPIFY_FLAG_PATH",
          "hasDynamicHelp": false,
          "multiple": false,
          "name": "path",
          "noCacheDefault": true,
          "type": "option"
        },
        "verbose": {
          "allowNo": false,
          "description": "Increase the verbosity of the output.",
          "env": "SHOPIFY_FLAG_VERBOSE",
          "hidden": false,
          "name": "verbose",
          "type": "boolean"
        },
        "web-env": {
          "allowNo": false,
          "description": "Outputs environment variables necessary for running and deploying web/.",
          "env": "SHOPIFY_FLAG_OUTPUT_WEB_ENV",
          "hidden": false,
          "name": "web-env",
          "type": "boolean"
        }
      },
      "hasDynamicHelp": false,
      "hiddenAliases": [
      ],
      "id": "app:info",
      "pluginAlias": "@shopify/cli",
      "pluginName": "@shopify/cli",
      "pluginType": "core",
      "strict": true,
      "summary": "Print basic information about your app and extensions."
    },
    "app:init": {
      "aliases": [
      ],
      "args": {
      },
      "customPluginName": "@shopify/app",
      "flags": {
        "client-id": {
<<<<<<< HEAD
          "description": "The Client ID of your app.",
=======
          "description": "The Client ID of your app. Use this to automatically link your new project to an existing app. Using this flag avoids the app selection prompt.",
>>>>>>> f7af0a12
          "env": "SHOPIFY_FLAG_CLIENT_ID",
          "exclusive": [
            "config"
          ],
          "hasDynamicHelp": false,
          "hidden": false,
          "multiple": false,
          "name": "client-id",
          "type": "option"
        },
        "flavor": {
          "description": "Which flavor of the given template to use.",
          "env": "SHOPIFY_FLAG_TEMPLATE_FLAVOR",
          "hasDynamicHelp": false,
          "multiple": false,
          "name": "flavor",
          "type": "option"
        },
        "local": {
          "allowNo": false,
          "char": "l",
          "env": "SHOPIFY_FLAG_LOCAL",
          "hidden": true,
          "name": "local",
          "type": "boolean"
        },
        "name": {
          "char": "n",
          "env": "SHOPIFY_FLAG_NAME",
          "hasDynamicHelp": false,
          "hidden": false,
          "multiple": false,
          "name": "name",
          "type": "option"
        },
        "no-color": {
          "allowNo": false,
          "description": "Disable color output.",
          "env": "SHOPIFY_FLAG_NO_COLOR",
          "hidden": false,
          "name": "no-color",
          "type": "boolean"
        },
        "package-manager": {
          "char": "d",
          "env": "SHOPIFY_FLAG_PACKAGE_MANAGER",
          "hasDynamicHelp": false,
          "hidden": false,
          "multiple": false,
          "name": "package-manager",
          "options": [
            "npm",
            "yarn",
            "pnpm",
            "bun"
          ],
          "type": "option"
        },
        "path": {
          "char": "p",
          "default": ".",
          "env": "SHOPIFY_FLAG_PATH",
          "hasDynamicHelp": false,
          "hidden": false,
          "multiple": false,
          "name": "path",
          "type": "option"
        },
        "template": {
          "description": "The app template. Accepts one of the following:\n       - <remix|none>\n       - Any GitHub repo with optional branch and subpath, e.g., https://github.com/Shopify/<repository>/[subpath]#[branch]",
          "env": "SHOPIFY_FLAG_TEMPLATE",
          "hasDynamicHelp": false,
          "multiple": false,
          "name": "template",
          "type": "option"
        },
        "verbose": {
          "allowNo": false,
          "description": "Increase the verbosity of the output.",
          "env": "SHOPIFY_FLAG_VERBOSE",
          "hidden": false,
          "name": "verbose",
          "type": "boolean"
        }
      },
      "hasDynamicHelp": false,
      "hiddenAliases": [
      ],
      "id": "app:init",
      "pluginAlias": "@shopify/cli",
      "pluginName": "@shopify/cli",
      "pluginType": "core",
      "strict": true,
      "summary": "Create a new app project"
    },
    "app:logs": {
      "aliases": [
      ],
      "args": {
      },
      "customPluginName": "@shopify/app",
      "description": "\n  Opens a real-time stream of detailed app logs from the selected app and store.\n  Use the `--source` argument to limit output to a particular log source, such as a specific Shopify Function handle. Use the `shopify app logs sources` command to view a list of sources.\n  Use the `--status` argument to filter on status, either `success` or `failure`.\n  ```\n  shopify app logs --status=success --source=extension.discount-function\n  ```\n  ",
      "descriptionWithMarkdown": "\n  Opens a real-time stream of detailed app logs from the selected app and store.\n  Use the `--source` argument to limit output to a particular log source, such as a specific Shopify Function handle. Use the `shopify app logs sources` command to view a list of sources.\n  Use the `--status` argument to filter on status, either `success` or `failure`.\n  ```\n  shopify app logs --status=success --source=extension.discount-function\n  ```\n  ",
      "flags": {
        "api-key": {
          "description": "The API key of your app.",
          "env": "SHOPIFY_FLAG_APP_API_KEY",
          "exclusive": [
            "config"
          ],
          "hasDynamicHelp": false,
          "hidden": true,
          "multiple": false,
          "name": "api-key",
          "type": "option"
        },
        "client-id": {
          "description": "The Client ID of your app.",
          "env": "SHOPIFY_FLAG_CLIENT_ID",
          "exclusive": [
            "config"
          ],
          "hasDynamicHelp": false,
          "hidden": false,
          "multiple": false,
          "name": "client-id",
          "type": "option"
        },
        "config": {
          "char": "c",
          "description": "The name of the app configuration.",
          "env": "SHOPIFY_FLAG_APP_CONFIG",
          "hasDynamicHelp": false,
          "hidden": false,
          "multiple": false,
          "name": "config",
          "type": "option"
        },
        "json": {
          "allowNo": false,
          "char": "j",
          "description": "Log the run result as a JSON object.",
          "env": "SHOPIFY_FLAG_JSON",
          "name": "json",
          "type": "boolean"
        },
        "no-color": {
          "allowNo": false,
          "description": "Disable color output.",
          "env": "SHOPIFY_FLAG_NO_COLOR",
          "hidden": false,
          "name": "no-color",
          "type": "boolean"
        },
        "path": {
          "description": "The path to your app directory.",
          "env": "SHOPIFY_FLAG_PATH",
          "hasDynamicHelp": false,
          "multiple": false,
          "name": "path",
          "noCacheDefault": true,
          "type": "option"
        },
        "reset": {
          "allowNo": false,
          "description": "Reset all your settings.",
          "env": "SHOPIFY_FLAG_RESET",
          "exclusive": [
            "config"
          ],
          "hidden": false,
          "name": "reset",
          "type": "boolean"
        },
        "source": {
          "description": "Filters output to the specified log source.",
          "env": "SHOPIFY_FLAG_SOURCE",
          "hasDynamicHelp": false,
          "multiple": true,
          "name": "source",
          "type": "option"
        },
        "status": {
          "description": "Filters output to the specified status (success or failure).",
          "env": "SHOPIFY_FLAG_STATUS",
          "hasDynamicHelp": false,
          "multiple": false,
          "name": "status",
          "options": [
            "success",
            "failure"
          ],
          "type": "option"
        },
        "store": {
          "char": "s",
          "description": "Store URL. Must be an existing development or Shopify Plus sandbox store.",
          "env": "SHOPIFY_FLAG_STORE",
          "hasDynamicHelp": false,
          "multiple": true,
          "name": "store",
          "type": "option"
        },
        "verbose": {
          "allowNo": false,
          "description": "Increase the verbosity of the output.",
          "env": "SHOPIFY_FLAG_VERBOSE",
          "hidden": false,
          "name": "verbose",
          "type": "boolean"
        }
      },
      "hasDynamicHelp": false,
      "hiddenAliases": [
      ],
      "id": "app:logs",
      "pluginAlias": "@shopify/cli",
      "pluginName": "@shopify/cli",
      "pluginType": "core",
      "strict": true,
      "summary": "Stream detailed logs for your Shopify app."
    },
    "app:logs:sources": {
      "aliases": [
      ],
      "args": {
      },
      "customPluginName": "@shopify/app",
      "description": "The output source names can be used with the `--source` argument of `shopify app logs` to filter log output. Currently only function extensions are supported as sources.",
      "descriptionWithMarkdown": "The output source names can be used with the `--source` argument of `shopify app logs` to filter log output. Currently only function extensions are supported as sources.",
      "flags": {
        "config": {
          "char": "c",
          "description": "The name of the app configuration.",
          "env": "SHOPIFY_FLAG_APP_CONFIG",
          "hasDynamicHelp": false,
          "hidden": false,
          "multiple": false,
          "name": "config",
          "type": "option"
        },
        "no-color": {
          "allowNo": false,
          "description": "Disable color output.",
          "env": "SHOPIFY_FLAG_NO_COLOR",
          "hidden": false,
          "name": "no-color",
          "type": "boolean"
        },
        "path": {
          "description": "The path to your app directory.",
          "env": "SHOPIFY_FLAG_PATH",
          "hasDynamicHelp": false,
          "multiple": false,
          "name": "path",
          "noCacheDefault": true,
          "type": "option"
        },
        "verbose": {
          "allowNo": false,
          "description": "Increase the verbosity of the output.",
          "env": "SHOPIFY_FLAG_VERBOSE",
          "hidden": false,
          "name": "verbose",
          "type": "boolean"
        }
      },
      "hasDynamicHelp": false,
      "hiddenAliases": [
      ],
      "id": "app:logs:sources",
      "pluginAlias": "@shopify/cli",
      "pluginName": "@shopify/cli",
      "pluginType": "core",
      "strict": true,
      "summary": "Print out a list of sources that may be used with the logs command."
    },
    "app:release": {
      "aliases": [
      ],
      "args": {
      },
      "customPluginName": "@shopify/app",
      "description": "Releases an existing app version. Pass the name of the version that you want to release using the `--version` flag.",
      "descriptionWithMarkdown": "Releases an existing app version. Pass the name of the version that you want to release using the `--version` flag.",
      "flags": {
        "api-key": {
          "description": "The API key of your app.",
          "env": "SHOPIFY_FLAG_APP_API_KEY",
          "exclusive": [
            "config"
          ],
          "hasDynamicHelp": false,
          "hidden": true,
          "multiple": false,
          "name": "api-key",
          "type": "option"
        },
        "client-id": {
          "description": "The Client ID of your app.",
          "env": "SHOPIFY_FLAG_CLIENT_ID",
          "exclusive": [
            "config"
          ],
          "hasDynamicHelp": false,
          "hidden": false,
          "multiple": false,
          "name": "client-id",
          "type": "option"
        },
        "config": {
          "char": "c",
          "description": "The name of the app configuration.",
          "env": "SHOPIFY_FLAG_APP_CONFIG",
          "hasDynamicHelp": false,
          "hidden": false,
          "multiple": false,
          "name": "config",
          "type": "option"
        },
        "force": {
          "allowNo": false,
          "char": "f",
          "description": "Release without asking for confirmation.",
          "env": "SHOPIFY_FLAG_FORCE",
          "hidden": false,
          "name": "force",
          "type": "boolean"
        },
        "no-color": {
          "allowNo": false,
          "description": "Disable color output.",
          "env": "SHOPIFY_FLAG_NO_COLOR",
          "hidden": false,
          "name": "no-color",
          "type": "boolean"
        },
        "path": {
          "description": "The path to your app directory.",
          "env": "SHOPIFY_FLAG_PATH",
          "hasDynamicHelp": false,
          "multiple": false,
          "name": "path",
          "noCacheDefault": true,
          "type": "option"
        },
        "reset": {
          "allowNo": false,
          "description": "Reset all your settings.",
          "env": "SHOPIFY_FLAG_RESET",
          "hidden": false,
          "name": "reset",
          "type": "boolean"
        },
        "verbose": {
          "allowNo": false,
          "description": "Increase the verbosity of the output.",
          "env": "SHOPIFY_FLAG_VERBOSE",
          "hidden": false,
          "name": "verbose",
          "type": "boolean"
        },
        "version": {
          "description": "The name of the app version to release.",
          "env": "SHOPIFY_FLAG_VERSION",
          "hasDynamicHelp": false,
          "hidden": false,
          "multiple": false,
          "name": "version",
          "required": true,
          "type": "option"
        }
      },
      "hasDynamicHelp": false,
      "hiddenAliases": [
      ],
      "id": "app:release",
      "pluginAlias": "@shopify/cli",
      "pluginName": "@shopify/cli",
      "pluginType": "core",
      "strict": true,
      "summary": "Release an app version.",
      "usage": "app:release --version <version>"
    },
    "app:versions:list": {
      "aliases": [
      ],
      "args": {
        "file": {
          "name": "file"
        }
      },
      "customPluginName": "@shopify/app",
      "description": "Lists the deployed app versions. An app version is a snapshot of your app extensions.",
      "descriptionWithMarkdown": "Lists the deployed app versions. An app version is a snapshot of your app extensions.",
      "examples": [
        "<%= config.bin %> <%= command.id %>"
      ],
      "flags": {
        "api-key": {
          "description": "Application's API key to fetch versions for.",
          "env": "SHOPIFY_FLAG_API_KEY",
          "exclusive": [
            "config"
          ],
          "hasDynamicHelp": false,
          "hidden": true,
          "multiple": false,
          "name": "api-key",
          "type": "option"
        },
        "client-id": {
          "description": "The Client ID to fetch versions for.",
          "env": "SHOPIFY_FLAG_CLIENT_ID",
          "exclusive": [
            "config"
          ],
          "hasDynamicHelp": false,
          "hidden": false,
          "multiple": false,
          "name": "client-id",
          "type": "option"
        },
        "config": {
          "char": "c",
          "description": "The name of the app configuration.",
          "env": "SHOPIFY_FLAG_APP_CONFIG",
          "hasDynamicHelp": false,
          "hidden": false,
          "multiple": false,
          "name": "config",
          "type": "option"
        },
        "json": {
          "allowNo": false,
          "description": "Output the versions list as JSON.",
          "env": "SHOPIFY_FLAG_JSON",
          "name": "json",
          "type": "boolean"
        },
        "no-color": {
          "allowNo": false,
          "description": "Disable color output.",
          "env": "SHOPIFY_FLAG_NO_COLOR",
          "hidden": false,
          "name": "no-color",
          "type": "boolean"
        },
        "path": {
          "description": "The path to your app directory.",
          "env": "SHOPIFY_FLAG_PATH",
          "hasDynamicHelp": false,
          "multiple": false,
          "name": "path",
          "noCacheDefault": true,
          "type": "option"
        },
        "verbose": {
          "allowNo": false,
          "description": "Increase the verbosity of the output.",
          "env": "SHOPIFY_FLAG_VERBOSE",
          "hidden": false,
          "name": "verbose",
          "type": "boolean"
        }
      },
      "hasDynamicHelp": false,
      "hiddenAliases": [
      ],
      "id": "app:versions:list",
      "pluginAlias": "@shopify/cli",
      "pluginName": "@shopify/cli",
      "pluginType": "core",
      "strict": true,
      "summary": "List deployed versions of your app."
    },
    "app:webhook:trigger": {
      "aliases": [
      ],
      "args": {
      },
      "customPluginName": "@shopify/app",
      "description": "\n  Triggers the delivery of a sample Admin API event topic payload to a designated address.\n\n  You should use this command to experiment with webhooks, to initially test your webhook configuration, or for unit testing. However, to test your webhook configuration from end to end, you should always trigger webhooks by performing the related action in Shopify.\n\n  Because most webhook deliveries use remote endpoints, you can trigger the command from any directory where you can use Shopify CLI, and send the webhook to any of the supported endpoint types. For example, you can run the command from your app's local directory, but send the webhook to a staging environment endpoint.\n\n  To learn more about using webhooks in a Shopify app, refer to \"Webhooks overview\" (https://shopify.dev/docs/apps/webhooks).\n\n  ### Limitations\n\n  - Webhooks triggered using this method always have the same payload, so they can't be used to test scenarios that differ based on the payload contents.\n  - Webhooks triggered using this method aren't retried when they fail.\n  - Trigger requests are rate-limited using the \"Partner API rate limit\" (https://shopify.dev/docs/api/partner#rate_limits).\n  - You can't use this method to validate your API webhook subscriptions.\n  ",
      "descriptionWithMarkdown": "\n  Triggers the delivery of a sample Admin API event topic payload to a designated address.\n\n  You should use this command to experiment with webhooks, to initially test your webhook configuration, or for unit testing. However, to test your webhook configuration from end to end, you should always trigger webhooks by performing the related action in Shopify.\n\n  Because most webhook deliveries use remote endpoints, you can trigger the command from any directory where you can use Shopify CLI, and send the webhook to any of the supported endpoint types. For example, you can run the command from your app's local directory, but send the webhook to a staging environment endpoint.\n\n  To learn more about using webhooks in a Shopify app, refer to [Webhooks overview](https://shopify.dev/docs/apps/webhooks).\n\n  ### Limitations\n\n  - Webhooks triggered using this method always have the same payload, so they can't be used to test scenarios that differ based on the payload contents.\n  - Webhooks triggered using this method aren't retried when they fail.\n  - Trigger requests are rate-limited using the [Partner API rate limit](https://shopify.dev/docs/api/partner#rate_limits).\n  - You can't use this method to validate your API webhook subscriptions.\n  ",
      "enableJsonFlag": false,
      "flags": {
        "address": {
          "description": "The URL where the webhook payload should be sent.\n                    You will need a different address type for each delivery-method:\n                          · For remote HTTP testing, use a URL that starts with https://\n      · For local HTTP testing, use http://localhost:{port}/{url-path}\n                          · For Google Pub/Sub, use pubsub://{project-id}:{topic-id}\n                          · For Amazon EventBridge, use an Amazon Resource Name (ARN) starting with arn:aws:events:",
          "env": "SHOPIFY_FLAG_ADDRESS",
          "hasDynamicHelp": false,
          "hidden": false,
          "multiple": false,
          "name": "address",
          "required": false,
          "type": "option"
        },
        "api-version": {
          "description": "The API Version of the webhook topic.",
          "env": "SHOPIFY_FLAG_API_VERSION",
          "hasDynamicHelp": false,
          "hidden": false,
          "multiple": false,
          "name": "api-version",
          "required": false,
          "type": "option"
        },
        "client-id": {
          "description": "The Client ID of your app.",
          "env": "SHOPIFY_FLAG_CLIENT_ID",
          "exclusive": [
            "config"
          ],
          "hasDynamicHelp": false,
          "hidden": false,
          "multiple": false,
          "name": "client-id",
          "type": "option"
        },
        "client-secret": {
          "description": "Your app's client secret. This secret allows us to return the X-Shopify-Hmac-SHA256 header that lets you validate the origin of the response that you receive.",
          "env": "SHOPIFY_FLAG_CLIENT_SECRET",
          "hasDynamicHelp": false,
          "hidden": false,
          "multiple": false,
          "name": "client-secret",
          "required": false,
          "type": "option"
        },
        "config": {
          "char": "c",
          "description": "The name of the app configuration.",
          "env": "SHOPIFY_FLAG_APP_CONFIG",
          "hasDynamicHelp": false,
          "hidden": false,
          "multiple": false,
          "name": "config",
          "type": "option"
        },
        "delivery-method": {
          "description": "Method chosen to deliver the topic payload. If not passed, it's inferred from the address.",
          "env": "SHOPIFY_FLAG_DELIVERY_METHOD",
          "hasDynamicHelp": false,
          "hidden": false,
          "multiple": false,
          "name": "delivery-method",
          "options": [
            "http",
            "google-pub-sub",
            "event-bridge"
          ],
          "required": false,
          "type": "option"
        },
        "help": {
          "allowNo": false,
          "description": "This help. When you run the trigger command the CLI will prompt you for any information that isn't passed using flags.",
          "env": "SHOPIFY_FLAG_HELP",
          "hidden": false,
          "name": "help",
          "required": false,
          "type": "boolean"
        },
        "path": {
          "description": "The path to your app directory.",
          "env": "SHOPIFY_FLAG_PATH",
          "hasDynamicHelp": false,
          "multiple": false,
          "name": "path",
          "noCacheDefault": true,
          "type": "option"
        },
        "shared-secret": {
          "description": "Deprecated. Please use client-secret.",
          "env": "SHOPIFY_FLAG_SHARED_SECRET",
          "hasDynamicHelp": false,
          "hidden": false,
          "multiple": false,
          "name": "shared-secret",
          "required": false,
          "type": "option"
        },
        "topic": {
          "description": "The requested webhook topic.",
          "env": "SHOPIFY_FLAG_TOPIC",
          "hasDynamicHelp": false,
          "hidden": false,
          "multiple": false,
          "name": "topic",
          "required": false,
          "type": "option"
        }
      },
      "hasDynamicHelp": false,
      "hiddenAliases": [
      ],
      "id": "app:webhook:trigger",
      "pluginAlias": "@shopify/cli",
      "pluginName": "@shopify/cli",
      "pluginType": "core",
      "strict": true,
      "summary": "Trigger delivery of a sample webhook topic payload to a designated address."
    },
    "auth:logout": {
      "aliases": [
      ],
      "args": {
      },
      "description": "Logs you out of the Shopify account or Partner account and store.",
      "enableJsonFlag": false,
      "flags": {
      },
      "hasDynamicHelp": false,
      "hiddenAliases": [
      ],
      "id": "auth:logout",
      "pluginAlias": "@shopify/cli",
      "pluginName": "@shopify/cli",
      "pluginType": "core",
      "strict": true
    },
    "commands": {
      "aliases": [
      ],
      "args": {
      },
      "customPluginName": "@oclif/plugin-commands",
      "description": "list all the commands",
      "enableJsonFlag": true,
      "flags": {
        "columns": {
          "description": "only show provided columns (comma-separated)",
          "exclusive": [
            "extended"
          ],
          "hasDynamicHelp": false,
          "multiple": false,
          "name": "columns",
          "type": "option"
        },
        "csv": {
          "allowNo": false,
          "description": "output is csv format [alias: --output=csv]",
          "exclusive": [
            "no-truncate"
          ],
          "name": "csv",
          "type": "boolean"
        },
        "deprecated": {
          "allowNo": false,
          "description": "show deprecated commands",
          "name": "deprecated",
          "type": "boolean"
        },
        "extended": {
          "allowNo": false,
          "char": "x",
          "description": "show extra columns",
          "exclusive": [
            "columns"
          ],
          "name": "extended",
          "type": "boolean"
        },
        "filter": {
          "description": "filter property by partial string matching, ex: name=foo",
          "hasDynamicHelp": false,
          "multiple": false,
          "name": "filter",
          "type": "option"
        },
        "help": {
          "allowNo": false,
          "char": "h",
          "description": "Show CLI help.",
          "name": "help",
          "type": "boolean"
        },
        "hidden": {
          "allowNo": false,
          "description": "show hidden commands",
          "name": "hidden",
          "type": "boolean"
        },
        "json": {
          "allowNo": false,
          "description": "Format output as json.",
          "helpGroup": "GLOBAL",
          "name": "json",
          "type": "boolean"
        },
        "no-header": {
          "allowNo": false,
          "description": "hide table header from output",
          "exclusive": [
            "csv"
          ],
          "name": "no-header",
          "type": "boolean"
        },
        "no-truncate": {
          "allowNo": false,
          "description": "do not truncate output to fit screen",
          "exclusive": [
            "csv"
          ],
          "name": "no-truncate",
          "type": "boolean"
        },
        "output": {
          "description": "output in a more machine friendly format",
          "exclusive": [
            "no-truncate",
            "csv"
          ],
          "hasDynamicHelp": false,
          "multiple": false,
          "name": "output",
          "options": [
            "csv",
            "json",
            "yaml"
          ],
          "type": "option"
        },
        "sort": {
          "description": "property to sort by (prepend '-' for descending)",
          "hasDynamicHelp": false,
          "multiple": false,
          "name": "sort",
          "type": "option"
        },
        "tree": {
          "allowNo": false,
          "description": "show tree of commands",
          "name": "tree",
          "type": "boolean"
        }
      },
      "hasDynamicHelp": false,
      "hiddenAliases": [
      ],
      "id": "commands",
      "pluginAlias": "@shopify/cli",
      "pluginName": "@shopify/cli",
      "pluginType": "core",
      "strict": true
    },
    "config:autocorrect:off": {
      "aliases": [
      ],
      "args": {
      },
      "customPluginName": "@shopify/plugin-did-you-mean",
      "description": "Disable autocorrect. Off by default.\n\n  When autocorrection is enabled, Shopify CLI automatically runs a corrected version of your command if a correction is available.\n\n  When autocorrection is disabled, you need to confirm that you want to run corrections for mistyped commands.\n",
      "descriptionWithMarkdown": "Disable autocorrect. Off by default.\n\n  When autocorrection is enabled, Shopify CLI automatically runs a corrected version of your command if a correction is available.\n\n  When autocorrection is disabled, you need to confirm that you want to run corrections for mistyped commands.\n",
      "enableJsonFlag": false,
      "flags": {
      },
      "hasDynamicHelp": false,
      "hiddenAliases": [
      ],
      "id": "config:autocorrect:off",
      "pluginAlias": "@shopify/cli",
      "pluginName": "@shopify/cli",
      "pluginType": "core",
      "strict": true,
      "summary": "Disable autocorrect. Off by default."
    },
    "config:autocorrect:on": {
      "aliases": [
      ],
      "args": {
      },
      "customPluginName": "@shopify/plugin-did-you-mean",
      "description": "Enable autocorrect. Off by default.\n\n  When autocorrection is enabled, Shopify CLI automatically runs a corrected version of your command if a correction is available.\n\n  When autocorrection is disabled, you need to confirm that you want to run corrections for mistyped commands.\n",
      "descriptionWithMarkdown": "Enable autocorrect. Off by default.\n\n  When autocorrection is enabled, Shopify CLI automatically runs a corrected version of your command if a correction is available.\n\n  When autocorrection is disabled, you need to confirm that you want to run corrections for mistyped commands.\n",
      "enableJsonFlag": false,
      "flags": {
      },
      "hasDynamicHelp": false,
      "hiddenAliases": [
      ],
      "id": "config:autocorrect:on",
      "pluginAlias": "@shopify/cli",
      "pluginName": "@shopify/cli",
      "pluginType": "core",
      "strict": true,
      "summary": "Enable autocorrect. Off by default."
    },
    "config:autocorrect:status": {
      "aliases": [
      ],
      "args": {
      },
      "customPluginName": "@shopify/plugin-did-you-mean",
      "description": "Check whether autocorrect is enabled or disabled. On by default.\n\n  When autocorrection is enabled, Shopify CLI automatically runs a corrected version of your command if a correction is available.\n\n  When autocorrection is disabled, you need to confirm that you want to run corrections for mistyped commands.\n",
      "descriptionWithMarkdown": "Check whether autocorrect is enabled or disabled. On by default.\n\n  When autocorrection is enabled, Shopify CLI automatically runs a corrected version of your command if a correction is available.\n\n  When autocorrection is disabled, you need to confirm that you want to run corrections for mistyped commands.\n",
      "enableJsonFlag": false,
      "flags": {
      },
      "hasDynamicHelp": false,
      "hiddenAliases": [
      ],
      "id": "config:autocorrect:status",
      "pluginAlias": "@shopify/cli",
      "pluginName": "@shopify/cli",
      "pluginType": "core",
      "strict": true,
      "summary": "Check whether autocorrect is enabled or disabled. On by default."
    },
    "debug:command-flags": {
      "aliases": [
      ],
      "args": {
      },
      "description": "View all the available command flags",
      "enableJsonFlag": false,
      "flags": {
        "csv": {
          "allowNo": false,
          "description": "Output as CSV",
          "env": "SHOPIFY_FLAG_OUTPUT_CSV",
          "name": "csv",
          "type": "boolean"
        }
      },
      "hasDynamicHelp": false,
      "hidden": true,
      "hiddenAliases": [
      ],
      "id": "debug:command-flags",
      "pluginAlias": "@shopify/cli",
      "pluginName": "@shopify/cli",
      "pluginType": "core",
      "strict": true
    },
    "demo": {
      "aliases": [
      ],
      "args": {
      },
      "description": "Demo a command design defined in a file",
      "enableJsonFlag": false,
      "flags": {
        "file": {
          "default": ".",
          "description": "The name of the demo file.",
          "env": "SHOPIFY_FLAG_PATH",
          "hasDynamicHelp": false,
          "hidden": false,
          "multiple": false,
          "name": "file",
          "type": "option"
        },
        "path": {
          "default": ".",
          "description": "The directory where the demo file is located. Defaults to the current directory.",
          "env": "SHOPIFY_FLAG_PATH",
          "hasDynamicHelp": false,
          "hidden": false,
          "multiple": false,
          "name": "path",
          "type": "option"
        }
      },
      "hasDynamicHelp": false,
      "hidden": true,
      "hiddenAliases": [
      ],
      "id": "demo",
      "pluginAlias": "@shopify/cli",
      "pluginName": "@shopify/cli",
      "pluginType": "core",
      "strict": true
    },
    "demo:catalog": {
      "aliases": [
      ],
      "args": {
      },
      "description": "Browse the catalog for steps",
      "enableJsonFlag": false,
      "flags": {
      },
      "hasDynamicHelp": false,
      "hidden": true,
      "hiddenAliases": [
      ],
      "id": "demo:catalog",
      "pluginAlias": "@shopify/cli",
      "pluginName": "@shopify/cli",
      "pluginType": "core",
      "strict": true
    },
    "demo:generate-file": {
      "aliases": [
      ],
      "args": {
      },
      "description": "Create a command design file",
      "enableJsonFlag": false,
      "flags": {
        "file": {
          "description": "The name of the demo file.",
          "env": "SHOPIFY_FLAG_FILENAME",
          "hasDynamicHelp": false,
          "hidden": false,
          "multiple": false,
          "name": "file",
          "required": true,
          "type": "option"
        },
        "path": {
          "default": ".",
          "description": "The directory for generating the demo file.",
          "env": "SHOPIFY_FLAG_PATH",
          "hasDynamicHelp": false,
          "hidden": false,
          "multiple": false,
          "name": "path",
          "type": "option"
        }
      },
      "hasDynamicHelp": false,
      "hidden": true,
      "hiddenAliases": [
      ],
      "id": "demo:generate-file",
      "pluginAlias": "@shopify/cli",
      "pluginName": "@shopify/cli",
      "pluginType": "core",
      "strict": true,
      "summary": "Creates a JSON file alongside a JSON schema that will validate it"
    },
    "demo:print-ai-prompt": {
      "aliases": [
      ],
      "args": {
      },
      "description": "Prints the prompts for a chat-enabled LLM to generate a demo",
      "enableJsonFlag": false,
      "flags": {
      },
      "hasDynamicHelp": false,
      "hidden": true,
      "hiddenAliases": [
      ],
      "id": "demo:print-ai-prompt",
      "pluginAlias": "@shopify/cli",
      "pluginName": "@shopify/cli",
      "pluginType": "core",
      "strict": true
    },
    "demo:watcher": {
      "aliases": [
      ],
      "args": {
      },
      "customPluginName": "@shopify/app",
      "flags": {
        "config": {
          "char": "c",
          "description": "The name of the app configuration.",
          "env": "SHOPIFY_FLAG_APP_CONFIG",
          "hasDynamicHelp": false,
          "hidden": false,
          "multiple": false,
          "name": "config",
          "type": "option"
        },
        "no-color": {
          "allowNo": false,
          "description": "Disable color output.",
          "env": "SHOPIFY_FLAG_NO_COLOR",
          "hidden": false,
          "name": "no-color",
          "type": "boolean"
        },
        "path": {
          "description": "The path to your app directory.",
          "env": "SHOPIFY_FLAG_PATH",
          "hasDynamicHelp": false,
          "multiple": false,
          "name": "path",
          "noCacheDefault": true,
          "type": "option"
        },
        "verbose": {
          "allowNo": false,
          "description": "Increase the verbosity of the output.",
          "env": "SHOPIFY_FLAG_VERBOSE",
          "hidden": false,
          "name": "verbose",
          "type": "boolean"
        }
      },
      "hasDynamicHelp": false,
      "hidden": true,
      "hiddenAliases": [
      ],
      "id": "demo:watcher",
      "pluginAlias": "@shopify/cli",
      "pluginName": "@shopify/cli",
      "pluginType": "core",
      "strict": true,
      "summary": "Watch and prints out changes to an app."
    },
    "docs:generate": {
      "aliases": [
      ],
      "args": {
      },
      "description": "Generate CLI commands documentation",
      "enableJsonFlag": false,
      "flags": {
      },
      "hasDynamicHelp": false,
      "hidden": true,
      "hiddenAliases": [
      ],
      "id": "docs:generate",
      "pluginAlias": "@shopify/cli",
      "pluginName": "@shopify/cli",
      "pluginType": "core",
      "strict": true
    },
    "help": {
      "aliases": [
      ],
      "args": {
        "command": {
          "description": "Command to show help for.",
          "name": "command",
          "required": false
        }
      },
      "description": "Display help for Shopify CLI",
      "enableJsonFlag": false,
      "flags": {
        "nested-commands": {
          "allowNo": false,
          "char": "n",
          "description": "Include all nested commands in the output.",
          "env": "SHOPIFY_FLAG_CLI_NESTED_COMMANDS",
          "name": "nested-commands",
          "type": "boolean"
        }
      },
      "hasDynamicHelp": false,
      "hiddenAliases": [
      ],
      "id": "help",
      "pluginAlias": "@shopify/cli",
      "pluginName": "@shopify/cli",
      "pluginType": "core",
      "strict": false
    },
    "hydrogen:build": {
      "aliases": [
      ],
      "args": {
      },
      "customPluginName": "@shopify/cli-hydrogen",
      "description": "Builds a Hydrogen storefront for production.",
      "descriptionWithMarkdown": "Builds a Hydrogen storefront for production. The client and app worker files are compiled to a `/dist` folder in your Hydrogen project directory.",
      "enableJsonFlag": false,
      "flags": {
        "bundle-stats": {
          "allowNo": true,
          "description": "Show a bundle size summary after building. Defaults to true, use `--no-bundle-stats` to disable.",
          "name": "bundle-stats",
          "type": "boolean"
        },
        "codegen": {
          "allowNo": false,
          "description": "Automatically generates GraphQL types for your project’s Storefront API queries.",
          "name": "codegen",
          "required": false,
          "type": "boolean"
        },
        "codegen-config-path": {
          "dependsOn": [
            "codegen"
          ],
          "description": "Specifies a path to a codegen configuration file. Defaults to `<root>/codegen.ts` if this file exists.",
          "hasDynamicHelp": false,
          "multiple": false,
          "name": "codegen-config-path",
          "required": false,
          "type": "option"
        },
        "diff": {
          "allowNo": false,
          "description": "Applies the current files on top of Hydrogen's starter template in a temporary directory.",
          "hidden": true,
          "name": "diff",
          "required": false,
          "type": "boolean"
        },
        "disable-route-warning": {
          "allowNo": false,
          "description": "Disables any warnings about missing standard routes.",
          "env": "SHOPIFY_HYDROGEN_FLAG_DISABLE_ROUTE_WARNING",
          "name": "disable-route-warning",
          "type": "boolean"
        },
        "entry": {
          "description": "Entry file for the worker. Defaults to `./server`.",
          "env": "SHOPIFY_HYDROGEN_FLAG_ENTRY",
          "hasDynamicHelp": false,
          "multiple": false,
          "name": "entry",
          "type": "option"
        },
        "force-client-sourcemap": {
          "allowNo": false,
          "description": "Client sourcemapping is avoided by default because it makes backend code visible in the browser. Use this flag to force enabling it.",
          "env": "SHOPIFY_HYDROGEN_FLAG_FORCE_CLIENT_SOURCEMAP",
          "name": "force-client-sourcemap",
          "type": "boolean"
        },
        "lockfile-check": {
          "allowNo": true,
          "description": "Checks that there is exactly one valid lockfile in the project. Defaults to `true`. Deactivate with `--no-lockfile-check`.",
          "env": "SHOPIFY_HYDROGEN_FLAG_LOCKFILE_CHECK",
          "name": "lockfile-check",
          "type": "boolean"
        },
        "path": {
          "description": "The path to the directory of the Hydrogen storefront. Defaults to the current directory where the command is run.",
          "env": "SHOPIFY_HYDROGEN_FLAG_PATH",
          "hasDynamicHelp": false,
          "multiple": false,
          "name": "path",
          "type": "option"
        },
        "sourcemap": {
          "allowNo": true,
          "description": "Controls whether server sourcemaps are generated. Default to `true`. Deactivate `--no-sourcemaps`.",
          "env": "SHOPIFY_HYDROGEN_FLAG_SOURCEMAP",
          "name": "sourcemap",
          "type": "boolean"
        },
        "watch": {
          "allowNo": false,
          "description": "Watches for changes and rebuilds the project writing output to disk.",
          "env": "SHOPIFY_HYDROGEN_FLAG_WATCH",
          "name": "watch",
          "type": "boolean"
        }
      },
      "hasDynamicHelp": false,
      "hiddenAliases": [
      ],
      "id": "hydrogen:build",
      "pluginAlias": "@shopify/cli",
      "pluginName": "@shopify/cli",
      "pluginType": "core",
      "strict": true
    },
    "hydrogen:check": {
      "aliases": [
      ],
      "args": {
        "resource": {
          "description": "The resource to check. Currently only 'routes' is supported.",
          "name": "resource",
          "options": [
            "routes"
          ],
          "required": true
        }
      },
      "customPluginName": "@shopify/cli-hydrogen",
      "description": "Returns diagnostic information about a Hydrogen storefront.",
      "descriptionWithMarkdown": "Checks whether your Hydrogen app includes a set of standard Shopify routes.",
      "enableJsonFlag": false,
      "flags": {
        "path": {
          "description": "The path to the directory of the Hydrogen storefront. Defaults to the current directory where the command is run.",
          "env": "SHOPIFY_HYDROGEN_FLAG_PATH",
          "hasDynamicHelp": false,
          "multiple": false,
          "name": "path",
          "type": "option"
        }
      },
      "hasDynamicHelp": false,
      "hiddenAliases": [
      ],
      "id": "hydrogen:check",
      "pluginAlias": "@shopify/cli",
      "pluginName": "@shopify/cli",
      "pluginType": "core",
      "strict": true
    },
    "hydrogen:codegen": {
      "aliases": [
      ],
      "args": {
      },
      "customPluginName": "@shopify/cli-hydrogen",
      "description": "Generate types for the Storefront API queries found in your project.",
      "descriptionWithMarkdown": "Automatically generates GraphQL types for your project’s Storefront API queries.",
      "enableJsonFlag": false,
      "flags": {
        "codegen-config-path": {
          "description": "Specify a path to a codegen configuration file. Defaults to `<root>/codegen.ts` if it exists.",
          "hasDynamicHelp": false,
          "multiple": false,
          "name": "codegen-config-path",
          "required": false,
          "type": "option"
        },
        "diff": {
          "allowNo": false,
          "description": "Applies the current files on top of Hydrogen's starter template in a temporary directory.",
          "hidden": true,
          "name": "diff",
          "required": false,
          "type": "boolean"
        },
        "force-sfapi-version": {
          "description": "Force generating Storefront API types for a specific version instead of using the one provided in Hydrogen. A token can also be provided with this format: `<version>:<token>`.",
          "hasDynamicHelp": false,
          "hidden": true,
          "multiple": false,
          "name": "force-sfapi-version",
          "type": "option"
        },
        "path": {
          "description": "The path to the directory of the Hydrogen storefront. Defaults to the current directory where the command is run.",
          "env": "SHOPIFY_HYDROGEN_FLAG_PATH",
          "hasDynamicHelp": false,
          "multiple": false,
          "name": "path",
          "type": "option"
        },
        "watch": {
          "allowNo": false,
          "description": "Watch the project for changes to update types on file save.",
          "name": "watch",
          "required": false,
          "type": "boolean"
        }
      },
      "hasDynamicHelp": false,
      "hiddenAliases": [
      ],
      "id": "hydrogen:codegen",
      "pluginAlias": "@shopify/cli",
      "pluginName": "@shopify/cli",
      "pluginType": "core",
      "strict": true
    },
    "hydrogen:customer-account-push": {
      "aliases": [
      ],
      "args": {
      },
      "customPluginName": "@shopify/cli-hydrogen",
      "description": "Push project configuration to admin",
      "enableJsonFlag": false,
      "flags": {
        "dev-origin": {
          "description": "The development domain of your application.",
          "hasDynamicHelp": false,
          "multiple": false,
          "name": "dev-origin",
          "required": true,
          "type": "option"
        },
        "path": {
          "description": "The path to the directory of the Hydrogen storefront. Defaults to the current directory where the command is run.",
          "env": "SHOPIFY_HYDROGEN_FLAG_PATH",
          "hasDynamicHelp": false,
          "multiple": false,
          "name": "path",
          "type": "option"
        },
        "relative-logout-uri": {
          "description": "The relative url of allowed url that will be redirected to post-logout for Customer Account API OAuth flow. Default to nothing.",
          "hasDynamicHelp": false,
          "multiple": false,
          "name": "relative-logout-uri",
          "type": "option"
        },
        "relative-redirect-uri": {
          "description": "The relative url of allowed callback url for Customer Account API OAuth flow. Default is '/account/authorize'",
          "hasDynamicHelp": false,
          "multiple": false,
          "name": "relative-redirect-uri",
          "type": "option"
        },
        "storefront-id": {
          "description": "The id of the storefront the configuration should be pushed to. Must start with 'gid://shopify/HydrogenStorefront/'",
          "hasDynamicHelp": false,
          "multiple": false,
          "name": "storefront-id",
          "type": "option"
        }
      },
      "hasDynamicHelp": false,
      "hiddenAliases": [
      ],
      "id": "hydrogen:customer-account-push",
      "pluginAlias": "@shopify/cli",
      "pluginName": "@shopify/cli",
      "pluginType": "core",
      "strict": true
    },
    "hydrogen:debug:cpu": {
      "aliases": [
      ],
      "args": {
      },
      "customPluginName": "@shopify/cli-hydrogen",
      "description": "Builds and profiles the server startup time the app.",
      "descriptionWithMarkdown": "Builds the app and runs the resulting code to profile the server startup time, watching for changes. This command can be used to [debug slow app startup times](https://shopify.dev/docs/custom-storefronts/hydrogen/debugging/cpu-startup) that cause failed deployments in Oxygen.\n\n  The profiling results are written to a `.cpuprofile` file that can be viewed with certain tools such as [Flame Chart Visualizer for Visual Studio Code](https://marketplace.visualstudio.com/items?itemName=ms-vscode.vscode-js-profile-flame).",
      "enableJsonFlag": false,
      "flags": {
        "diff": {
          "allowNo": false,
          "description": "Applies the current files on top of Hydrogen's starter template in a temporary directory.",
          "hidden": true,
          "name": "diff",
          "required": false,
          "type": "boolean"
        },
        "entry": {
          "description": "Entry file for the worker. Defaults to `./server`.",
          "env": "SHOPIFY_HYDROGEN_FLAG_ENTRY",
          "hasDynamicHelp": false,
          "multiple": false,
          "name": "entry",
          "type": "option"
        },
        "output": {
          "default": "startup.cpuprofile",
          "description": "Specify a path to generate the profile file. Defaults to \"startup.cpuprofile\".",
          "hasDynamicHelp": false,
          "multiple": false,
          "name": "output",
          "required": false,
          "type": "option"
        },
        "path": {
          "description": "The path to the directory of the Hydrogen storefront. Defaults to the current directory where the command is run.",
          "env": "SHOPIFY_HYDROGEN_FLAG_PATH",
          "hasDynamicHelp": false,
          "multiple": false,
          "name": "path",
          "type": "option"
        }
      },
      "hasDynamicHelp": false,
      "hiddenAliases": [
      ],
      "id": "hydrogen:debug:cpu",
      "pluginAlias": "@shopify/cli",
      "pluginName": "@shopify/cli",
      "pluginType": "core",
      "strict": true
    },
    "hydrogen:deploy": {
      "aliases": [
      ],
      "args": {
      },
      "customPluginName": "@shopify/cli-hydrogen",
      "description": "Builds and deploys a Hydrogen storefront to Oxygen.",
      "descriptionWithMarkdown": "Builds and deploys your Hydrogen storefront to Oxygen. Requires an Oxygen deployment token to be set with the `--token` flag or an environment variable (`SHOPIFY_HYDROGEN_DEPLOYMENT_TOKEN`). If the storefront is [linked](https://shopify.dev/docs/api/shopify-cli/hydrogen/hydrogen-link) then the Oxygen deployment token for the linked storefront will be used automatically.",
      "enableJsonFlag": false,
      "flags": {
        "auth-bypass-token": {
          "allowNo": false,
          "description": "Generate an authentication bypass token, which can be used to perform end-to-end tests against the deployment.",
          "env": "AUTH_BYPASS_TOKEN",
          "name": "auth-bypass-token",
          "required": false,
          "type": "boolean"
        },
        "auth-bypass-token-duration": {
          "dependsOn": [
            "auth-bypass-token"
          ],
          "description": "Specify the duration (in hours) up to 12 hours for the authentication bypass token. Defaults to `2`",
          "env": "AUTH_BYPASS_TOKEN_DURATION",
          "hasDynamicHelp": false,
          "multiple": false,
          "name": "auth-bypass-token-duration",
          "required": false,
          "type": "option"
        },
        "build-command": {
          "description": "Specify a build command to run before deploying. If not specified, `shopify hydrogen build` will be used.",
          "hasDynamicHelp": false,
          "multiple": false,
          "name": "build-command",
          "required": false,
          "type": "option"
        },
        "diff": {
          "allowNo": false,
          "description": "Applies the current files on top of Hydrogen's starter template in a temporary directory.",
          "hidden": true,
          "name": "diff",
          "required": false,
          "type": "boolean"
        },
        "entry": {
          "description": "Entry file for the worker. Defaults to `./server`.",
          "env": "SHOPIFY_HYDROGEN_FLAG_ENTRY",
          "hasDynamicHelp": false,
          "multiple": false,
          "name": "entry",
          "type": "option"
        },
        "env": {
          "description": "Specifies the environment to perform the operation using its handle. Fetch the handle using the `env list` command.",
          "exclusive": [
            "env-branch"
          ],
          "hasDynamicHelp": false,
          "multiple": false,
          "name": "env",
          "type": "option"
        },
        "env-branch": {
          "deprecated": {
            "message": "--env-branch is deprecated. Use --env instead.",
            "to": "env"
          },
          "description": "Specifies the environment to perform the operation using its Git branch name.",
          "env": "SHOPIFY_HYDROGEN_ENVIRONMENT_BRANCH",
          "hasDynamicHelp": false,
          "multiple": false,
          "name": "env-branch",
          "type": "option"
        },
        "env-file": {
          "description": "Path to an environment file to override existing environment variables for the deployment.",
          "hasDynamicHelp": false,
          "multiple": false,
          "name": "env-file",
          "required": false,
          "type": "option"
        },
        "force": {
          "allowNo": false,
          "char": "f",
          "description": "Forces a deployment to proceed if there are uncommited changes in its Git repository.",
          "env": "SHOPIFY_HYDROGEN_FLAG_FORCE",
          "name": "force",
          "required": false,
          "type": "boolean"
        },
        "json-output": {
          "allowNo": true,
          "description": "Create a JSON file containing the deployment details in CI environments. Defaults to true, use `--no-json-output` to disable.",
          "name": "json-output",
          "required": false,
          "type": "boolean"
        },
        "lockfile-check": {
          "allowNo": true,
          "description": "Checks that there is exactly one valid lockfile in the project. Defaults to `true`. Deactivate with `--no-lockfile-check`.",
          "env": "SHOPIFY_HYDROGEN_FLAG_LOCKFILE_CHECK",
          "name": "lockfile-check",
          "type": "boolean"
        },
        "metadata-description": {
          "description": "Description of the changes in the deployment. Defaults to the commit message of the latest commit if there are no uncommited changes.",
          "env": "SHOPIFY_HYDROGEN_FLAG_METADATA_DESCRIPTION",
          "hasDynamicHelp": false,
          "multiple": false,
          "name": "metadata-description",
          "required": false,
          "type": "option"
        },
        "metadata-url": {
          "env": "SHOPIFY_HYDROGEN_FLAG_METADATA_URL",
          "hasDynamicHelp": false,
          "hidden": true,
          "multiple": false,
          "name": "metadata-url",
          "required": false,
          "type": "option"
        },
        "metadata-user": {
          "description": "User that initiated the deployment. Will be saved and displayed in the Shopify admin",
          "env": "SHOPIFY_HYDROGEN_FLAG_METADATA_USER",
          "hasDynamicHelp": false,
          "multiple": false,
          "name": "metadata-user",
          "required": false,
          "type": "option"
        },
        "metadata-version": {
          "env": "SHOPIFY_HYDROGEN_FLAG_METADATA_VERSION",
          "hasDynamicHelp": false,
          "hidden": true,
          "multiple": false,
          "name": "metadata-version",
          "required": false,
          "type": "option"
        },
        "no-verify": {
          "allowNo": false,
          "description": "Skip the routability verification step after deployment.",
          "name": "no-verify",
          "required": false,
          "type": "boolean"
        },
        "path": {
          "description": "The path to the directory of the Hydrogen storefront. Defaults to the current directory where the command is run.",
          "env": "SHOPIFY_HYDROGEN_FLAG_PATH",
          "hasDynamicHelp": false,
          "multiple": false,
          "name": "path",
          "type": "option"
        },
        "preview": {
          "allowNo": false,
          "description": "Deploys to the Preview environment. Overrides --env-branch and Git metadata.",
          "name": "preview",
          "required": false,
          "type": "boolean"
        },
        "shop": {
          "char": "s",
          "description": "Shop URL. It can be the shop prefix (janes-apparel) or the full myshopify.com URL (janes-apparel.myshopify.com, https://janes-apparel.myshopify.com).",
          "env": "SHOPIFY_SHOP",
          "hasDynamicHelp": false,
          "multiple": false,
          "name": "shop",
          "type": "option"
        },
        "token": {
          "char": "t",
          "description": "Oxygen deployment token. Defaults to the linked storefront's token if available.",
          "env": "SHOPIFY_HYDROGEN_DEPLOYMENT_TOKEN",
          "hasDynamicHelp": false,
          "multiple": false,
          "name": "token",
          "required": false,
          "type": "option"
        }
      },
      "hasDynamicHelp": false,
      "hiddenAliases": [
      ],
      "id": "hydrogen:deploy",
      "pluginAlias": "@shopify/cli",
      "pluginName": "@shopify/cli",
      "pluginType": "core",
      "strict": true
    },
    "hydrogen:dev": {
      "aliases": [
      ],
      "args": {
      },
      "customPluginName": "@shopify/cli-hydrogen",
      "description": "Runs Hydrogen storefront in an Oxygen worker for development.",
      "descriptionWithMarkdown": "Runs a Hydrogen storefront in a local runtime that emulates an Oxygen worker for development.\n\n  If your project is [linked](https://shopify.dev/docs/api/shopify-cli/hydrogen/hydrogen-link) to a Hydrogen storefront, then its environment variables will be loaded with the runtime.",
      "enableJsonFlag": false,
      "flags": {
        "codegen": {
          "allowNo": false,
          "description": "Automatically generates GraphQL types for your project’s Storefront API queries.",
          "name": "codegen",
          "required": false,
          "type": "boolean"
        },
        "codegen-config-path": {
          "dependsOn": [
            "codegen"
          ],
          "description": "Specifies a path to a codegen configuration file. Defaults to `<root>/codegen.ts` if this file exists.",
          "hasDynamicHelp": false,
          "multiple": false,
          "name": "codegen-config-path",
          "required": false,
          "type": "option"
        },
        "customer-account-push__unstable": {
          "allowNo": false,
          "description": "Use tunneling for local development and push the tunneling domain to admin. Required to use Customer Account API's Oauth flow",
          "env": "SHOPIFY_HYDROGEN_FLAG_CUSTOMER_ACCOUNT_PUSH",
          "hidden": true,
          "name": "customer-account-push__unstable",
          "required": false,
          "type": "boolean"
        },
        "debug": {
          "allowNo": false,
          "description": "Enables inspector connections to the server with a debugger such as Visual Studio Code or Chrome DevTools.",
          "env": "SHOPIFY_HYDROGEN_FLAG_DEBUG",
          "name": "debug",
          "type": "boolean"
        },
        "diff": {
          "allowNo": false,
          "description": "Applies the current files on top of Hydrogen's starter template in a temporary directory.",
          "hidden": true,
          "name": "diff",
          "required": false,
          "type": "boolean"
        },
        "disable-deps-optimizer": {
          "allowNo": false,
          "description": "Disable adding dependencies to Vite's `ssr.optimizeDeps.include` automatically",
          "env": "SHOPIFY_HYDROGEN_FLAG_DISABLE_DEPS_OPTIMIZER",
          "name": "disable-deps-optimizer",
          "type": "boolean"
        },
        "disable-version-check": {
          "allowNo": false,
          "description": "Skip the version check when running `hydrogen dev`",
          "name": "disable-version-check",
          "required": false,
          "type": "boolean"
        },
        "disable-virtual-routes": {
          "allowNo": false,
          "description": "Disable rendering fallback routes when a route file doesn't exist.",
          "env": "SHOPIFY_HYDROGEN_FLAG_DISABLE_VIRTUAL_ROUTES",
          "name": "disable-virtual-routes",
          "type": "boolean"
        },
        "entry": {
          "description": "Entry file for the worker. Defaults to `./server`.",
          "env": "SHOPIFY_HYDROGEN_FLAG_ENTRY",
          "hasDynamicHelp": false,
          "multiple": false,
          "name": "entry",
          "type": "option"
        },
        "env": {
          "description": "Specifies the environment to perform the operation using its handle. Fetch the handle using the `env list` command.",
          "exclusive": [
            "env-branch"
          ],
          "hasDynamicHelp": false,
          "multiple": false,
          "name": "env",
          "type": "option"
        },
        "env-branch": {
          "deprecated": {
            "message": "--env-branch is deprecated. Use --env instead.",
            "to": "env"
          },
          "description": "Specifies the environment to perform the operation using its Git branch name.",
          "env": "SHOPIFY_HYDROGEN_ENVIRONMENT_BRANCH",
          "hasDynamicHelp": false,
          "multiple": false,
          "name": "env-branch",
          "type": "option"
        },
        "env-file": {
          "default": ".env",
          "description": "Path to an environment file to override existing environment variables. Defaults to the '.env' located in your project path `--path`.",
          "hasDynamicHelp": false,
          "multiple": false,
          "name": "env-file",
          "required": false,
          "type": "option"
        },
        "host": {
          "allowNo": false,
          "description": "Expose the server to the local network",
          "name": "host",
          "required": false,
          "type": "boolean"
        },
        "inspector-port": {
          "description": "The port where the inspector is available. Defaults to 9229.",
          "env": "SHOPIFY_HYDROGEN_FLAG_INSPECTOR_PORT",
          "hasDynamicHelp": false,
          "multiple": false,
          "name": "inspector-port",
          "type": "option"
        },
        "legacy-runtime": {
          "allowNo": false,
          "description": "[Classic Remix Compiler] Runs the app in a Node.js sandbox instead of an Oxygen worker.",
          "env": "SHOPIFY_HYDROGEN_FLAG_LEGACY_RUNTIME",
          "name": "legacy-runtime",
          "type": "boolean"
        },
        "path": {
          "description": "The path to the directory of the Hydrogen storefront. Defaults to the current directory where the command is run.",
          "env": "SHOPIFY_HYDROGEN_FLAG_PATH",
          "hasDynamicHelp": false,
          "multiple": false,
          "name": "path",
          "type": "option"
        },
        "port": {
          "description": "The port to run the server on. Defaults to 3000.",
          "env": "SHOPIFY_HYDROGEN_FLAG_PORT",
          "hasDynamicHelp": false,
          "multiple": false,
          "name": "port",
          "required": false,
          "type": "option"
        },
        "sourcemap": {
          "allowNo": true,
          "description": "[Classic Remix Compiler] Controls whether server sourcemaps are generated. Default to `true`. Deactivate `--no-sourcemaps`.",
          "env": "SHOPIFY_HYDROGEN_FLAG_SOURCEMAP",
          "name": "sourcemap",
          "type": "boolean"
        },
        "verbose": {
          "allowNo": false,
          "description": "Outputs more information about the command's execution.",
          "env": "SHOPIFY_HYDROGEN_FLAG_VERBOSE",
          "name": "verbose",
          "required": false,
          "type": "boolean"
        },
        "worker": {
          "hidden": true,
          "name": "worker",
          "type": "boolean"
        }
      },
      "hasDynamicHelp": false,
      "hiddenAliases": [
      ],
      "id": "hydrogen:dev",
      "pluginAlias": "@shopify/cli",
      "pluginName": "@shopify/cli",
      "pluginType": "core",
      "strict": true
    },
    "hydrogen:env:list": {
      "aliases": [
      ],
      "args": {
      },
      "customPluginName": "@shopify/cli-hydrogen",
      "description": "List the environments on your linked Hydrogen storefront.",
      "descriptionWithMarkdown": "Lists all environments available on the linked Hydrogen storefront.",
      "enableJsonFlag": false,
      "flags": {
        "path": {
          "description": "The path to the directory of the Hydrogen storefront. Defaults to the current directory where the command is run.",
          "env": "SHOPIFY_HYDROGEN_FLAG_PATH",
          "hasDynamicHelp": false,
          "multiple": false,
          "name": "path",
          "type": "option"
        }
      },
      "hasDynamicHelp": false,
      "hiddenAliases": [
      ],
      "id": "hydrogen:env:list",
      "pluginAlias": "@shopify/cli",
      "pluginName": "@shopify/cli",
      "pluginType": "core",
      "strict": true
    },
    "hydrogen:env:pull": {
      "aliases": [
      ],
      "args": {
      },
      "customPluginName": "@shopify/cli-hydrogen",
      "description": "Populate your .env with variables from your Hydrogen storefront.",
      "descriptionWithMarkdown": "Pulls environment variables from the linked Hydrogen storefront and writes them to an `.env` file.",
      "enableJsonFlag": false,
      "flags": {
        "env": {
          "description": "Specifies the environment to perform the operation using its handle. Fetch the handle using the `env list` command.",
          "exclusive": [
            "env-branch"
          ],
          "hasDynamicHelp": false,
          "multiple": false,
          "name": "env",
          "type": "option"
        },
        "env-branch": {
          "deprecated": {
            "message": "--env-branch is deprecated. Use --env instead.",
            "to": "env"
          },
          "description": "Specifies the environment to perform the operation using its Git branch name.",
          "env": "SHOPIFY_HYDROGEN_ENVIRONMENT_BRANCH",
          "hasDynamicHelp": false,
          "multiple": false,
          "name": "env-branch",
          "type": "option"
        },
        "env-file": {
          "default": ".env",
          "description": "Path to an environment file to override existing environment variables. Defaults to the '.env' located in your project path `--path`.",
          "hasDynamicHelp": false,
          "multiple": false,
          "name": "env-file",
          "required": false,
          "type": "option"
        },
        "force": {
          "allowNo": false,
          "char": "f",
          "description": "Overwrites the destination directory and files if they already exist.",
          "env": "SHOPIFY_HYDROGEN_FLAG_FORCE",
          "name": "force",
          "type": "boolean"
        },
        "path": {
          "description": "The path to the directory of the Hydrogen storefront. Defaults to the current directory where the command is run.",
          "env": "SHOPIFY_HYDROGEN_FLAG_PATH",
          "hasDynamicHelp": false,
          "multiple": false,
          "name": "path",
          "type": "option"
        }
      },
      "hasDynamicHelp": false,
      "hiddenAliases": [
      ],
      "id": "hydrogen:env:pull",
      "pluginAlias": "@shopify/cli",
      "pluginName": "@shopify/cli",
      "pluginType": "core",
      "strict": true
    },
    "hydrogen:env:push": {
      "aliases": [
      ],
      "args": {
      },
      "customPluginName": "@shopify/cli-hydrogen",
      "description": "Push environment variables from the local .env file to your linked Hydrogen storefront.",
      "enableJsonFlag": false,
      "flags": {
        "env": {
          "description": "Specifies the environment to perform the operation using its handle. Fetch the handle using the `env list` command.",
          "exclusive": [
            "env-branch"
          ],
          "hasDynamicHelp": false,
          "multiple": false,
          "name": "env",
          "type": "option"
        },
        "env-file": {
          "default": ".env",
          "description": "Path to an environment file to override existing environment variables. Defaults to the '.env' located in your project path `--path`.",
          "hasDynamicHelp": false,
          "multiple": false,
          "name": "env-file",
          "required": false,
          "type": "option"
        },
        "path": {
          "description": "The path to the directory of the Hydrogen storefront. Defaults to the current directory where the command is run.",
          "env": "SHOPIFY_HYDROGEN_FLAG_PATH",
          "hasDynamicHelp": false,
          "multiple": false,
          "name": "path",
          "type": "option"
        }
      },
      "hasDynamicHelp": false,
      "hiddenAliases": [
      ],
      "id": "hydrogen:env:push",
      "pluginAlias": "@shopify/cli",
      "pluginName": "@shopify/cli",
      "pluginType": "core",
      "strict": true
    },
    "hydrogen:g": {
      "aliases": [
      ],
      "args": {
      },
      "customPluginName": "@shopify/cli-hydrogen",
      "description": "Shortcut for `hydrogen generate`. See `hydrogen generate --help` for more information.",
      "enableJsonFlag": false,
      "flags": {
      },
      "hasDynamicHelp": false,
      "hidden": true,
      "hiddenAliases": [
      ],
      "id": "hydrogen:g",
      "pluginAlias": "@shopify/cli",
      "pluginName": "@shopify/cli",
      "pluginType": "core",
      "strict": false
    },
    "hydrogen:generate:route": {
      "aliases": [
      ],
      "args": {
        "routeName": {
          "description": "The route to generate. One of home,page,cart,products,collections,policies,blogs,account,search,robots,sitemap,all.",
          "name": "routeName",
          "options": [
            "home",
            "page",
            "cart",
            "products",
            "collections",
            "policies",
            "blogs",
            "account",
            "search",
            "robots",
            "sitemap",
            "all"
          ],
          "required": true
        }
      },
      "customPluginName": "@shopify/cli-hydrogen",
      "description": "Generates a standard Shopify route.",
      "descriptionWithMarkdown": "Generates a set of default routes from the starter template.",
      "enableJsonFlag": false,
      "flags": {
        "adapter": {
          "description": "Remix adapter used in the route. The default is `@shopify/remix-oxygen`.",
          "env": "SHOPIFY_HYDROGEN_FLAG_ADAPTER",
          "hasDynamicHelp": false,
          "multiple": false,
          "name": "adapter",
          "type": "option"
        },
        "force": {
          "allowNo": false,
          "char": "f",
          "description": "Overwrites the destination directory and files if they already exist.",
          "env": "SHOPIFY_HYDROGEN_FLAG_FORCE",
          "name": "force",
          "type": "boolean"
        },
        "locale-param": {
          "description": "The param name in Remix routes for the i18n locale, if any. Example: `locale` becomes ($locale).",
          "env": "SHOPIFY_HYDROGEN_FLAG_ADAPTER",
          "hasDynamicHelp": false,
          "multiple": false,
          "name": "locale-param",
          "type": "option"
        },
        "path": {
          "description": "The path to the directory of the Hydrogen storefront. Defaults to the current directory where the command is run.",
          "env": "SHOPIFY_HYDROGEN_FLAG_PATH",
          "hasDynamicHelp": false,
          "multiple": false,
          "name": "path",
          "type": "option"
        },
        "typescript": {
          "allowNo": false,
          "description": "Generate TypeScript files",
          "env": "SHOPIFY_HYDROGEN_FLAG_TYPESCRIPT",
          "name": "typescript",
          "type": "boolean"
        }
      },
      "hasDynamicHelp": false,
      "hiddenAliases": [
      ],
      "id": "hydrogen:generate:route",
      "pluginAlias": "@shopify/cli",
      "pluginName": "@shopify/cli",
      "pluginType": "core",
      "strict": true
    },
    "hydrogen:generate:routes": {
      "aliases": [
      ],
      "args": {
      },
      "customPluginName": "@shopify/cli-hydrogen",
      "description": "Generates all supported standard shopify routes.",
      "enableJsonFlag": false,
      "flags": {
        "adapter": {
          "description": "Remix adapter used in the route. The default is `@shopify/remix-oxygen`.",
          "env": "SHOPIFY_HYDROGEN_FLAG_ADAPTER",
          "hasDynamicHelp": false,
          "multiple": false,
          "name": "adapter",
          "type": "option"
        },
        "force": {
          "allowNo": false,
          "char": "f",
          "description": "Overwrites the destination directory and files if they already exist.",
          "env": "SHOPIFY_HYDROGEN_FLAG_FORCE",
          "name": "force",
          "type": "boolean"
        },
        "locale-param": {
          "description": "The param name in Remix routes for the i18n locale, if any. Example: `locale` becomes ($locale).",
          "env": "SHOPIFY_HYDROGEN_FLAG_ADAPTER",
          "hasDynamicHelp": false,
          "multiple": false,
          "name": "locale-param",
          "type": "option"
        },
        "path": {
          "description": "The path to the directory of the Hydrogen storefront. Defaults to the current directory where the command is run.",
          "env": "SHOPIFY_HYDROGEN_FLAG_PATH",
          "hasDynamicHelp": false,
          "multiple": false,
          "name": "path",
          "type": "option"
        },
        "typescript": {
          "allowNo": false,
          "description": "Generate TypeScript files",
          "env": "SHOPIFY_HYDROGEN_FLAG_TYPESCRIPT",
          "name": "typescript",
          "type": "boolean"
        }
      },
      "hasDynamicHelp": false,
      "hiddenAliases": [
      ],
      "id": "hydrogen:generate:routes",
      "pluginAlias": "@shopify/cli",
      "pluginName": "@shopify/cli",
      "pluginType": "core",
      "strict": true
    },
    "hydrogen:init": {
      "aliases": [
      ],
      "args": {
      },
      "customPluginName": "@shopify/cli-hydrogen",
      "description": "Creates a new Hydrogen storefront.",
      "descriptionWithMarkdown": "Creates a new Hydrogen storefront.",
      "enableJsonFlag": false,
      "flags": {
        "force": {
          "allowNo": false,
          "char": "f",
          "description": "Overwrites the destination directory and files if they already exist.",
          "env": "SHOPIFY_HYDROGEN_FLAG_FORCE",
          "name": "force",
          "type": "boolean"
        },
        "git": {
          "allowNo": true,
          "description": "Init Git and create initial commits.",
          "env": "SHOPIFY_HYDROGEN_FLAG_GIT",
          "name": "git",
          "type": "boolean"
        },
        "install-deps": {
          "allowNo": true,
          "description": "Auto installs dependencies using the active package manager.",
          "env": "SHOPIFY_HYDROGEN_FLAG_INSTALL_DEPS",
          "name": "install-deps",
          "type": "boolean"
        },
        "language": {
          "description": "Sets the template language to use. One of `js` or `ts`.",
          "env": "SHOPIFY_HYDROGEN_FLAG_LANGUAGE",
          "hasDynamicHelp": false,
          "multiple": false,
          "name": "language",
          "type": "option"
        },
        "markets": {
          "description": "Sets the URL structure to support multiple markets. Must be one of: `subfolders`, `domains`, `subdomains`, `none`. Example: `--markets subfolders`.",
          "env": "SHOPIFY_HYDROGEN_FLAG_I18N",
          "hasDynamicHelp": false,
          "multiple": false,
          "name": "markets",
          "type": "option"
        },
        "mock-shop": {
          "allowNo": false,
          "description": "Use mock.shop as the data source for the storefront.",
          "env": "SHOPIFY_HYDROGEN_FLAG_MOCK_DATA",
          "name": "mock-shop",
          "type": "boolean"
        },
        "package-manager": {
          "env": "SHOPIFY_HYDROGEN_FLAG_PACKAGE_MANAGER",
          "hasDynamicHelp": false,
          "hidden": true,
          "multiple": false,
          "name": "package-manager",
          "options": [
            "npm",
            "yarn",
            "pnpm",
            "unknown"
          ],
          "type": "option"
        },
        "path": {
          "description": "The path to the directory of the new Hydrogen storefront.",
          "env": "SHOPIFY_HYDROGEN_FLAG_PATH",
          "hasDynamicHelp": false,
          "multiple": false,
          "name": "path",
          "type": "option"
        },
        "quickstart": {
          "allowNo": false,
          "description": "Scaffolds a new Hydrogen project with a set of sensible defaults. Equivalent to `shopify hydrogen init --path hydrogen-quickstart --mock-shop --language js --shortcut --routes --markets none`",
          "env": "SHOPIFY_HYDROGEN_FLAG_QUICKSTART",
          "name": "quickstart",
          "type": "boolean"
        },
        "routes": {
          "allowNo": true,
          "description": "Generate routes for all pages.",
          "env": "SHOPIFY_HYDROGEN_FLAG_ROUTES",
          "name": "routes",
          "type": "boolean"
        },
        "shortcut": {
          "allowNo": true,
          "description": "Creates a global h2 shortcut for Shopify CLI using shell aliases. Deactivate with `--no-shortcut`.",
          "env": "SHOPIFY_HYDROGEN_FLAG_SHORTCUT",
          "name": "shortcut",
          "type": "boolean"
        },
        "styling": {
          "description": "Sets the styling strategy to use. One of `tailwind`, `vanilla-extract`, `css-modules`, `postcss`, `none`.",
          "env": "SHOPIFY_HYDROGEN_FLAG_STYLING",
          "hasDynamicHelp": false,
          "multiple": false,
          "name": "styling",
          "type": "option"
        },
        "template": {
          "description": "Scaffolds project based on an existing template or example from the Hydrogen repository.",
          "env": "SHOPIFY_HYDROGEN_FLAG_TEMPLATE",
          "hasDynamicHelp": false,
          "multiple": false,
          "name": "template",
          "type": "option"
        }
      },
      "hasDynamicHelp": false,
      "hiddenAliases": [
      ],
      "id": "hydrogen:init",
      "pluginAlias": "@shopify/cli",
      "pluginName": "@shopify/cli",
      "pluginType": "core",
      "strict": true
    },
    "hydrogen:link": {
      "aliases": [
      ],
      "args": {
      },
      "customPluginName": "@shopify/cli-hydrogen",
      "description": "Link a local project to one of your shop's Hydrogen storefronts.",
      "descriptionWithMarkdown": "Links your local development environment to a remote Hydrogen storefront. You can link an unlimited number of development environments to a single Hydrogen storefront.\n\n  Linking to a Hydrogen storefront enables you to run [dev](https://shopify.dev/docs/api/shopify-cli/hydrogen/hydrogen-dev) and automatically inject your linked Hydrogen storefront's environment variables directly into the server runtime.\n\n  After you run the `link` command, you can access the [env list](https://shopify.dev/docs/api/shopify-cli/hydrogen/hydrogen-env-list), [env pull](https://shopify.dev/docs/api/shopify-cli/hydrogen/hydrogen-env-pull), and [unlink](https://shopify.dev/docs/api/shopify-cli/hydrogen/hydrogen-unlink) commands.",
      "enableJsonFlag": false,
      "flags": {
        "force": {
          "allowNo": false,
          "char": "f",
          "description": "Overwrites the destination directory and files if they already exist.",
          "env": "SHOPIFY_HYDROGEN_FLAG_FORCE",
          "name": "force",
          "type": "boolean"
        },
        "path": {
          "description": "The path to the directory of the Hydrogen storefront. Defaults to the current directory where the command is run.",
          "env": "SHOPIFY_HYDROGEN_FLAG_PATH",
          "hasDynamicHelp": false,
          "multiple": false,
          "name": "path",
          "type": "option"
        },
        "storefront": {
          "description": "The name of a Hydrogen Storefront (e.g. \"Jane's Apparel\")",
          "env": "SHOPIFY_HYDROGEN_STOREFRONT",
          "hasDynamicHelp": false,
          "multiple": false,
          "name": "storefront",
          "type": "option"
        }
      },
      "hasDynamicHelp": false,
      "hiddenAliases": [
      ],
      "id": "hydrogen:link",
      "pluginAlias": "@shopify/cli",
      "pluginName": "@shopify/cli",
      "pluginType": "core",
      "strict": true
    },
    "hydrogen:list": {
      "aliases": [
      ],
      "args": {
      },
      "customPluginName": "@shopify/cli-hydrogen",
      "description": "Returns a list of Hydrogen storefronts available on a given shop.",
      "descriptionWithMarkdown": "Lists all remote Hydrogen storefronts available to link to your local development environment.",
      "enableJsonFlag": false,
      "flags": {
        "path": {
          "description": "The path to the directory of the Hydrogen storefront. Defaults to the current directory where the command is run.",
          "env": "SHOPIFY_HYDROGEN_FLAG_PATH",
          "hasDynamicHelp": false,
          "multiple": false,
          "name": "path",
          "type": "option"
        }
      },
      "hasDynamicHelp": false,
      "hiddenAliases": [
      ],
      "id": "hydrogen:list",
      "pluginAlias": "@shopify/cli",
      "pluginName": "@shopify/cli",
      "pluginType": "core",
      "strict": true
    },
    "hydrogen:login": {
      "aliases": [
      ],
      "args": {
      },
      "customPluginName": "@shopify/cli-hydrogen",
      "description": "Login to your Shopify account.",
      "descriptionWithMarkdown": "Logs in to the specified shop and saves the shop domain to the project.",
      "enableJsonFlag": false,
      "flags": {
        "path": {
          "description": "The path to the directory of the Hydrogen storefront. Defaults to the current directory where the command is run.",
          "env": "SHOPIFY_HYDROGEN_FLAG_PATH",
          "hasDynamicHelp": false,
          "multiple": false,
          "name": "path",
          "type": "option"
        },
        "shop": {
          "char": "s",
          "description": "Shop URL. It can be the shop prefix (janes-apparel) or the full myshopify.com URL (janes-apparel.myshopify.com, https://janes-apparel.myshopify.com).",
          "env": "SHOPIFY_SHOP",
          "hasDynamicHelp": false,
          "multiple": false,
          "name": "shop",
          "type": "option"
        }
      },
      "hasDynamicHelp": false,
      "hiddenAliases": [
      ],
      "id": "hydrogen:login",
      "pluginAlias": "@shopify/cli",
      "pluginName": "@shopify/cli",
      "pluginType": "core",
      "strict": true
    },
    "hydrogen:logout": {
      "aliases": [
      ],
      "args": {
      },
      "customPluginName": "@shopify/cli-hydrogen",
      "description": "Logout of your local session.",
      "descriptionWithMarkdown": "Log out from the current shop.",
      "enableJsonFlag": false,
      "flags": {
        "path": {
          "description": "The path to the directory of the Hydrogen storefront. Defaults to the current directory where the command is run.",
          "env": "SHOPIFY_HYDROGEN_FLAG_PATH",
          "hasDynamicHelp": false,
          "multiple": false,
          "name": "path",
          "type": "option"
        }
      },
      "hasDynamicHelp": false,
      "hiddenAliases": [
      ],
      "id": "hydrogen:logout",
      "pluginAlias": "@shopify/cli",
      "pluginName": "@shopify/cli",
      "pluginType": "core",
      "strict": true
    },
    "hydrogen:preview": {
      "aliases": [
      ],
      "args": {
      },
      "customPluginName": "@shopify/cli-hydrogen",
      "description": "Runs a Hydrogen storefront in an Oxygen worker for production.",
      "descriptionWithMarkdown": "Runs a server in your local development environment that serves your Hydrogen app's production build. Requires running the [build](https://shopify.dev/docs/api/shopify-cli/hydrogen/hydrogen-build) command first.",
      "enableJsonFlag": false,
      "flags": {
        "build": {
          "allowNo": false,
          "description": "Builds the app before starting the preview server.",
          "name": "build",
          "type": "boolean"
        },
        "codegen": {
          "allowNo": false,
          "dependsOn": [
            "build"
          ],
          "description": "Automatically generates GraphQL types for your project’s Storefront API queries.",
          "name": "codegen",
          "required": false,
          "type": "boolean"
        },
        "codegen-config-path": {
          "dependsOn": [
            "codegen"
          ],
          "description": "Specifies a path to a codegen configuration file. Defaults to `<root>/codegen.ts` if this file exists.",
          "hasDynamicHelp": false,
          "multiple": false,
          "name": "codegen-config-path",
          "required": false,
          "type": "option"
        },
        "debug": {
          "allowNo": false,
          "description": "Enables inspector connections to the server with a debugger such as Visual Studio Code or Chrome DevTools.",
          "env": "SHOPIFY_HYDROGEN_FLAG_DEBUG",
          "name": "debug",
          "type": "boolean"
        },
        "diff": {
          "allowNo": false,
          "dependsOn": [
            "build"
          ],
          "description": "Applies the current files on top of Hydrogen's starter template in a temporary directory.",
          "hidden": true,
          "name": "diff",
          "required": false,
          "type": "boolean"
        },
        "entry": {
          "dependsOn": [
            "build"
          ],
          "description": "Entry file for the worker. Defaults to `./server`.",
          "env": "SHOPIFY_HYDROGEN_FLAG_ENTRY",
          "hasDynamicHelp": false,
          "multiple": false,
          "name": "entry",
          "type": "option"
        },
        "env": {
          "description": "Specifies the environment to perform the operation using its handle. Fetch the handle using the `env list` command.",
          "exclusive": [
            "env-branch"
          ],
          "hasDynamicHelp": false,
          "multiple": false,
          "name": "env",
          "type": "option"
        },
        "env-branch": {
          "deprecated": {
            "message": "--env-branch is deprecated. Use --env instead.",
            "to": "env"
          },
          "description": "Specifies the environment to perform the operation using its Git branch name.",
          "env": "SHOPIFY_HYDROGEN_ENVIRONMENT_BRANCH",
          "hasDynamicHelp": false,
          "multiple": false,
          "name": "env-branch",
          "type": "option"
        },
        "env-file": {
          "default": ".env",
          "description": "Path to an environment file to override existing environment variables. Defaults to the '.env' located in your project path `--path`.",
          "hasDynamicHelp": false,
          "multiple": false,
          "name": "env-file",
          "required": false,
          "type": "option"
        },
        "inspector-port": {
          "description": "The port where the inspector is available. Defaults to 9229.",
          "env": "SHOPIFY_HYDROGEN_FLAG_INSPECTOR_PORT",
          "hasDynamicHelp": false,
          "multiple": false,
          "name": "inspector-port",
          "type": "option"
        },
        "legacy-runtime": {
          "allowNo": false,
          "description": "Runs the app in a Node.js sandbox instead of an Oxygen worker.",
          "env": "SHOPIFY_HYDROGEN_FLAG_LEGACY_RUNTIME",
          "name": "legacy-runtime",
          "type": "boolean"
        },
        "path": {
          "description": "The path to the directory of the Hydrogen storefront. Defaults to the current directory where the command is run.",
          "env": "SHOPIFY_HYDROGEN_FLAG_PATH",
          "hasDynamicHelp": false,
          "multiple": false,
          "name": "path",
          "type": "option"
        },
        "port": {
          "description": "The port to run the server on. Defaults to 3000.",
          "env": "SHOPIFY_HYDROGEN_FLAG_PORT",
          "hasDynamicHelp": false,
          "multiple": false,
          "name": "port",
          "type": "option"
        },
        "verbose": {
          "allowNo": false,
          "description": "Outputs more information about the command's execution.",
          "env": "SHOPIFY_HYDROGEN_FLAG_VERBOSE",
          "name": "verbose",
          "required": false,
          "type": "boolean"
        },
        "watch": {
          "allowNo": false,
          "dependsOn": [
            "build"
          ],
          "description": "Watches for changes and rebuilds the project.",
          "name": "watch",
          "type": "boolean"
        },
        "worker": {
          "hidden": true,
          "name": "worker",
          "type": "boolean"
        }
      },
      "hasDynamicHelp": false,
      "hiddenAliases": [
      ],
      "id": "hydrogen:preview",
      "pluginAlias": "@shopify/cli",
      "pluginName": "@shopify/cli",
      "pluginType": "core",
      "strict": true
    },
    "hydrogen:setup": {
      "aliases": [
      ],
      "args": {
      },
      "customPluginName": "@shopify/cli-hydrogen",
      "description": "Scaffold routes and core functionality.",
      "enableJsonFlag": false,
      "flags": {
        "force": {
          "allowNo": false,
          "char": "f",
          "description": "Overwrites the destination directory and files if they already exist.",
          "env": "SHOPIFY_HYDROGEN_FLAG_FORCE",
          "name": "force",
          "type": "boolean"
        },
        "install-deps": {
          "allowNo": true,
          "description": "Auto installs dependencies using the active package manager.",
          "env": "SHOPIFY_HYDROGEN_FLAG_INSTALL_DEPS",
          "name": "install-deps",
          "type": "boolean"
        },
        "markets": {
          "description": "Sets the URL structure to support multiple markets. Must be one of: `subfolders`, `domains`, `subdomains`, `none`. Example: `--markets subfolders`.",
          "env": "SHOPIFY_HYDROGEN_FLAG_I18N",
          "hasDynamicHelp": false,
          "multiple": false,
          "name": "markets",
          "type": "option"
        },
        "path": {
          "description": "The path to the directory of the Hydrogen storefront. Defaults to the current directory where the command is run.",
          "env": "SHOPIFY_HYDROGEN_FLAG_PATH",
          "hasDynamicHelp": false,
          "multiple": false,
          "name": "path",
          "type": "option"
        },
        "shortcut": {
          "allowNo": true,
          "description": "Creates a global h2 shortcut for Shopify CLI using shell aliases. Deactivate with `--no-shortcut`.",
          "env": "SHOPIFY_HYDROGEN_FLAG_SHORTCUT",
          "name": "shortcut",
          "type": "boolean"
        }
      },
      "hasDynamicHelp": false,
      "hiddenAliases": [
      ],
      "id": "hydrogen:setup",
      "pluginAlias": "@shopify/cli",
      "pluginName": "@shopify/cli",
      "pluginType": "core",
      "strict": true
    },
    "hydrogen:setup:css": {
      "aliases": [
      ],
      "args": {
        "strategy": {
          "description": "The CSS strategy to setup. One of tailwind,vanilla-extract,css-modules,postcss",
          "name": "strategy",
          "options": [
            "tailwind",
            "vanilla-extract",
            "css-modules",
            "postcss"
          ]
        }
      },
      "customPluginName": "@shopify/cli-hydrogen",
      "description": "Setup CSS strategies for your project.",
      "descriptionWithMarkdown": "Adds support for certain CSS strategies to your project.",
      "enableJsonFlag": false,
      "flags": {
        "force": {
          "allowNo": false,
          "char": "f",
          "description": "Overwrites the destination directory and files if they already exist.",
          "env": "SHOPIFY_HYDROGEN_FLAG_FORCE",
          "name": "force",
          "type": "boolean"
        },
        "install-deps": {
          "allowNo": true,
          "description": "Auto installs dependencies using the active package manager.",
          "env": "SHOPIFY_HYDROGEN_FLAG_INSTALL_DEPS",
          "name": "install-deps",
          "type": "boolean"
        },
        "path": {
          "description": "The path to the directory of the Hydrogen storefront. Defaults to the current directory where the command is run.",
          "env": "SHOPIFY_HYDROGEN_FLAG_PATH",
          "hasDynamicHelp": false,
          "multiple": false,
          "name": "path",
          "type": "option"
        }
      },
      "hasDynamicHelp": false,
      "hiddenAliases": [
      ],
      "id": "hydrogen:setup:css",
      "pluginAlias": "@shopify/cli",
      "pluginName": "@shopify/cli",
      "pluginType": "core",
      "strict": true
    },
    "hydrogen:setup:markets": {
      "aliases": [
      ],
      "args": {
        "strategy": {
          "description": "The URL structure strategy to setup multiple markets. One of subfolders,domains,subdomains",
          "name": "strategy",
          "options": [
            "subfolders",
            "domains",
            "subdomains"
          ]
        }
      },
      "customPluginName": "@shopify/cli-hydrogen",
      "description": "Setup support for multiple markets in your project.",
      "descriptionWithMarkdown": "Adds support for multiple [markets](https://shopify.dev/docs/custom-storefronts/hydrogen/markets) to your project by using the URL structure.",
      "enableJsonFlag": false,
      "flags": {
        "path": {
          "description": "The path to the directory of the Hydrogen storefront. Defaults to the current directory where the command is run.",
          "env": "SHOPIFY_HYDROGEN_FLAG_PATH",
          "hasDynamicHelp": false,
          "multiple": false,
          "name": "path",
          "type": "option"
        }
      },
      "hasDynamicHelp": false,
      "hiddenAliases": [
      ],
      "id": "hydrogen:setup:markets",
      "pluginAlias": "@shopify/cli",
      "pluginName": "@shopify/cli",
      "pluginType": "core",
      "strict": true
    },
    "hydrogen:setup:vite": {
      "aliases": [
      ],
      "args": {
      },
      "customPluginName": "@shopify/cli-hydrogen",
      "description": "EXPERIMENTAL: Upgrades the project to use Vite.",
      "enableJsonFlag": false,
      "flags": {
        "path": {
          "description": "The path to the directory of the Hydrogen storefront. Defaults to the current directory where the command is run.",
          "env": "SHOPIFY_HYDROGEN_FLAG_PATH",
          "hasDynamicHelp": false,
          "multiple": false,
          "name": "path",
          "type": "option"
        }
      },
      "hasDynamicHelp": false,
      "hiddenAliases": [
      ],
      "id": "hydrogen:setup:vite",
      "pluginAlias": "@shopify/cli",
      "pluginName": "@shopify/cli",
      "pluginType": "core",
      "strict": true
    },
    "hydrogen:shortcut": {
      "aliases": [
      ],
      "args": {
      },
      "customPluginName": "@shopify/cli-hydrogen",
      "description": "Creates a global `h2` shortcut for the Hydrogen CLI",
      "descriptionWithMarkdown": "Creates a global h2 shortcut for Shopify CLI using shell aliases.\n\n  The following shells are supported:\n\n  - Bash (using `~/.bashrc`)\n  - ZSH (using `~/.zshrc`)\n  - Fish (using `~/.config/fish/functions`)\n  - PowerShell (added to `$PROFILE`)\n\n  After the alias is created, you can call Shopify CLI from anywhere in your project using `h2 <command>`.",
      "enableJsonFlag": false,
      "flags": {
      },
      "hasDynamicHelp": false,
      "hiddenAliases": [
      ],
      "id": "hydrogen:shortcut",
      "pluginAlias": "@shopify/cli",
      "pluginName": "@shopify/cli",
      "pluginType": "core",
      "strict": true
    },
    "hydrogen:unlink": {
      "aliases": [
      ],
      "args": {
      },
      "customPluginName": "@shopify/cli-hydrogen",
      "description": "Unlink a local project from a Hydrogen storefront.",
      "descriptionWithMarkdown": "Unlinks your local development environment from a remote Hydrogen storefront.",
      "enableJsonFlag": false,
      "flags": {
        "path": {
          "description": "The path to the directory of the Hydrogen storefront. Defaults to the current directory where the command is run.",
          "env": "SHOPIFY_HYDROGEN_FLAG_PATH",
          "hasDynamicHelp": false,
          "multiple": false,
          "name": "path",
          "type": "option"
        }
      },
      "hasDynamicHelp": false,
      "hiddenAliases": [
      ],
      "id": "hydrogen:unlink",
      "pluginAlias": "@shopify/cli",
      "pluginName": "@shopify/cli",
      "pluginType": "core",
      "strict": true
    },
    "hydrogen:upgrade": {
      "aliases": [
      ],
      "args": {
      },
      "customPluginName": "@shopify/cli-hydrogen",
      "description": "Upgrade Remix and Hydrogen npm dependencies.",
      "descriptionWithMarkdown": "Upgrade Hydrogen project dependencies, preview features, fixes and breaking changes. The command also generates an instruction file for each upgrade.",
      "enableJsonFlag": false,
      "flags": {
        "force": {
          "allowNo": false,
          "char": "f",
          "description": "Ignore warnings and force the upgrade to the target version",
          "env": "SHOPIFY_HYDROGEN_FLAG_FORCE",
          "name": "force",
          "type": "boolean"
        },
        "path": {
          "description": "The path to the directory of the Hydrogen storefront. Defaults to the current directory where the command is run.",
          "env": "SHOPIFY_HYDROGEN_FLAG_PATH",
          "hasDynamicHelp": false,
          "multiple": false,
          "name": "path",
          "type": "option"
        },
        "version": {
          "char": "v",
          "description": "A target hydrogen version to update to",
          "hasDynamicHelp": false,
          "multiple": false,
          "name": "version",
          "required": false,
          "type": "option"
        }
      },
      "hasDynamicHelp": false,
      "hiddenAliases": [
      ],
      "id": "hydrogen:upgrade",
      "pluginAlias": "@shopify/cli",
      "pluginName": "@shopify/cli",
      "pluginType": "core",
      "strict": true
    },
    "kitchen-sink": {
      "aliases": [
      ],
      "args": {
      },
      "description": "View all the available UI kit components",
      "enableJsonFlag": false,
      "flags": {
      },
      "hasDynamicHelp": false,
      "hidden": true,
      "hiddenAliases": [
        "kitchen-sink all"
      ],
      "id": "kitchen-sink",
      "pluginAlias": "@shopify/cli",
      "pluginName": "@shopify/cli",
      "pluginType": "core",
      "strict": true
    },
    "kitchen-sink:async": {
      "aliases": [
      ],
      "args": {
      },
      "description": "View the UI kit components that process async tasks",
      "enableJsonFlag": false,
      "flags": {
      },
      "hasDynamicHelp": false,
      "hidden": true,
      "hiddenAliases": [
      ],
      "id": "kitchen-sink:async",
      "pluginAlias": "@shopify/cli",
      "pluginName": "@shopify/cli",
      "pluginType": "core",
      "strict": true
    },
    "kitchen-sink:prompts": {
      "aliases": [
      ],
      "args": {
      },
      "description": "View the UI kit components prompts",
      "enableJsonFlag": false,
      "flags": {
      },
      "hasDynamicHelp": false,
      "hidden": true,
      "hiddenAliases": [
      ],
      "id": "kitchen-sink:prompts",
      "pluginAlias": "@shopify/cli",
      "pluginName": "@shopify/cli",
      "pluginType": "core",
      "strict": true
    },
    "kitchen-sink:static": {
      "aliases": [
      ],
      "args": {
      },
      "description": "View the UI kit components that display static output",
      "enableJsonFlag": false,
      "flags": {
      },
      "hasDynamicHelp": false,
      "hidden": true,
      "hiddenAliases": [
      ],
      "id": "kitchen-sink:static",
      "pluginAlias": "@shopify/cli",
      "pluginName": "@shopify/cli",
      "pluginType": "core",
      "strict": true
    },
    "plugins": {
      "aliases": [
      ],
      "args": {
      },
      "customPluginName": "@oclif/plugin-plugins",
      "description": "List installed plugins.",
      "enableJsonFlag": true,
      "examples": [
        "<%= config.bin %> <%= command.id %>"
      ],
      "flags": {
        "core": {
          "allowNo": false,
          "description": "Show core plugins.",
          "name": "core",
          "type": "boolean"
        },
        "json": {
          "allowNo": false,
          "description": "Format output as json.",
          "helpGroup": "GLOBAL",
          "name": "json",
          "type": "boolean"
        }
      },
      "hasDynamicHelp": false,
      "hidden": true,
      "hiddenAliases": [
      ],
      "id": "plugins",
      "pluginAlias": "@shopify/cli",
      "pluginName": "@shopify/cli",
      "pluginType": "core",
      "strict": true
    },
    "plugins:inspect": {
      "aliases": [
      ],
      "args": {
        "plugin": {
          "default": ".",
          "description": "Plugin to inspect.",
          "name": "plugin",
          "required": true
        }
      },
      "customPluginName": "@oclif/plugin-plugins",
      "description": "Displays installation properties of a plugin.",
      "enableJsonFlag": true,
      "examples": [
        "<%= config.bin %> <%= command.id %> <%- config.pjson.oclif.examplePlugin || \"myplugin\" %> "
      ],
      "flags": {
        "help": {
          "allowNo": false,
          "char": "h",
          "description": "Show CLI help.",
          "name": "help",
          "type": "boolean"
        },
        "json": {
          "allowNo": false,
          "description": "Format output as json.",
          "helpGroup": "GLOBAL",
          "name": "json",
          "type": "boolean"
        },
        "verbose": {
          "allowNo": false,
          "char": "v",
          "name": "verbose",
          "type": "boolean"
        }
      },
      "hasDynamicHelp": false,
      "hiddenAliases": [
      ],
      "id": "plugins:inspect",
      "pluginAlias": "@shopify/cli",
      "pluginName": "@shopify/cli",
      "pluginType": "core",
      "strict": false,
      "usage": "plugins:inspect PLUGIN..."
    },
    "plugins:install": {
      "aliases": [
        "plugins:add"
      ],
      "args": {
        "plugin": {
          "description": "Plugin to install.",
          "name": "plugin",
          "required": true
        }
      },
      "customPluginName": "@oclif/plugin-plugins",
      "description": "",
      "enableJsonFlag": true,
      "examples": [
        {
          "command": "<%= config.bin %> <%= command.id %> <%- config.pjson.oclif.examplePlugin || \"myplugin\" %> ",
          "description": "Install a plugin from npm registry."
        },
        {
          "command": "<%= config.bin %> <%= command.id %> https://github.com/someuser/someplugin",
          "description": "Install a plugin from a github url."
        },
        {
          "command": "<%= config.bin %> <%= command.id %> someuser/someplugin",
          "description": "Install a plugin from a github slug."
        }
      ],
      "flags": {
        "force": {
          "allowNo": false,
          "char": "f",
          "description": "Force npm to fetch remote resources even if a local copy exists on disk.",
          "name": "force",
          "type": "boolean"
        },
        "help": {
          "allowNo": false,
          "char": "h",
          "description": "Show CLI help.",
          "name": "help",
          "type": "boolean"
        },
        "jit": {
          "allowNo": false,
          "hidden": true,
          "name": "jit",
          "type": "boolean"
        },
        "json": {
          "allowNo": false,
          "description": "Format output as json.",
          "helpGroup": "GLOBAL",
          "name": "json",
          "type": "boolean"
        },
        "silent": {
          "allowNo": false,
          "char": "s",
          "description": "Silences npm output.",
          "exclusive": [
            "verbose"
          ],
          "name": "silent",
          "type": "boolean"
        },
        "verbose": {
          "allowNo": false,
          "char": "v",
          "description": "Show verbose npm output.",
          "exclusive": [
            "silent"
          ],
          "name": "verbose",
          "type": "boolean"
        }
      },
      "hasDynamicHelp": false,
      "hiddenAliases": [
      ],
      "id": "plugins:install",
      "pluginAlias": "@shopify/cli",
      "pluginName": "@shopify/cli",
      "pluginType": "core",
      "strict": false,
      "summary": "Installs a plugin into <%= config.bin %>."
    },
    "plugins:link": {
      "aliases": [
      ],
      "args": {
        "path": {
          "default": ".",
          "description": "path to plugin",
          "name": "path",
          "required": true
        }
      },
      "customPluginName": "@oclif/plugin-plugins",
      "description": "Links a plugin into the CLI for development.\nInstallation of a linked plugin will override a user-installed or core plugin.\n\ne.g. If you have a user-installed or core plugin that has a 'hello' command, installing a linked plugin with a 'hello' command will override the user-installed or core plugin implementation. This is useful for development work.\n",
      "enableJsonFlag": false,
      "examples": [
        "<%= config.bin %> <%= command.id %> <%- config.pjson.oclif.examplePlugin || \"myplugin\" %> "
      ],
      "flags": {
        "help": {
          "allowNo": false,
          "char": "h",
          "description": "Show CLI help.",
          "name": "help",
          "type": "boolean"
        },
        "install": {
          "allowNo": true,
          "description": "Install dependencies after linking the plugin.",
          "name": "install",
          "type": "boolean"
        },
        "verbose": {
          "allowNo": false,
          "char": "v",
          "name": "verbose",
          "type": "boolean"
        }
      },
      "hasDynamicHelp": false,
      "hiddenAliases": [
      ],
      "id": "plugins:link",
      "pluginAlias": "@shopify/cli",
      "pluginName": "@shopify/cli",
      "pluginType": "core",
      "strict": true
    },
    "plugins:reset": {
      "aliases": [
      ],
      "args": {
      },
      "customPluginName": "@oclif/plugin-plugins",
      "enableJsonFlag": false,
      "flags": {
        "hard": {
          "allowNo": false,
          "name": "hard",
          "summary": "Delete node_modules and package manager related files in addition to uninstalling plugins.",
          "type": "boolean"
        },
        "reinstall": {
          "allowNo": false,
          "name": "reinstall",
          "summary": "Reinstall all plugins after uninstalling.",
          "type": "boolean"
        }
      },
      "hasDynamicHelp": false,
      "hiddenAliases": [
      ],
      "id": "plugins:reset",
      "pluginAlias": "@shopify/cli",
      "pluginName": "@shopify/cli",
      "pluginType": "core",
      "strict": true,
      "summary": "Remove all user-installed and linked plugins."
    },
    "plugins:uninstall": {
      "aliases": [
        "plugins:unlink",
        "plugins:remove"
      ],
      "args": {
        "plugin": {
          "description": "plugin to uninstall",
          "name": "plugin"
        }
      },
      "customPluginName": "@oclif/plugin-plugins",
      "description": "Removes a plugin from the CLI.",
      "enableJsonFlag": false,
      "examples": [
        "<%= config.bin %> <%= command.id %> <%- config.pjson.oclif.examplePlugin || \"myplugin\" %>"
      ],
      "flags": {
        "help": {
          "allowNo": false,
          "char": "h",
          "description": "Show CLI help.",
          "name": "help",
          "type": "boolean"
        },
        "verbose": {
          "allowNo": false,
          "char": "v",
          "name": "verbose",
          "type": "boolean"
        }
      },
      "hasDynamicHelp": false,
      "hiddenAliases": [
      ],
      "id": "plugins:uninstall",
      "pluginAlias": "@shopify/cli",
      "pluginName": "@shopify/cli",
      "pluginType": "core",
      "strict": false
    },
    "plugins:update": {
      "aliases": [
      ],
      "args": {
      },
      "customPluginName": "@oclif/plugin-plugins",
      "description": "Update installed plugins.",
      "enableJsonFlag": false,
      "flags": {
        "help": {
          "allowNo": false,
          "char": "h",
          "description": "Show CLI help.",
          "name": "help",
          "type": "boolean"
        },
        "verbose": {
          "allowNo": false,
          "char": "v",
          "name": "verbose",
          "type": "boolean"
        }
      },
      "hasDynamicHelp": false,
      "hiddenAliases": [
      ],
      "id": "plugins:update",
      "pluginAlias": "@shopify/cli",
      "pluginName": "@shopify/cli",
      "pluginType": "core",
      "strict": true
    },
    "search": {
      "aliases": [
      ],
      "args": {
        "query": {
          "name": "query"
        }
      },
      "description": "Starts a search on shopify.dev.",
      "enableJsonFlag": false,
      "examples": [
        "# open the search modal on Shopify.dev\n    shopify search\n\n    # search for a term on Shopify.dev\n    shopify search <query>\n\n    # search for a phrase on Shopify.dev\n    shopify search \"<a search query separated by spaces>\"\n    "
      ],
      "flags": {
      },
      "hasDynamicHelp": false,
      "hiddenAliases": [
      ],
      "id": "search",
      "pluginAlias": "@shopify/cli",
      "pluginName": "@shopify/cli",
      "pluginType": "core",
      "strict": true
    },
    "theme:check": {
      "aliases": [
      ],
      "args": {
      },
      "customPluginName": "@shopify/theme",
      "description": "Calls and runs \"Theme Check\" (https://shopify.dev/docs/themes/tools/theme-check) to analyze your theme code for errors and to ensure that it follows theme and Liquid best practices. \"Learn more about the checks that Theme Check runs.\" (https://shopify.dev/docs/themes/tools/theme-check/checks)",
      "descriptionWithMarkdown": "Calls and runs [Theme Check](https://shopify.dev/docs/themes/tools/theme-check) to analyze your theme code for errors and to ensure that it follows theme and Liquid best practices. [Learn more about the checks that Theme Check runs.](https://shopify.dev/docs/themes/tools/theme-check/checks)",
      "flags": {
        "auto-correct": {
          "allowNo": false,
          "char": "a",
          "description": "Automatically fix offenses",
          "env": "SHOPIFY_FLAG_AUTO_CORRECT",
          "name": "auto-correct",
          "required": false,
          "type": "boolean"
        },
        "config": {
          "char": "C",
          "description": "Use the config provided, overriding .theme-check.yml if present\n      Supports all theme-check: config values, e.g., theme-check:theme-app-extension,\n      theme-check:recommended, theme-check:all\n      For backwards compatibility, :theme_app_extension is also supported ",
          "env": "SHOPIFY_FLAG_CONFIG",
          "hasDynamicHelp": false,
          "multiple": false,
          "name": "config",
          "required": false,
          "type": "option"
        },
        "environment": {
          "char": "e",
          "description": "The environment to apply to the current command.",
          "env": "SHOPIFY_FLAG_ENVIRONMENT",
          "hasDynamicHelp": false,
          "multiple": false,
          "name": "environment",
          "type": "option"
        },
        "fail-level": {
          "default": "error",
          "description": "Minimum severity for exit with error code",
          "env": "SHOPIFY_FLAG_FAIL_LEVEL",
          "hasDynamicHelp": false,
          "multiple": false,
          "name": "fail-level",
          "options": [
            "crash",
            "error",
            "suggestion",
            "style",
            "warning",
            "info"
          ],
          "required": false,
          "type": "option"
        },
        "init": {
          "allowNo": false,
          "description": "Generate a .theme-check.yml file",
          "env": "SHOPIFY_FLAG_INIT",
          "name": "init",
          "required": false,
          "type": "boolean"
        },
        "list": {
          "allowNo": false,
          "description": "List enabled checks",
          "env": "SHOPIFY_FLAG_LIST",
          "name": "list",
          "required": false,
          "type": "boolean"
        },
        "no-color": {
          "allowNo": false,
          "description": "Disable color output.",
          "env": "SHOPIFY_FLAG_NO_COLOR",
          "hidden": false,
          "name": "no-color",
          "type": "boolean"
        },
        "output": {
          "char": "o",
          "default": "text",
          "description": "The output format to use",
          "env": "SHOPIFY_FLAG_OUTPUT",
          "hasDynamicHelp": false,
          "multiple": false,
          "name": "output",
          "options": [
            "text",
            "json"
          ],
          "required": false,
          "type": "option"
        },
        "path": {
          "description": "The path to your theme directory.",
          "env": "SHOPIFY_FLAG_PATH",
          "hasDynamicHelp": false,
          "multiple": false,
          "name": "path",
          "noCacheDefault": true,
          "type": "option"
        },
        "print": {
          "allowNo": false,
          "description": "Output active config to STDOUT",
          "env": "SHOPIFY_FLAG_PRINT",
          "name": "print",
          "required": false,
          "type": "boolean"
        },
        "verbose": {
          "allowNo": false,
          "description": "Increase the verbosity of the output.",
          "env": "SHOPIFY_FLAG_VERBOSE",
          "hidden": false,
          "name": "verbose",
          "type": "boolean"
        },
        "version": {
          "allowNo": false,
          "char": "v",
          "description": "Print Theme Check version",
          "env": "SHOPIFY_FLAG_VERSION",
          "name": "version",
          "required": false,
          "type": "boolean"
        }
      },
      "hasDynamicHelp": false,
      "hiddenAliases": [
      ],
      "id": "theme:check",
      "pluginAlias": "@shopify/cli",
      "pluginName": "@shopify/cli",
      "pluginType": "core",
      "strict": true,
      "summary": "Validate the theme."
    },
    "theme:console": {
      "aliases": [
      ],
      "args": {
      },
      "customPluginName": "@shopify/theme",
      "description": "Starts the Shopify Liquid REPL (read-eval-print loop) tool. This tool provides an interactive terminal interface for evaluating Liquid code and exploring Liquid objects, filters, and tags using real store data.\n\n  You can also provide context to the console using a URL, as some Liquid objects are context-specific",
      "descriptionWithMarkdown": "Starts the Shopify Liquid REPL (read-eval-print loop) tool. This tool provides an interactive terminal interface for evaluating Liquid code and exploring Liquid objects, filters, and tags using real store data.\n\n  You can also provide context to the console using a URL, as some Liquid objects are context-specific",
      "flags": {
        "environment": {
          "char": "e",
          "description": "The environment to apply to the current command.",
          "env": "SHOPIFY_FLAG_ENVIRONMENT",
          "hasDynamicHelp": false,
          "multiple": false,
          "name": "environment",
          "type": "option"
        },
        "legacy": {
          "allowNo": false,
          "description": "Use the legacy Ruby implementation for the `shopify theme console` command.",
          "env": "SHOPIFY_FLAG_LEGACY",
          "hidden": true,
          "name": "legacy",
          "type": "boolean"
        },
        "no-color": {
          "allowNo": false,
          "description": "Disable color output.",
          "env": "SHOPIFY_FLAG_NO_COLOR",
          "hidden": false,
          "name": "no-color",
          "type": "boolean"
        },
        "password": {
          "description": "Password generated from the Theme Access app.",
          "env": "SHOPIFY_CLI_THEME_TOKEN",
          "hasDynamicHelp": false,
          "multiple": false,
          "name": "password",
          "type": "option"
        },
        "port": {
          "description": "Local port to serve authentication service.",
          "env": "SHOPIFY_FLAG_PORT",
          "hasDynamicHelp": false,
          "hidden": true,
          "multiple": false,
          "name": "port",
          "type": "option"
        },
        "store": {
          "char": "s",
          "description": "Store URL. It can be the store prefix (example) or the full myshopify.com URL (example.myshopify.com, https://example.myshopify.com).",
          "env": "SHOPIFY_FLAG_STORE",
          "hasDynamicHelp": false,
          "multiple": false,
          "name": "store",
          "type": "option"
        },
        "store-password": {
          "description": "The password for storefronts with password protection.",
          "env": "SHOPIFY_FLAG_STORE_PASSWORD",
          "hasDynamicHelp": false,
          "multiple": false,
          "name": "store-password",
          "type": "option"
        },
        "url": {
          "default": "/",
          "description": "The url to be used as context",
          "env": "SHOPIFY_FLAG_URL",
          "hasDynamicHelp": false,
          "multiple": false,
          "name": "url",
          "type": "option"
        },
        "verbose": {
          "allowNo": false,
          "description": "Increase the verbosity of the output.",
          "env": "SHOPIFY_FLAG_VERBOSE",
          "hidden": false,
          "name": "verbose",
          "type": "boolean"
        }
      },
      "hasDynamicHelp": false,
      "hiddenAliases": [
      ],
      "id": "theme:console",
      "pluginAlias": "@shopify/cli",
      "pluginName": "@shopify/cli",
      "pluginType": "core",
      "strict": true,
      "summary": "Shopify Liquid REPL (read-eval-print loop) tool",
      "usage": [
        "theme:console",
        "theme:console --url /products/classic-leather-jacket"
      ]
    },
    "theme:delete": {
      "aliases": [
      ],
      "args": {
      },
      "customPluginName": "@shopify/theme",
      "description": "Deletes a theme from your store.\n\n  You can specify multiple themes by ID. If no theme is specified, then you're prompted to select the theme that you want to delete from the list of themes in your store.\n\n  You're asked to confirm that you want to delete the specified themes before they are deleted. You can skip this confirmation using the `--force` flag.",
      "descriptionWithMarkdown": "Deletes a theme from your store.\n\n  You can specify multiple themes by ID. If no theme is specified, then you're prompted to select the theme that you want to delete from the list of themes in your store.\n\n  You're asked to confirm that you want to delete the specified themes before they are deleted. You can skip this confirmation using the `--force` flag.",
      "flags": {
        "development": {
          "allowNo": false,
          "char": "d",
          "description": "Delete your development theme.",
          "env": "SHOPIFY_FLAG_DEVELOPMENT",
          "name": "development",
          "type": "boolean"
        },
        "environment": {
          "char": "e",
          "description": "The environment to apply to the current command.",
          "env": "SHOPIFY_FLAG_ENVIRONMENT",
          "hasDynamicHelp": false,
          "multiple": false,
          "name": "environment",
          "type": "option"
        },
        "force": {
          "allowNo": false,
          "char": "f",
          "description": "Skip confirmation.",
          "env": "SHOPIFY_FLAG_FORCE",
          "name": "force",
          "type": "boolean"
        },
        "no-color": {
          "allowNo": false,
          "description": "Disable color output.",
          "env": "SHOPIFY_FLAG_NO_COLOR",
          "hidden": false,
          "name": "no-color",
          "type": "boolean"
        },
        "password": {
          "description": "Password generated from the Theme Access app.",
          "env": "SHOPIFY_CLI_THEME_TOKEN",
          "hasDynamicHelp": false,
          "multiple": false,
          "name": "password",
          "type": "option"
        },
        "show-all": {
          "allowNo": false,
          "char": "a",
          "description": "Include others development themes in theme list.",
          "env": "SHOPIFY_FLAG_SHOW_ALL",
          "name": "show-all",
          "type": "boolean"
        },
        "store": {
          "char": "s",
          "description": "Store URL. It can be the store prefix (example) or the full myshopify.com URL (example.myshopify.com, https://example.myshopify.com).",
          "env": "SHOPIFY_FLAG_STORE",
          "hasDynamicHelp": false,
          "multiple": false,
          "name": "store",
          "type": "option"
        },
        "theme": {
          "char": "t",
          "description": "Theme ID or name of the remote theme.",
          "env": "SHOPIFY_FLAG_THEME_ID",
          "hasDynamicHelp": false,
          "multiple": true,
          "name": "theme",
          "type": "option"
        },
        "verbose": {
          "allowNo": false,
          "description": "Increase the verbosity of the output.",
          "env": "SHOPIFY_FLAG_VERBOSE",
          "hidden": false,
          "name": "verbose",
          "type": "boolean"
        }
      },
      "hasDynamicHelp": false,
      "hiddenAliases": [
      ],
      "id": "theme:delete",
      "pluginAlias": "@shopify/cli",
      "pluginName": "@shopify/cli",
      "pluginType": "core",
      "strict": false,
      "summary": "Delete remote themes from the connected store. This command can't be undone."
    },
    "theme:dev": {
      "aliases": [
      ],
      "args": {
      },
      "cli2Flags": [
        "host",
        "live-reload",
        "poll",
        "theme-editor-sync",
        "overwrite-json",
        "port",
        "theme",
        "nodelete",
        "only",
        "ignore",
        "force",
        "notify"
      ],
      "customPluginName": "@shopify/theme",
      "description": "\n  Uploads the current theme as the specified theme, or a \"development theme\" (https://shopify.dev/docs/themes/tools/cli#development-themes), to a store so you can preview it.\n\nThis command returns the following information:\n\n- A link to your development theme at http://127.0.0.1:9292. This URL can hot reload local changes to CSS and sections, or refresh the entire page when a file changes, enabling you to preview changes in real time using the store's data.\n\n  You can specify a different network interface and port using `--host` and `--port`.\n\n- A link to the \"editor\" (https://shopify.dev/docs/themes/tools/online-editor) for the theme in the Shopify admin.\n\n- A \"preview link\" (https://help.shopify.com/manual/online-store/themes/adding-themes#share-a-theme-preview-with-others) that you can share with other developers.\n\nIf you already have a development theme for your current environment, then this command replaces the development theme with your local theme. You can override this using the `--theme-editor-sync` flag.\n\n> Note: You can't preview checkout customizations using http://127.0.0.1:9292.\n\nDevelopment themes are deleted when you run `shopify auth logout`. If you need a preview link that can be used after you log out, then you should \"share\" (https://shopify.dev/docs/api/shopify-cli/theme/theme-share) your theme or \"push\" (https://shopify.dev/docs/api/shopify-cli/theme/theme-push) to an unpublished theme on your store.\n\nYou can run this command only in a directory that matches the \"default Shopify theme folder structure\" (https://shopify.dev/docs/themes/tools/cli#directory-structure).",
      "descriptionWithMarkdown": "\n  Uploads the current theme as the specified theme, or a [development theme](https://shopify.dev/docs/themes/tools/cli#development-themes), to a store so you can preview it.\n\nThis command returns the following information:\n\n- A link to your development theme at http://127.0.0.1:9292. This URL can hot reload local changes to CSS and sections, or refresh the entire page when a file changes, enabling you to preview changes in real time using the store's data.\n\n  You can specify a different network interface and port using `--host` and `--port`.\n\n- A link to the [editor](https://shopify.dev/docs/themes/tools/online-editor) for the theme in the Shopify admin.\n\n- A [preview link](https://help.shopify.com/manual/online-store/themes/adding-themes#share-a-theme-preview-with-others) that you can share with other developers.\n\nIf you already have a development theme for your current environment, then this command replaces the development theme with your local theme. You can override this using the `--theme-editor-sync` flag.\n\n> Note: You can't preview checkout customizations using http://127.0.0.1:9292.\n\nDevelopment themes are deleted when you run `shopify auth logout`. If you need a preview link that can be used after you log out, then you should [share](https://shopify.dev/docs/api/shopify-cli/theme/theme-share) your theme or [push](https://shopify.dev/docs/api/shopify-cli/theme/theme-push) to an unpublished theme on your store.\n\nYou can run this command only in a directory that matches the [default Shopify theme folder structure](https://shopify.dev/docs/themes/tools/cli#directory-structure).",
      "flags": {
        "environment": {
          "char": "e",
          "description": "The environment to apply to the current command.",
          "env": "SHOPIFY_FLAG_ENVIRONMENT",
          "hasDynamicHelp": false,
          "multiple": false,
          "name": "environment",
          "type": "option"
        },
        "force": {
          "allowNo": false,
          "char": "f",
          "description": "Proceed without confirmation, if current directory does not seem to be theme directory.",
          "env": "SHOPIFY_FLAG_FORCE",
          "hidden": true,
          "name": "force",
          "type": "boolean"
        },
        "host": {
          "description": "Set which network interface the web server listens on. The default value is 127.0.0.1.",
          "env": "SHOPIFY_FLAG_HOST",
          "hasDynamicHelp": false,
          "multiple": false,
          "name": "host",
          "type": "option"
        },
        "ignore": {
          "char": "x",
          "description": "Skip hot reloading any files that match the specified pattern.",
          "env": "SHOPIFY_FLAG_IGNORE",
          "hasDynamicHelp": false,
          "multiple": true,
          "name": "ignore",
          "type": "option"
        },
        "legacy": {
          "allowNo": false,
          "description": "Use the legacy Ruby implementation for the `shopify theme dev` command.",
          "env": "SHOPIFY_FLAG_LEGACY",
          "hidden": true,
          "name": "legacy",
          "type": "boolean"
        },
        "live-reload": {
          "default": "hot-reload",
          "description": "The live reload mode switches the server behavior when a file is modified:\n- hot-reload Hot reloads local changes to CSS and sections (default)\n- full-page  Always refreshes the entire page\n- off        Deactivate live reload",
          "env": "SHOPIFY_FLAG_LIVE_RELOAD",
          "hasDynamicHelp": false,
          "multiple": false,
          "name": "live-reload",
          "options": [
            "hot-reload",
            "full-page",
            "off"
          ],
          "type": "option"
        },
        "no-color": {
          "allowNo": false,
          "description": "Disable color output.",
          "env": "SHOPIFY_FLAG_NO_COLOR",
          "hidden": false,
          "name": "no-color",
          "type": "boolean"
        },
        "nodelete": {
          "allowNo": false,
          "char": "n",
          "description": "Prevents files from being deleted in the remote theme when a file has been deleted locally. This applies to files that are deleted while the command is running, and files that have been deleted locally before the command is run.",
          "env": "SHOPIFY_FLAG_NODELETE",
          "name": "nodelete",
          "type": "boolean"
        },
        "notify": {
          "description": "The file path or URL. The file path is to a file that you want updated on idle. The URL path is where you want a webhook posted to report on file changes.",
          "env": "SHOPIFY_FLAG_NOTIFY",
          "hasDynamicHelp": false,
          "multiple": false,
          "name": "notify",
          "type": "option"
        },
        "only": {
          "char": "o",
          "description": "Hot reload only files that match the specified pattern.",
          "env": "SHOPIFY_FLAG_ONLY",
          "hasDynamicHelp": false,
          "multiple": true,
          "name": "only",
          "type": "option"
        },
        "open": {
          "allowNo": false,
          "description": "Automatically launch the theme preview in your default web browser.",
          "env": "SHOPIFY_FLAG_OPEN",
          "name": "open",
          "type": "boolean"
        },
        "password": {
          "description": "Password generated from the Theme Access app.",
          "env": "SHOPIFY_CLI_THEME_TOKEN",
          "hasDynamicHelp": false,
          "multiple": false,
          "name": "password",
          "type": "option"
        },
        "path": {
          "description": "The path to your theme directory.",
          "env": "SHOPIFY_FLAG_PATH",
          "hasDynamicHelp": false,
          "multiple": false,
          "name": "path",
          "noCacheDefault": true,
          "type": "option"
        },
        "poll": {
          "allowNo": false,
          "description": "Force polling to detect file changes.",
          "env": "SHOPIFY_FLAG_POLL",
          "hidden": true,
          "name": "poll",
          "type": "boolean"
        },
        "port": {
          "description": "Local port to serve theme preview from.",
          "env": "SHOPIFY_FLAG_PORT",
          "hasDynamicHelp": false,
          "multiple": false,
          "name": "port",
          "type": "option"
        },
        "store": {
          "char": "s",
          "description": "Store URL. It can be the store prefix (example) or the full myshopify.com URL (example.myshopify.com, https://example.myshopify.com).",
          "env": "SHOPIFY_FLAG_STORE",
          "hasDynamicHelp": false,
          "multiple": false,
          "name": "store",
          "type": "option"
        },
        "store-password": {
          "description": "The password for storefronts with password protection.",
          "env": "SHOPIFY_FLAG_STORE_PASSWORD",
          "hasDynamicHelp": false,
          "multiple": false,
          "name": "store-password",
          "type": "option"
        },
        "theme": {
          "char": "t",
          "description": "Theme ID or name of the remote theme.",
          "env": "SHOPIFY_FLAG_THEME_ID",
          "hasDynamicHelp": false,
          "multiple": false,
          "name": "theme",
          "type": "option"
        },
        "theme-editor-sync": {
          "allowNo": false,
          "description": "Synchronize Theme Editor updates in the local theme files.",
          "env": "SHOPIFY_FLAG_THEME_EDITOR_SYNC",
          "name": "theme-editor-sync",
          "type": "boolean"
        },
        "verbose": {
          "allowNo": false,
          "description": "Increase the verbosity of the output.",
          "env": "SHOPIFY_FLAG_VERBOSE",
          "hidden": false,
          "name": "verbose",
          "type": "boolean"
        }
      },
      "hasDynamicHelp": false,
      "hiddenAliases": [
      ],
      "id": "theme:dev",
      "pluginAlias": "@shopify/cli",
      "pluginName": "@shopify/cli",
      "pluginType": "core",
      "strict": true,
      "summary": "Uploads the current theme as a development theme to the connected store, then prints theme editor and preview URLs to your terminal. While running, changes will push to the store in real time."
    },
    "theme:info": {
      "aliases": [
      ],
      "args": {
      },
      "customPluginName": "@shopify/theme",
      "description": "Displays information about your theme environment, including your current store. Can also retrieve information about a specific theme.",
      "flags": {
        "development": {
          "allowNo": false,
          "char": "d",
          "description": "Retrieve info from your development theme.",
          "env": "SHOPIFY_FLAG_DEVELOPMENT",
          "name": "development",
          "type": "boolean"
        },
        "environment": {
          "char": "e",
          "description": "The environment to apply to the current command.",
          "env": "SHOPIFY_FLAG_ENVIRONMENT",
          "hasDynamicHelp": false,
          "multiple": false,
          "name": "environment",
          "type": "option"
        },
        "json": {
          "allowNo": false,
          "description": "Output the theme info as JSON.",
          "env": "SHOPIFY_FLAG_JSON",
          "name": "json",
          "type": "boolean"
        },
        "no-color": {
          "allowNo": false,
          "description": "Disable color output.",
          "env": "SHOPIFY_FLAG_NO_COLOR",
          "hidden": false,
          "name": "no-color",
          "type": "boolean"
        },
        "password": {
          "description": "Password generated from the Theme Access app.",
          "env": "SHOPIFY_CLI_THEME_TOKEN",
          "hasDynamicHelp": false,
          "multiple": false,
          "name": "password",
          "type": "option"
        },
        "store": {
          "char": "s",
          "description": "Store URL. It can be the store prefix (example) or the full myshopify.com URL (example.myshopify.com, https://example.myshopify.com).",
          "env": "SHOPIFY_FLAG_STORE",
          "hasDynamicHelp": false,
          "multiple": false,
          "name": "store",
          "type": "option"
        },
        "theme": {
          "char": "t",
          "description": "Theme ID or name of the remote theme.",
          "env": "SHOPIFY_FLAG_THEME_ID",
          "hasDynamicHelp": false,
          "multiple": false,
          "name": "theme",
          "type": "option"
        },
        "verbose": {
          "allowNo": false,
          "description": "Increase the verbosity of the output.",
          "env": "SHOPIFY_FLAG_VERBOSE",
          "hidden": false,
          "name": "verbose",
          "type": "boolean"
        }
      },
      "hasDynamicHelp": false,
      "hiddenAliases": [
      ],
      "id": "theme:info",
      "pluginAlias": "@shopify/cli",
      "pluginName": "@shopify/cli",
      "pluginType": "core",
      "strict": true
    },
    "theme:init": {
      "aliases": [
      ],
      "args": {
        "name": {
          "description": "Name of the new theme",
          "name": "name",
          "required": false
        }
      },
      "customPluginName": "@shopify/theme",
      "description": "Clones a Git repository to your local machine to use as the starting point for building a theme.\n\n  If no Git repository is specified, then this command creates a copy of \"Dawn\" (https://github.com/Shopify/dawn), Shopify's example theme, with the specified name in the current folder. If no name is provided, then you're prompted to enter one.\n\n  > Caution: If you're building a theme for the Shopify Theme Store, then you can use Dawn as a starting point. However, the theme that you submit needs to be \"substantively different from Dawn\" (https://shopify.dev/docs/themes/store/requirements#uniqueness) so that it provides added value for users. Learn about the \"ways that you can use Dawn\" (https://shopify.dev/docs/themes/tools/dawn#ways-to-use-dawn).\n  ",
      "descriptionWithMarkdown": "Clones a Git repository to your local machine to use as the starting point for building a theme.\n\n  If no Git repository is specified, then this command creates a copy of [Dawn](https://github.com/Shopify/dawn), Shopify's example theme, with the specified name in the current folder. If no name is provided, then you're prompted to enter one.\n\n  > Caution: If you're building a theme for the Shopify Theme Store, then you can use Dawn as a starting point. However, the theme that you submit needs to be [substantively different from Dawn](https://shopify.dev/docs/themes/store/requirements#uniqueness) so that it provides added value for users. Learn about the [ways that you can use Dawn](https://shopify.dev/docs/themes/tools/dawn#ways-to-use-dawn).\n  ",
      "flags": {
        "clone-url": {
          "char": "u",
          "default": "https://github.com/Shopify/dawn.git",
          "description": "The Git URL to clone from. Defaults to Shopify's example theme, Dawn: https://github.com/Shopify/dawn.git",
          "env": "SHOPIFY_FLAG_CLONE_URL",
          "hasDynamicHelp": false,
          "multiple": false,
          "name": "clone-url",
          "type": "option"
        },
        "latest": {
          "allowNo": false,
          "char": "l",
          "description": "Downloads the latest release of the `clone-url`",
          "env": "SHOPIFY_FLAG_LATEST",
          "name": "latest",
          "type": "boolean"
        },
        "no-color": {
          "allowNo": false,
          "description": "Disable color output.",
          "env": "SHOPIFY_FLAG_NO_COLOR",
          "hidden": false,
          "name": "no-color",
          "type": "boolean"
        },
        "path": {
          "description": "The path to your theme directory.",
          "env": "SHOPIFY_FLAG_PATH",
          "hasDynamicHelp": false,
          "multiple": false,
          "name": "path",
          "noCacheDefault": true,
          "type": "option"
        },
        "verbose": {
          "allowNo": false,
          "description": "Increase the verbosity of the output.",
          "env": "SHOPIFY_FLAG_VERBOSE",
          "hidden": false,
          "name": "verbose",
          "type": "boolean"
        }
      },
      "hasDynamicHelp": false,
      "hiddenAliases": [
      ],
      "id": "theme:init",
      "pluginAlias": "@shopify/cli",
      "pluginName": "@shopify/cli",
      "pluginType": "core",
      "strict": true,
      "summary": "Clones a Git repository to use as a starting point for building a new theme.",
      "usage": "theme:init [name]"
    },
    "theme:language-server": {
      "aliases": [
      ],
      "args": {
      },
      "customPluginName": "@shopify/theme",
      "description": "Starts the \"Language Server\" (https://shopify.dev/docs/themes/tools/cli/language-server).",
      "descriptionWithMarkdown": "Starts the [Language Server](https://shopify.dev/docs/themes/tools/cli/language-server).",
      "flags": {
        "no-color": {
          "allowNo": false,
          "description": "Disable color output.",
          "env": "SHOPIFY_FLAG_NO_COLOR",
          "hidden": false,
          "name": "no-color",
          "type": "boolean"
        },
        "verbose": {
          "allowNo": false,
          "description": "Increase the verbosity of the output.",
          "env": "SHOPIFY_FLAG_VERBOSE",
          "hidden": false,
          "name": "verbose",
          "type": "boolean"
        }
      },
      "hasDynamicHelp": false,
      "hiddenAliases": [
      ],
      "id": "theme:language-server",
      "pluginAlias": "@shopify/cli",
      "pluginName": "@shopify/cli",
      "pluginType": "core",
      "strict": true,
      "summary": "Start a Language Server Protocol server."
    },
    "theme:list": {
      "aliases": [
      ],
      "args": {
      },
      "customPluginName": "@shopify/theme",
      "description": "Lists the themes in your store, along with their IDs and statuses.",
      "flags": {
        "environment": {
          "char": "e",
          "description": "The environment to apply to the current command.",
          "env": "SHOPIFY_FLAG_ENVIRONMENT",
          "hasDynamicHelp": false,
          "multiple": false,
          "name": "environment",
          "type": "option"
        },
        "id": {
          "description": "Only list theme with the given ID.",
          "env": "SHOPIFY_FLAG_ID",
          "hasDynamicHelp": false,
          "multiple": false,
          "name": "id",
          "type": "option"
        },
        "json": {
          "allowNo": false,
          "description": "Output the theme list as JSON.",
          "env": "SHOPIFY_FLAG_JSON",
          "name": "json",
          "type": "boolean"
        },
        "name": {
          "description": "Only list themes that contain the given name.",
          "env": "SHOPIFY_FLAG_NAME",
          "hasDynamicHelp": false,
          "multiple": false,
          "name": "name",
          "type": "option"
        },
        "no-color": {
          "allowNo": false,
          "description": "Disable color output.",
          "env": "SHOPIFY_FLAG_NO_COLOR",
          "hidden": false,
          "name": "no-color",
          "type": "boolean"
        },
        "password": {
          "description": "Password generated from the Theme Access app.",
          "env": "SHOPIFY_CLI_THEME_TOKEN",
          "hasDynamicHelp": false,
          "multiple": false,
          "name": "password",
          "type": "option"
        },
        "role": {
          "description": "Only list themes with the given role.",
          "env": "SHOPIFY_FLAG_ROLE",
          "hasDynamicHelp": false,
          "multiple": false,
          "name": "role",
          "options": [
            "live",
            "unpublished",
            "development"
          ],
          "type": "option"
        },
        "store": {
          "char": "s",
          "description": "Store URL. It can be the store prefix (example) or the full myshopify.com URL (example.myshopify.com, https://example.myshopify.com).",
          "env": "SHOPIFY_FLAG_STORE",
          "hasDynamicHelp": false,
          "multiple": false,
          "name": "store",
          "type": "option"
        },
        "verbose": {
          "allowNo": false,
          "description": "Increase the verbosity of the output.",
          "env": "SHOPIFY_FLAG_VERBOSE",
          "hidden": false,
          "name": "verbose",
          "type": "boolean"
        }
      },
      "hasDynamicHelp": false,
      "hiddenAliases": [
      ],
      "id": "theme:list",
      "pluginAlias": "@shopify/cli",
      "pluginName": "@shopify/cli",
      "pluginType": "core",
      "strict": true
    },
    "theme:open": {
      "aliases": [
      ],
      "args": {
      },
      "customPluginName": "@shopify/theme",
      "description": "Returns links that let you preview the specified theme. The following links are returned:\n\n  - A link to the \"editor\" (https://shopify.dev/docs/themes/tools/online-editor) for the theme in the Shopify admin.\n  - A \"preview link\" (https://help.shopify.com/manual/online-store/themes/adding-themes#share-a-theme-preview-with-others) that you can share with other developers.\n\n  If you don't specify a theme, then you're prompted to select the theme to open from the list of the themes in your store.",
      "descriptionWithMarkdown": "Returns links that let you preview the specified theme. The following links are returned:\n\n  - A link to the [editor](https://shopify.dev/docs/themes/tools/online-editor) for the theme in the Shopify admin.\n  - A [preview link](https://help.shopify.com/manual/online-store/themes/adding-themes#share-a-theme-preview-with-others) that you can share with other developers.\n\n  If you don't specify a theme, then you're prompted to select the theme to open from the list of the themes in your store.",
      "flags": {
        "development": {
          "allowNo": false,
          "char": "d",
          "description": "Open your development theme.",
          "env": "SHOPIFY_FLAG_DEVELOPMENT",
          "name": "development",
          "type": "boolean"
        },
        "editor": {
          "allowNo": false,
          "char": "E",
          "description": "Open the theme editor for the specified theme in the browser.",
          "env": "SHOPIFY_FLAG_EDITOR",
          "name": "editor",
          "type": "boolean"
        },
        "environment": {
          "char": "e",
          "description": "The environment to apply to the current command.",
          "env": "SHOPIFY_FLAG_ENVIRONMENT",
          "hasDynamicHelp": false,
          "multiple": false,
          "name": "environment",
          "type": "option"
        },
        "live": {
          "allowNo": false,
          "char": "l",
          "description": "Open your live (published) theme.",
          "env": "SHOPIFY_FLAG_LIVE",
          "name": "live",
          "type": "boolean"
        },
        "no-color": {
          "allowNo": false,
          "description": "Disable color output.",
          "env": "SHOPIFY_FLAG_NO_COLOR",
          "hidden": false,
          "name": "no-color",
          "type": "boolean"
        },
        "password": {
          "description": "Password generated from the Theme Access app.",
          "env": "SHOPIFY_CLI_THEME_TOKEN",
          "hasDynamicHelp": false,
          "multiple": false,
          "name": "password",
          "type": "option"
        },
        "store": {
          "char": "s",
          "description": "Store URL. It can be the store prefix (example) or the full myshopify.com URL (example.myshopify.com, https://example.myshopify.com).",
          "env": "SHOPIFY_FLAG_STORE",
          "hasDynamicHelp": false,
          "multiple": false,
          "name": "store",
          "type": "option"
        },
        "theme": {
          "char": "t",
          "description": "Theme ID or name of the remote theme.",
          "env": "SHOPIFY_FLAG_THEME_ID",
          "hasDynamicHelp": false,
          "multiple": false,
          "name": "theme",
          "type": "option"
        },
        "verbose": {
          "allowNo": false,
          "description": "Increase the verbosity of the output.",
          "env": "SHOPIFY_FLAG_VERBOSE",
          "hidden": false,
          "name": "verbose",
          "type": "boolean"
        }
      },
      "hasDynamicHelp": false,
      "hiddenAliases": [
      ],
      "id": "theme:open",
      "pluginAlias": "@shopify/cli",
      "pluginName": "@shopify/cli",
      "pluginType": "core",
      "strict": true,
      "summary": "Opens the preview of your remote theme."
    },
    "theme:package": {
      "aliases": [
      ],
      "args": {
      },
      "customPluginName": "@shopify/theme",
      "description": "Packages your local theme files into a ZIP file that can be uploaded to Shopify.\n\n  Only folders that match the \"default Shopify theme folder structure\" (https://shopify.dev/docs/themes/tools/cli#directory-structure) are included in the package.\n\n  The ZIP file uses the name `theme_name-theme_version.zip`, based on parameters in your \"settings_schema.json\" (https://shopify.dev/docs/themes/architecture/config/settings-schema-json) file.",
      "descriptionWithMarkdown": "Packages your local theme files into a ZIP file that can be uploaded to Shopify.\n\n  Only folders that match the [default Shopify theme folder structure](https://shopify.dev/docs/themes/tools/cli#directory-structure) are included in the package.\n\n  The ZIP file uses the name `theme_name-theme_version.zip`, based on parameters in your [settings_schema.json](https://shopify.dev/docs/themes/architecture/config/settings-schema-json) file.",
      "flags": {
        "no-color": {
          "allowNo": false,
          "description": "Disable color output.",
          "env": "SHOPIFY_FLAG_NO_COLOR",
          "hidden": false,
          "name": "no-color",
          "type": "boolean"
        },
        "path": {
          "description": "The path to your theme directory.",
          "env": "SHOPIFY_FLAG_PATH",
          "hasDynamicHelp": false,
          "multiple": false,
          "name": "path",
          "noCacheDefault": true,
          "type": "option"
        },
        "verbose": {
          "allowNo": false,
          "description": "Increase the verbosity of the output.",
          "env": "SHOPIFY_FLAG_VERBOSE",
          "hidden": false,
          "name": "verbose",
          "type": "boolean"
        }
      },
      "hasDynamicHelp": false,
      "hiddenAliases": [
      ],
      "id": "theme:package",
      "pluginAlias": "@shopify/cli",
      "pluginName": "@shopify/cli",
      "pluginType": "core",
      "strict": true,
      "summary": "Package your theme into a .zip file, ready to upload to the Online Store."
    },
    "theme:publish": {
      "aliases": [
      ],
      "args": {
      },
      "customPluginName": "@shopify/theme",
      "description": "Publishes an unpublished theme from your theme library.\n\nIf no theme ID is specified, then you're prompted to select the theme that you want to publish from the list of themes in your store.\n\nYou can run this command only in a directory that matches the \"default Shopify theme folder structure\" (https://shopify.dev/docs/themes/tools/cli#directory-structure).\n\nIf you want to publish your local theme, then you need to run `shopify theme push` first. You're asked to confirm that you want to publish the specified theme. You can skip this confirmation using the `--force` flag.",
      "descriptionWithMarkdown": "Publishes an unpublished theme from your theme library.\n\nIf no theme ID is specified, then you're prompted to select the theme that you want to publish from the list of themes in your store.\n\nYou can run this command only in a directory that matches the [default Shopify theme folder structure](https://shopify.dev/docs/themes/tools/cli#directory-structure).\n\nIf you want to publish your local theme, then you need to run `shopify theme push` first. You're asked to confirm that you want to publish the specified theme. You can skip this confirmation using the `--force` flag.",
      "flags": {
        "environment": {
          "char": "e",
          "description": "The environment to apply to the current command.",
          "env": "SHOPIFY_FLAG_ENVIRONMENT",
          "hasDynamicHelp": false,
          "multiple": false,
          "name": "environment",
          "type": "option"
        },
        "force": {
          "allowNo": false,
          "char": "f",
          "description": "Skip confirmation.",
          "env": "SHOPIFY_FLAG_FORCE",
          "name": "force",
          "type": "boolean"
        },
        "no-color": {
          "allowNo": false,
          "description": "Disable color output.",
          "env": "SHOPIFY_FLAG_NO_COLOR",
          "hidden": false,
          "name": "no-color",
          "type": "boolean"
        },
        "password": {
          "description": "Password generated from the Theme Access app.",
          "env": "SHOPIFY_CLI_THEME_TOKEN",
          "hasDynamicHelp": false,
          "multiple": false,
          "name": "password",
          "type": "option"
        },
        "store": {
          "char": "s",
          "description": "Store URL. It can be the store prefix (example) or the full myshopify.com URL (example.myshopify.com, https://example.myshopify.com).",
          "env": "SHOPIFY_FLAG_STORE",
          "hasDynamicHelp": false,
          "multiple": false,
          "name": "store",
          "type": "option"
        },
        "theme": {
          "char": "t",
          "description": "Theme ID or name of the remote theme.",
          "env": "SHOPIFY_FLAG_THEME_ID",
          "hasDynamicHelp": false,
          "multiple": false,
          "name": "theme",
          "type": "option"
        },
        "verbose": {
          "allowNo": false,
          "description": "Increase the verbosity of the output.",
          "env": "SHOPIFY_FLAG_VERBOSE",
          "hidden": false,
          "name": "verbose",
          "type": "boolean"
        }
      },
      "hasDynamicHelp": false,
      "hiddenAliases": [
      ],
      "id": "theme:publish",
      "pluginAlias": "@shopify/cli",
      "pluginName": "@shopify/cli",
      "pluginType": "core",
      "strict": false,
      "summary": "Set a remote theme as the live theme."
    },
    "theme:pull": {
      "aliases": [
      ],
      "args": {
      },
      "cli2Flags": [
        "theme",
        "development",
        "live",
        "nodelete",
        "only",
        "ignore",
        "force",
        "development-theme-id"
      ],
      "customPluginName": "@shopify/theme",
      "description": "Retrieves theme files from Shopify.\n\nIf no theme is specified, then you're prompted to select the theme to pull from the list of the themes in your store.",
      "descriptionWithMarkdown": "Retrieves theme files from Shopify.\n\nIf no theme is specified, then you're prompted to select the theme to pull from the list of the themes in your store.",
      "flags": {
        "development": {
          "allowNo": false,
          "char": "d",
          "description": "Pull theme files from your remote development theme.",
          "env": "SHOPIFY_FLAG_DEVELOPMENT",
          "name": "development",
          "type": "boolean"
        },
        "environment": {
          "char": "e",
          "description": "The environment to apply to the current command.",
          "env": "SHOPIFY_FLAG_ENVIRONMENT",
          "hasDynamicHelp": false,
          "multiple": false,
          "name": "environment",
          "type": "option"
        },
        "force": {
          "allowNo": false,
          "char": "f",
          "description": "Proceed without confirmation, if current directory does not seem to be theme directory.",
          "env": "SHOPIFY_FLAG_FORCE",
          "hidden": true,
          "name": "force",
          "type": "boolean"
        },
        "ignore": {
          "char": "x",
          "description": "Skip downloading the specified files (Multiple flags allowed).",
          "env": "SHOPIFY_FLAG_IGNORE",
          "hasDynamicHelp": false,
          "multiple": true,
          "name": "ignore",
          "type": "option"
        },
        "legacy": {
          "allowNo": false,
          "description": "Use the legacy Ruby implementation for the `shopify theme pull` command.",
          "env": "SHOPIFY_FLAG_LEGACY",
          "hidden": true,
          "name": "legacy",
          "type": "boolean"
        },
        "live": {
          "allowNo": false,
          "char": "l",
          "description": "Pull theme files from your remote live theme.",
          "env": "SHOPIFY_FLAG_LIVE",
          "name": "live",
          "type": "boolean"
        },
        "no-color": {
          "allowNo": false,
          "description": "Disable color output.",
          "env": "SHOPIFY_FLAG_NO_COLOR",
          "hidden": false,
          "name": "no-color",
          "type": "boolean"
        },
        "nodelete": {
          "allowNo": false,
          "char": "n",
          "description": "Runs the pull command without deleting local files.",
          "env": "SHOPIFY_FLAG_NODELETE",
          "name": "nodelete",
          "type": "boolean"
        },
        "only": {
          "char": "o",
          "description": "Download only the specified files (Multiple flags allowed).",
          "env": "SHOPIFY_FLAG_ONLY",
          "hasDynamicHelp": false,
          "multiple": true,
          "name": "only",
          "type": "option"
        },
        "password": {
          "description": "Password generated from the Theme Access app.",
          "env": "SHOPIFY_CLI_THEME_TOKEN",
          "hasDynamicHelp": false,
          "multiple": false,
          "name": "password",
          "type": "option"
        },
        "path": {
          "description": "The path to your theme directory.",
          "env": "SHOPIFY_FLAG_PATH",
          "hasDynamicHelp": false,
          "multiple": false,
          "name": "path",
          "noCacheDefault": true,
          "type": "option"
        },
        "store": {
          "char": "s",
          "description": "Store URL. It can be the store prefix (example) or the full myshopify.com URL (example.myshopify.com, https://example.myshopify.com).",
          "env": "SHOPIFY_FLAG_STORE",
          "hasDynamicHelp": false,
          "multiple": false,
          "name": "store",
          "type": "option"
        },
        "theme": {
          "char": "t",
          "description": "Theme ID or name of the remote theme.",
          "env": "SHOPIFY_FLAG_THEME_ID",
          "hasDynamicHelp": false,
          "multiple": false,
          "name": "theme",
          "type": "option"
        },
        "verbose": {
          "allowNo": false,
          "description": "Increase the verbosity of the output.",
          "env": "SHOPIFY_FLAG_VERBOSE",
          "hidden": false,
          "name": "verbose",
          "type": "boolean"
        }
      },
      "hasDynamicHelp": false,
      "hiddenAliases": [
      ],
      "id": "theme:pull",
      "pluginAlias": "@shopify/cli",
      "pluginName": "@shopify/cli",
      "pluginType": "core",
      "strict": true,
      "summary": "Download your remote theme files locally."
    },
    "theme:push": {
      "aliases": [
      ],
      "args": {
      },
      "cli2Flags": [
        "theme",
        "development",
        "live",
        "unpublished",
        "nodelete",
        "only",
        "ignore",
        "json",
        "allow-live",
        "publish",
        "force",
        "development-theme-id"
      ],
      "customPluginName": "@shopify/theme",
      "description": "Uploads your local theme files to Shopify, overwriting the remote version if specified.\n\n  If no theme is specified, then you're prompted to select the theme to overwrite from the list of the themes in your store.\n\n  You can run this command only in a directory that matches the \"default Shopify theme folder structure\" (https://shopify.dev/docs/themes/tools/cli#directory-structure).\n\n  This command returns the following information:\n\n  - A link to the \"editor\" (https://shopify.dev/docs/themes/tools/online-editor) for the theme in the Shopify admin.\n  - A \"preview link\" (https://help.shopify.com/manual/online-store/themes/adding-themes#share-a-theme-preview-with-others) that you can share with others.\n\n  If you use the `--json` flag, then theme information is returned in JSON format, which can be used as a machine-readable input for scripts or continuous integration.\n\n  Sample output:\n\n  ```json\n  {\n    \"theme\": {\n      \"id\": 108267175958,\n      \"name\": \"MyTheme\",\n      \"role\": \"unpublished\",\n      \"shop\": \"mystore.myshopify.com\",\n      \"editor_url\": \"https://mystore.myshopify.com/admin/themes/108267175958/editor\",\n      \"preview_url\": \"https://mystore.myshopify.com/?preview_theme_id=108267175958\"\n    }\n  }\n  ```\n    ",
      "descriptionWithMarkdown": "Uploads your local theme files to Shopify, overwriting the remote version if specified.\n\n  If no theme is specified, then you're prompted to select the theme to overwrite from the list of the themes in your store.\n\n  You can run this command only in a directory that matches the [default Shopify theme folder structure](https://shopify.dev/docs/themes/tools/cli#directory-structure).\n\n  This command returns the following information:\n\n  - A link to the [editor](https://shopify.dev/docs/themes/tools/online-editor) for the theme in the Shopify admin.\n  - A [preview link](https://help.shopify.com/manual/online-store/themes/adding-themes#share-a-theme-preview-with-others) that you can share with others.\n\n  If you use the `--json` flag, then theme information is returned in JSON format, which can be used as a machine-readable input for scripts or continuous integration.\n\n  Sample output:\n\n  ```json\n  {\n    \"theme\": {\n      \"id\": 108267175958,\n      \"name\": \"MyTheme\",\n      \"role\": \"unpublished\",\n      \"shop\": \"mystore.myshopify.com\",\n      \"editor_url\": \"https://mystore.myshopify.com/admin/themes/108267175958/editor\",\n      \"preview_url\": \"https://mystore.myshopify.com/?preview_theme_id=108267175958\"\n    }\n  }\n  ```\n    ",
      "flags": {
        "allow-live": {
          "allowNo": false,
          "char": "a",
          "description": "Allow push to a live theme.",
          "env": "SHOPIFY_FLAG_ALLOW_LIVE",
          "name": "allow-live",
          "type": "boolean"
        },
        "development": {
          "allowNo": false,
          "char": "d",
          "description": "Push theme files from your remote development theme.",
          "env": "SHOPIFY_FLAG_DEVELOPMENT",
          "name": "development",
          "type": "boolean"
        },
        "environment": {
          "char": "e",
          "description": "The environment to apply to the current command.",
          "env": "SHOPIFY_FLAG_ENVIRONMENT",
          "hasDynamicHelp": false,
          "multiple": false,
          "name": "environment",
          "type": "option"
        },
        "force": {
          "allowNo": false,
          "char": "f",
          "description": "Proceed without confirmation, if current directory does not seem to be theme directory.",
          "env": "SHOPIFY_FLAG_FORCE",
          "hidden": true,
          "name": "force",
          "type": "boolean"
        },
        "ignore": {
          "char": "x",
          "description": "Skip downloading the specified files (Multiple flags allowed).",
          "env": "SHOPIFY_FLAG_IGNORE",
          "hasDynamicHelp": false,
          "multiple": true,
          "name": "ignore",
          "type": "option"
        },
        "json": {
          "allowNo": false,
          "char": "j",
          "description": "Output JSON instead of a UI.",
          "env": "SHOPIFY_FLAG_JSON",
          "name": "json",
          "type": "boolean"
        },
        "legacy": {
          "allowNo": false,
          "description": "Use the legacy Ruby implementation for the `shopify theme push` command.",
          "env": "SHOPIFY_FLAG_LEGACY",
          "hidden": true,
          "name": "legacy",
          "type": "boolean"
        },
        "live": {
          "allowNo": false,
          "char": "l",
          "description": "Push theme files from your remote live theme.",
          "env": "SHOPIFY_FLAG_LIVE",
          "name": "live",
          "type": "boolean"
        },
        "no-color": {
          "allowNo": false,
          "description": "Disable color output.",
          "env": "SHOPIFY_FLAG_NO_COLOR",
          "hidden": false,
          "name": "no-color",
          "type": "boolean"
        },
        "nodelete": {
          "allowNo": false,
          "char": "n",
          "description": "Runs the push command without deleting local files.",
          "env": "SHOPIFY_FLAG_NODELETE",
          "name": "nodelete",
          "type": "boolean"
        },
        "only": {
          "char": "o",
          "description": "Download only the specified files (Multiple flags allowed).",
          "env": "SHOPIFY_FLAG_ONLY",
          "hasDynamicHelp": false,
          "multiple": true,
          "name": "only",
          "type": "option"
        },
        "password": {
          "description": "Password generated from the Theme Access app.",
          "env": "SHOPIFY_CLI_THEME_TOKEN",
          "hasDynamicHelp": false,
          "multiple": false,
          "name": "password",
          "type": "option"
        },
        "path": {
          "description": "The path to your theme directory.",
          "env": "SHOPIFY_FLAG_PATH",
          "hasDynamicHelp": false,
          "multiple": false,
          "name": "path",
          "noCacheDefault": true,
          "type": "option"
        },
        "publish": {
          "allowNo": false,
          "char": "p",
          "description": "Publish as the live theme after uploading.",
          "env": "SHOPIFY_FLAG_PUBLISH",
          "name": "publish",
          "type": "boolean"
        },
        "store": {
          "char": "s",
          "description": "Store URL. It can be the store prefix (example) or the full myshopify.com URL (example.myshopify.com, https://example.myshopify.com).",
          "env": "SHOPIFY_FLAG_STORE",
          "hasDynamicHelp": false,
          "multiple": false,
          "name": "store",
          "type": "option"
        },
        "theme": {
          "char": "t",
          "description": "Theme ID or name of the remote theme.",
          "env": "SHOPIFY_FLAG_THEME_ID",
          "hasDynamicHelp": false,
          "multiple": false,
          "name": "theme",
          "type": "option"
        },
        "unpublished": {
          "allowNo": false,
          "char": "u",
          "description": "Create a new unpublished theme and push to it.",
          "env": "SHOPIFY_FLAG_UNPUBLISHED",
          "name": "unpublished",
          "type": "boolean"
        },
        "verbose": {
          "allowNo": false,
          "description": "Increase the verbosity of the output.",
          "env": "SHOPIFY_FLAG_VERBOSE",
          "hidden": false,
          "name": "verbose",
          "type": "boolean"
        }
      },
      "hasDynamicHelp": false,
      "hiddenAliases": [
      ],
      "id": "theme:push",
      "pluginAlias": "@shopify/cli",
      "pluginName": "@shopify/cli",
      "pluginType": "core",
      "strict": true,
      "summary": "Uploads your local theme files to the connected store, overwriting the remote version if specified.",
      "usage": [
        "theme:push",
        "theme:push --unpublished --json"
      ]
    },
    "theme:rename": {
      "aliases": [
      ],
      "args": {
      },
      "customPluginName": "@shopify/theme",
      "description": "Renames a theme in your store.\n\n  If no theme is specified, then you're prompted to select the theme that you want to rename from the list of themes in your store.\n  ",
      "descriptionWithMarkdown": "Renames a theme in your store.\n\n  If no theme is specified, then you're prompted to select the theme that you want to rename from the list of themes in your store.\n  ",
      "flags": {
        "development": {
          "allowNo": false,
          "char": "d",
          "description": "Rename your development theme.",
          "env": "SHOPIFY_FLAG_DEVELOPMENT",
          "name": "development",
          "type": "boolean"
        },
        "environment": {
          "char": "e",
          "description": "The environment to apply to the current command.",
          "env": "SHOPIFY_FLAG_ENVIRONMENT",
          "hasDynamicHelp": false,
          "multiple": false,
          "name": "environment",
          "type": "option"
        },
        "live": {
          "allowNo": false,
          "char": "l",
          "description": "Rename your remote live theme.",
          "env": "SHOPIFY_FLAG_LIVE",
          "name": "live",
          "type": "boolean"
        },
        "name": {
          "char": "n",
          "description": "The new name for the theme.",
          "env": "SHOPIFY_FLAG_NEW_NAME",
          "hasDynamicHelp": false,
          "multiple": false,
          "name": "name",
          "required": false,
          "type": "option"
        },
        "no-color": {
          "allowNo": false,
          "description": "Disable color output.",
          "env": "SHOPIFY_FLAG_NO_COLOR",
          "hidden": false,
          "name": "no-color",
          "type": "boolean"
        },
        "password": {
          "description": "Password generated from the Theme Access app.",
          "env": "SHOPIFY_CLI_THEME_TOKEN",
          "hasDynamicHelp": false,
          "multiple": false,
          "name": "password",
          "type": "option"
        },
        "store": {
          "char": "s",
          "description": "Store URL. It can be the store prefix (example) or the full myshopify.com URL (example.myshopify.com, https://example.myshopify.com).",
          "env": "SHOPIFY_FLAG_STORE",
          "hasDynamicHelp": false,
          "multiple": false,
          "name": "store",
          "type": "option"
        },
        "theme": {
          "char": "t",
          "description": "Theme ID or name of the remote theme.",
          "env": "SHOPIFY_FLAG_THEME_ID",
          "hasDynamicHelp": false,
          "multiple": false,
          "name": "theme",
          "type": "option"
        },
        "verbose": {
          "allowNo": false,
          "description": "Increase the verbosity of the output.",
          "env": "SHOPIFY_FLAG_VERBOSE",
          "hidden": false,
          "name": "verbose",
          "type": "boolean"
        }
      },
      "hasDynamicHelp": false,
      "hiddenAliases": [
      ],
      "id": "theme:rename",
      "pluginAlias": "@shopify/cli",
      "pluginName": "@shopify/cli",
      "pluginType": "core",
      "strict": true,
      "summary": "Renames an existing theme."
    },
    "theme:serve": {
      "aliases": [
      ],
      "args": {
      },
      "cli2Flags": [
        "host",
        "live-reload",
        "poll",
        "theme-editor-sync",
        "overwrite-json",
        "port",
        "theme",
        "nodelete",
        "only",
        "ignore",
        "force",
        "notify"
      ],
      "customPluginName": "@shopify/theme",
      "description": "\n  Uploads the current theme as the specified theme, or a \"development theme\" (https://shopify.dev/docs/themes/tools/cli#development-themes), to a store so you can preview it.\n\nThis command returns the following information:\n\n- A link to your development theme at http://127.0.0.1:9292. This URL can hot reload local changes to CSS and sections, or refresh the entire page when a file changes, enabling you to preview changes in real time using the store's data.\n\n  You can specify a different network interface and port using `--host` and `--port`.\n\n- A link to the \"editor\" (https://shopify.dev/docs/themes/tools/online-editor) for the theme in the Shopify admin.\n\n- A \"preview link\" (https://help.shopify.com/manual/online-store/themes/adding-themes#share-a-theme-preview-with-others) that you can share with other developers.\n\nIf you already have a development theme for your current environment, then this command replaces the development theme with your local theme. You can override this using the `--theme-editor-sync` flag.\n\n> Note: You can't preview checkout customizations using http://127.0.0.1:9292.\n\nDevelopment themes are deleted when you run `shopify auth logout`. If you need a preview link that can be used after you log out, then you should \"share\" (https://shopify.dev/docs/api/shopify-cli/theme/theme-share) your theme or \"push\" (https://shopify.dev/docs/api/shopify-cli/theme/theme-push) to an unpublished theme on your store.\n\nYou can run this command only in a directory that matches the \"default Shopify theme folder structure\" (https://shopify.dev/docs/themes/tools/cli#directory-structure).",
      "descriptionWithMarkdown": "\n  Uploads the current theme as the specified theme, or a [development theme](https://shopify.dev/docs/themes/tools/cli#development-themes), to a store so you can preview it.\n\nThis command returns the following information:\n\n- A link to your development theme at http://127.0.0.1:9292. This URL can hot reload local changes to CSS and sections, or refresh the entire page when a file changes, enabling you to preview changes in real time using the store's data.\n\n  You can specify a different network interface and port using `--host` and `--port`.\n\n- A link to the [editor](https://shopify.dev/docs/themes/tools/online-editor) for the theme in the Shopify admin.\n\n- A [preview link](https://help.shopify.com/manual/online-store/themes/adding-themes#share-a-theme-preview-with-others) that you can share with other developers.\n\nIf you already have a development theme for your current environment, then this command replaces the development theme with your local theme. You can override this using the `--theme-editor-sync` flag.\n\n> Note: You can't preview checkout customizations using http://127.0.0.1:9292.\n\nDevelopment themes are deleted when you run `shopify auth logout`. If you need a preview link that can be used after you log out, then you should [share](https://shopify.dev/docs/api/shopify-cli/theme/theme-share) your theme or [push](https://shopify.dev/docs/api/shopify-cli/theme/theme-push) to an unpublished theme on your store.\n\nYou can run this command only in a directory that matches the [default Shopify theme folder structure](https://shopify.dev/docs/themes/tools/cli#directory-structure).",
      "flags": {
        "environment": {
          "char": "e",
          "description": "The environment to apply to the current command.",
          "env": "SHOPIFY_FLAG_ENVIRONMENT",
          "hasDynamicHelp": false,
          "multiple": false,
          "name": "environment",
          "type": "option"
        },
        "force": {
          "allowNo": false,
          "char": "f",
          "description": "Proceed without confirmation, if current directory does not seem to be theme directory.",
          "env": "SHOPIFY_FLAG_FORCE",
          "hidden": true,
          "name": "force",
          "type": "boolean"
        },
        "host": {
          "description": "Set which network interface the web server listens on. The default value is 127.0.0.1.",
          "env": "SHOPIFY_FLAG_HOST",
          "hasDynamicHelp": false,
          "multiple": false,
          "name": "host",
          "type": "option"
        },
        "ignore": {
          "char": "x",
          "description": "Skip hot reloading any files that match the specified pattern.",
          "env": "SHOPIFY_FLAG_IGNORE",
          "hasDynamicHelp": false,
          "multiple": true,
          "name": "ignore",
          "type": "option"
        },
        "legacy": {
          "allowNo": false,
          "description": "Use the legacy Ruby implementation for the `shopify theme dev` command.",
          "env": "SHOPIFY_FLAG_LEGACY",
          "hidden": true,
          "name": "legacy",
          "type": "boolean"
        },
        "live-reload": {
          "default": "hot-reload",
          "description": "The live reload mode switches the server behavior when a file is modified:\n- hot-reload Hot reloads local changes to CSS and sections (default)\n- full-page  Always refreshes the entire page\n- off        Deactivate live reload",
          "env": "SHOPIFY_FLAG_LIVE_RELOAD",
          "hasDynamicHelp": false,
          "multiple": false,
          "name": "live-reload",
          "options": [
            "hot-reload",
            "full-page",
            "off"
          ],
          "type": "option"
        },
        "no-color": {
          "allowNo": false,
          "description": "Disable color output.",
          "env": "SHOPIFY_FLAG_NO_COLOR",
          "hidden": false,
          "name": "no-color",
          "type": "boolean"
        },
        "nodelete": {
          "allowNo": false,
          "char": "n",
          "description": "Prevents files from being deleted in the remote theme when a file has been deleted locally. This applies to files that are deleted while the command is running, and files that have been deleted locally before the command is run.",
          "env": "SHOPIFY_FLAG_NODELETE",
          "name": "nodelete",
          "type": "boolean"
        },
        "notify": {
          "description": "The file path or URL. The file path is to a file that you want updated on idle. The URL path is where you want a webhook posted to report on file changes.",
          "env": "SHOPIFY_FLAG_NOTIFY",
          "hasDynamicHelp": false,
          "multiple": false,
          "name": "notify",
          "type": "option"
        },
        "only": {
          "char": "o",
          "description": "Hot reload only files that match the specified pattern.",
          "env": "SHOPIFY_FLAG_ONLY",
          "hasDynamicHelp": false,
          "multiple": true,
          "name": "only",
          "type": "option"
        },
        "open": {
          "allowNo": false,
          "description": "Automatically launch the theme preview in your default web browser.",
          "env": "SHOPIFY_FLAG_OPEN",
          "name": "open",
          "type": "boolean"
        },
        "password": {
          "description": "Password generated from the Theme Access app.",
          "env": "SHOPIFY_CLI_THEME_TOKEN",
          "hasDynamicHelp": false,
          "multiple": false,
          "name": "password",
          "type": "option"
        },
        "path": {
          "description": "The path to your theme directory.",
          "env": "SHOPIFY_FLAG_PATH",
          "hasDynamicHelp": false,
          "multiple": false,
          "name": "path",
          "noCacheDefault": true,
          "type": "option"
        },
        "poll": {
          "allowNo": false,
          "description": "Force polling to detect file changes.",
          "env": "SHOPIFY_FLAG_POLL",
          "hidden": true,
          "name": "poll",
          "type": "boolean"
        },
        "port": {
          "description": "Local port to serve theme preview from.",
          "env": "SHOPIFY_FLAG_PORT",
          "hasDynamicHelp": false,
          "multiple": false,
          "name": "port",
          "type": "option"
        },
        "store": {
          "char": "s",
          "description": "Store URL. It can be the store prefix (example) or the full myshopify.com URL (example.myshopify.com, https://example.myshopify.com).",
          "env": "SHOPIFY_FLAG_STORE",
          "hasDynamicHelp": false,
          "multiple": false,
          "name": "store",
          "type": "option"
        },
        "store-password": {
          "description": "The password for storefronts with password protection.",
          "env": "SHOPIFY_FLAG_STORE_PASSWORD",
          "hasDynamicHelp": false,
          "multiple": false,
          "name": "store-password",
          "type": "option"
        },
        "theme": {
          "char": "t",
          "description": "Theme ID or name of the remote theme.",
          "env": "SHOPIFY_FLAG_THEME_ID",
          "hasDynamicHelp": false,
          "multiple": false,
          "name": "theme",
          "type": "option"
        },
        "theme-editor-sync": {
          "allowNo": false,
          "description": "Synchronize Theme Editor updates in the local theme files.",
          "env": "SHOPIFY_FLAG_THEME_EDITOR_SYNC",
          "name": "theme-editor-sync",
          "type": "boolean"
        },
        "verbose": {
          "allowNo": false,
          "description": "Increase the verbosity of the output.",
          "env": "SHOPIFY_FLAG_VERBOSE",
          "hidden": false,
          "name": "verbose",
          "type": "boolean"
        }
      },
      "hasDynamicHelp": false,
      "hidden": true,
      "hiddenAliases": [
      ],
      "id": "theme:serve",
      "pluginAlias": "@shopify/cli",
      "pluginName": "@shopify/cli",
      "pluginType": "core",
      "summary": "Uploads the current theme as a development theme to the connected store, then prints theme editor and preview URLs to your terminal. While running, changes will push to the store in real time."
    },
    "theme:share": {
      "aliases": [
      ],
      "args": {
      },
      "cli2Flags": [
        "force"
      ],
      "customPluginName": "@shopify/theme",
      "description": "Uploads your theme as a new, unpublished theme in your theme library. The theme is given a randomized name.\n\n  This command returns a \"preview link\" (https://help.shopify.com/manual/online-store/themes/adding-themes#share-a-theme-preview-with-others) that you can share with others.",
      "descriptionWithMarkdown": "Uploads your theme as a new, unpublished theme in your theme library. The theme is given a randomized name.\n\n  This command returns a [preview link](https://help.shopify.com/manual/online-store/themes/adding-themes#share-a-theme-preview-with-others) that you can share with others.",
      "flags": {
        "environment": {
          "char": "e",
          "description": "The environment to apply to the current command.",
          "env": "SHOPIFY_FLAG_ENVIRONMENT",
          "hasDynamicHelp": false,
          "multiple": false,
          "name": "environment",
          "type": "option"
        },
        "force": {
          "allowNo": false,
          "char": "f",
          "description": "Proceed without confirmation, if current directory does not seem to be theme directory.",
          "env": "SHOPIFY_FLAG_FORCE",
          "hidden": true,
          "name": "force",
          "type": "boolean"
        },
        "no-color": {
          "allowNo": false,
          "description": "Disable color output.",
          "env": "SHOPIFY_FLAG_NO_COLOR",
          "hidden": false,
          "name": "no-color",
          "type": "boolean"
        },
        "password": {
          "description": "Password generated from the Theme Access app.",
          "env": "SHOPIFY_CLI_THEME_TOKEN",
          "hasDynamicHelp": false,
          "multiple": false,
          "name": "password",
          "type": "option"
        },
        "path": {
          "description": "The path to your theme directory.",
          "env": "SHOPIFY_FLAG_PATH",
          "hasDynamicHelp": false,
          "multiple": false,
          "name": "path",
          "noCacheDefault": true,
          "type": "option"
        },
        "store": {
          "char": "s",
          "description": "Store URL. It can be the store prefix (example) or the full myshopify.com URL (example.myshopify.com, https://example.myshopify.com).",
          "env": "SHOPIFY_FLAG_STORE",
          "hasDynamicHelp": false,
          "multiple": false,
          "name": "store",
          "type": "option"
        },
        "verbose": {
          "allowNo": false,
          "description": "Increase the verbosity of the output.",
          "env": "SHOPIFY_FLAG_VERBOSE",
          "hidden": false,
          "name": "verbose",
          "type": "boolean"
        }
      },
      "hasDynamicHelp": false,
      "hiddenAliases": [
      ],
      "id": "theme:share",
      "pluginAlias": "@shopify/cli",
      "pluginName": "@shopify/cli",
      "pluginType": "core",
      "strict": true,
      "summary": "Creates a shareable, unpublished, and new theme on your theme library with a randomized name."
    },
    "upgrade": {
      "aliases": [
      ],
      "args": {
      },
      "description": "Shows details on how to upgrade Shopify CLI.",
      "descriptionWithMarkdown": "Shows details on how to upgrade Shopify CLI.",
      "enableJsonFlag": false,
      "flags": {
      },
      "hasDynamicHelp": false,
      "hiddenAliases": [
      ],
      "id": "upgrade",
      "pluginAlias": "@shopify/cli",
      "pluginName": "@shopify/cli",
      "pluginType": "core",
      "strict": true,
      "summary": "Shows details on how to upgrade Shopify CLI."
    },
    "version": {
      "aliases": [
      ],
      "args": {
      },
      "description": "Shopify CLI version currently installed.",
      "enableJsonFlag": false,
      "flags": {
      },
      "hasDynamicHelp": false,
      "hiddenAliases": [
      ],
      "id": "version",
      "pluginAlias": "@shopify/cli",
      "pluginName": "@shopify/cli",
      "pluginType": "core",
      "strict": true
    },
    "webhook:trigger": {
      "aliases": [
      ],
      "args": {
      },
      "customPluginName": "@shopify/app",
      "description": "\n  Triggers the delivery of a sample Admin API event topic payload to a designated address.\n\n  You should use this command to experiment with webhooks, to initially test your webhook configuration, or for unit testing. However, to test your webhook configuration from end to end, you should always trigger webhooks by performing the related action in Shopify.\n\n  Because most webhook deliveries use remote endpoints, you can trigger the command from any directory where you can use Shopify CLI, and send the webhook to any of the supported endpoint types. For example, you can run the command from your app's local directory, but send the webhook to a staging environment endpoint.\n\n  To learn more about using webhooks in a Shopify app, refer to \"Webhooks overview\" (https://shopify.dev/docs/apps/webhooks).\n\n  ### Limitations\n\n  - Webhooks triggered using this method always have the same payload, so they can't be used to test scenarios that differ based on the payload contents.\n  - Webhooks triggered using this method aren't retried when they fail.\n  - Trigger requests are rate-limited using the \"Partner API rate limit\" (https://shopify.dev/docs/api/partner#rate_limits).\n  - You can't use this method to validate your API webhook subscriptions.\n  ",
      "descriptionWithMarkdown": "\n  Triggers the delivery of a sample Admin API event topic payload to a designated address.\n\n  You should use this command to experiment with webhooks, to initially test your webhook configuration, or for unit testing. However, to test your webhook configuration from end to end, you should always trigger webhooks by performing the related action in Shopify.\n\n  Because most webhook deliveries use remote endpoints, you can trigger the command from any directory where you can use Shopify CLI, and send the webhook to any of the supported endpoint types. For example, you can run the command from your app's local directory, but send the webhook to a staging environment endpoint.\n\n  To learn more about using webhooks in a Shopify app, refer to [Webhooks overview](https://shopify.dev/docs/apps/webhooks).\n\n  ### Limitations\n\n  - Webhooks triggered using this method always have the same payload, so they can't be used to test scenarios that differ based on the payload contents.\n  - Webhooks triggered using this method aren't retried when they fail.\n  - Trigger requests are rate-limited using the [Partner API rate limit](https://shopify.dev/docs/api/partner#rate_limits).\n  - You can't use this method to validate your API webhook subscriptions.\n  ",
      "enableJsonFlag": false,
      "flags": {
        "address": {
          "description": "The URL where the webhook payload should be sent.\n                    You will need a different address type for each delivery-method:\n                          · For remote HTTP testing, use a URL that starts with https://\n      · For local HTTP testing, use http://localhost:{port}/{url-path}\n                          · For Google Pub/Sub, use pubsub://{project-id}:{topic-id}\n                          · For Amazon EventBridge, use an Amazon Resource Name (ARN) starting with arn:aws:events:",
          "env": "SHOPIFY_FLAG_ADDRESS",
          "hasDynamicHelp": false,
          "hidden": false,
          "multiple": false,
          "name": "address",
          "required": false,
          "type": "option"
        },
        "api-version": {
          "description": "The API Version of the webhook topic.",
          "env": "SHOPIFY_FLAG_API_VERSION",
          "hasDynamicHelp": false,
          "hidden": false,
          "multiple": false,
          "name": "api-version",
          "required": false,
          "type": "option"
        },
        "client-id": {
          "description": "The Client ID of your app.",
          "env": "SHOPIFY_FLAG_CLIENT_ID",
          "exclusive": [
            "config"
          ],
          "hasDynamicHelp": false,
          "hidden": false,
          "multiple": false,
          "name": "client-id",
          "type": "option"
        },
        "client-secret": {
          "description": "Your app's client secret. This secret allows us to return the X-Shopify-Hmac-SHA256 header that lets you validate the origin of the response that you receive.",
          "env": "SHOPIFY_FLAG_CLIENT_SECRET",
          "hasDynamicHelp": false,
          "hidden": false,
          "multiple": false,
          "name": "client-secret",
          "required": false,
          "type": "option"
        },
        "config": {
          "char": "c",
          "description": "The name of the app configuration.",
          "env": "SHOPIFY_FLAG_APP_CONFIG",
          "hasDynamicHelp": false,
          "hidden": false,
          "multiple": false,
          "name": "config",
          "type": "option"
        },
        "delivery-method": {
          "description": "Method chosen to deliver the topic payload. If not passed, it's inferred from the address.",
          "env": "SHOPIFY_FLAG_DELIVERY_METHOD",
          "hasDynamicHelp": false,
          "hidden": false,
          "multiple": false,
          "name": "delivery-method",
          "options": [
            "http",
            "google-pub-sub",
            "event-bridge"
          ],
          "required": false,
          "type": "option"
        },
        "help": {
          "allowNo": false,
          "description": "This help. When you run the trigger command the CLI will prompt you for any information that isn't passed using flags.",
          "env": "SHOPIFY_FLAG_HELP",
          "hidden": false,
          "name": "help",
          "required": false,
          "type": "boolean"
        },
        "path": {
          "description": "The path to your app directory.",
          "env": "SHOPIFY_FLAG_PATH",
          "hasDynamicHelp": false,
          "multiple": false,
          "name": "path",
          "noCacheDefault": true,
          "type": "option"
        },
        "shared-secret": {
          "description": "Deprecated. Please use client-secret.",
          "env": "SHOPIFY_FLAG_SHARED_SECRET",
          "hasDynamicHelp": false,
          "hidden": false,
          "multiple": false,
          "name": "shared-secret",
          "required": false,
          "type": "option"
        },
        "topic": {
          "description": "The requested webhook topic.",
          "env": "SHOPIFY_FLAG_TOPIC",
          "hasDynamicHelp": false,
          "hidden": false,
          "multiple": false,
          "name": "topic",
          "required": false,
          "type": "option"
        }
      },
      "hasDynamicHelp": false,
      "hidden": true,
      "hiddenAliases": [
      ],
      "id": "webhook:trigger",
      "pluginAlias": "@shopify/cli",
      "pluginName": "@shopify/cli",
      "pluginType": "core",
      "strict": true,
      "summary": "Trigger delivery of a sample webhook topic payload to a designated address."
    }
  },
  "version": "3.67.0"
}<|MERGE_RESOLUTION|>--- conflicted
+++ resolved
@@ -1456,11 +1456,7 @@
       "customPluginName": "@shopify/app",
       "flags": {
         "client-id": {
-<<<<<<< HEAD
-          "description": "The Client ID of your app.",
-=======
           "description": "The Client ID of your app. Use this to automatically link your new project to an existing app. Using this flag avoids the app selection prompt.",
->>>>>>> f7af0a12
           "env": "SHOPIFY_FLAG_CLIENT_ID",
           "exclusive": [
             "config"
