/* eslint-disable @shopify/cli/specific-imports-in-bootstrap-code */
/* eslint-disable import/no-extraneous-dependencies */
import ShopifyStacktraceyPlugin from '../../../bin/bundling/esbuild-plugin-stacktracey.js'
import ShopifyVSCodePlugin from '../../../bin/bundling/esbuild-plugin-vscode.js'
import GraphiQLImportsPlugin from '../../../bin/bundling/esbuild-plugin-graphiql-imports.js'
import cleanBundledDependencies from '../../../bin/bundling/clean-bundled-dependencies.js'
import {build as esBuild} from 'esbuild'
import {copy} from 'esbuild-plugin-copy'
import glob from 'fast-glob'
import {joinPath, dirname} from '@shopify/cli-kit/node/path'
import {createRequire} from 'module'

const require = createRequire(import.meta.url)

const external = [
  // react-devtools-core is a dev dependency, no need to bundle it but throws errors if not included here.
  'react-devtools-core',
  // esbuild can't be bundled per design
  'esbuild',
<<<<<<< HEAD
  'lightningcss',
  '@ast-grep/napi',
  'npm',
=======
>>>>>>> 95945c4f
]

// yoga wasm file is not bundled by esbuild, so we need to copy it manually
const yogafile = glob.sync('../../node_modules/.pnpm/**/yoga.wasm')[0]

// Find theme-check-node's config yml files
const themePath = require.resolve('@shopify/theme-check-node')
const configYmlPath = joinPath(themePath, '..', '..', 'configs/*.yml')

<<<<<<< HEAD
const hydrogenPath = dirname(require.resolve('@shopify/cli-hydrogen/package.json'))
const hydrogenTemplateAssets = joinPath(hydrogenPath, 'dist/lib/generator-templates/**/*')

const hydrogenRouteTemplates = joinPath(hydrogenPath, 'dist/lib/setups/routes/templates/**/*')
const hydrogenI18nTemplates = joinPath(hydrogenPath, 'dist/lib/setups/i18n/templates/**/*')
=======
const themeUpdaterPath = require.resolve('@shopify/theme-check-docs-updater')
const themeUpdaterDataPath = joinPath(themeUpdaterPath, '..', '..', 'data/*')
>>>>>>> 95945c4f

esBuild({
  bundle: true,
  entryPoints: ['./src/**/*.ts'],
  outdir: './dist',
  platform: 'node',
  format: 'esm',
  define: {
    // Necessary for theme-check-node to work
    'process.env.WEBPACK_MODE': 'true',
  },
  inject: ['../../bin/bundling/cjs-shims.js'],
  external,
  loader: {'.node': 'copy'},
  splitting: true,
  plugins: [
    ShopifyVSCodePlugin,
    GraphiQLImportsPlugin,
    ShopifyStacktraceyPlugin,
    copy({
      // this is equal to process.cwd(), which means we use cwd path as base path to resolve `to` path
      // if not specified, this plugin uses ESBuild.build outdir/outfile options as base path.
      resolveFrom: 'cwd',
      assets: [
        {
          from: ['../app/assets/**/*'],
          to: ['./dist/assets'],
        },
        {
          from: ['../app/templates/**/*'],
          to: ['./dist/templates'],
        },
        {
          from: ['./assets/*'],
          to: ['./dist/assets'],
        },
        {
          from: ['../cli-kit/assets/**/*'],
          to: ['./dist/assets'],
        },
        {
          from: [yogafile],
          to: ['./dist/'],
        },
        {
          from: [configYmlPath],
          to: ['./dist/configs/'],
        },
        {
<<<<<<< HEAD
          from: [hydrogenTemplateAssets],
          to: ['./dist/generator-templates/'],
        },
        {
          from: [hydrogenRouteTemplates],
          to: ['./dist/templates'],
        },
        {
          from: [hydrogenI18nTemplates],
          to: ['./dist/templates'],
=======
          from: [themeUpdaterDataPath],
          to: ['./dist/data/'],
>>>>>>> 95945c4f
        },
      ],
    }),
  ],
})

cleanBundledDependencies(external)<|MERGE_RESOLUTION|>--- conflicted
+++ resolved
@@ -17,12 +17,8 @@
   'react-devtools-core',
   // esbuild can't be bundled per design
   'esbuild',
-<<<<<<< HEAD
   'lightningcss',
   '@ast-grep/napi',
-  'npm',
-=======
->>>>>>> 95945c4f
 ]
 
 // yoga wasm file is not bundled by esbuild, so we need to copy it manually
@@ -32,16 +28,14 @@
 const themePath = require.resolve('@shopify/theme-check-node')
 const configYmlPath = joinPath(themePath, '..', '..', 'configs/*.yml')
 
-<<<<<<< HEAD
+const themeUpdaterPath = require.resolve('@shopify/theme-check-docs-updater')
+const themeUpdaterDataPath = joinPath(themeUpdaterPath, '..', '..', 'data/*')
+
 const hydrogenPath = dirname(require.resolve('@shopify/cli-hydrogen/package.json'))
 const hydrogenTemplateAssets = joinPath(hydrogenPath, 'dist/lib/generator-templates/**/*')
 
 const hydrogenRouteTemplates = joinPath(hydrogenPath, 'dist/lib/setups/routes/templates/**/*')
 const hydrogenI18nTemplates = joinPath(hydrogenPath, 'dist/lib/setups/i18n/templates/**/*')
-=======
-const themeUpdaterPath = require.resolve('@shopify/theme-check-docs-updater')
-const themeUpdaterDataPath = joinPath(themeUpdaterPath, '..', '..', 'data/*')
->>>>>>> 95945c4f
 
 esBuild({
   bundle: true,
@@ -91,7 +85,10 @@
           to: ['./dist/configs/'],
         },
         {
-<<<<<<< HEAD
+          from: [themeUpdaterDataPath],
+          to: ['./dist/data/'],
+        },
+        {
           from: [hydrogenTemplateAssets],
           to: ['./dist/generator-templates/'],
         },
@@ -102,10 +99,6 @@
         {
           from: [hydrogenI18nTemplates],
           to: ['./dist/templates'],
-=======
-          from: [themeUpdaterDataPath],
-          to: ['./dist/data/'],
->>>>>>> 95945c4f
         },
       ],
     }),
