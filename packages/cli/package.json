{
  "name": "@shopify/cli",
  "version": "3.60.0",
  "private": false,
  "description": "A CLI tool to build for the Shopify platform",
  "keywords": [
    "shopify",
    "shopify-cli",
    "shopify-partners"
  ],
  "homepage": "https://github.com/shopify/cli#readme",
  "bugs": {
    "url": "https://github.com/Shopify/cli/issues"
  },
  "repository": {
    "type": "git",
    "url": "https://github.com/Shopify/cli.git",
    "directory": "packages/cli"
  },
  "license": "MIT",
  "type": "module",
  "exports": {
    ".": {
      "import": "./dist/index.js",
      "types": "./dist/index.d.ts"
    }
  },
  "main": "src/index.js",
  "module": "src/index.js",
  "bin": {
    "shopify": "./bin/run.js"
  },
  "files": [
    "/assets",
    "/bin/run.cmd",
    "/bin/run.js",
    "/dist",
    "/oclif.manifest.json"
  ],
  "scripts": {
    "build": "nx build",
    "bundle": "nx bundle",
    "clean": "nx clean",
    "lint": "nx lint",
    "lint:fix": "nx lint:fix",
    "prepack": "cross-env NODE_ENV=production pnpm nx bundle && cp ../../README.md README.md",
    "test": "nx run cli:test",
    "test:coverage": "nx test:coverage",
    "test:watch": "nx test:watch",
    "type-check": "nx type-check"
  },
  "eslintConfig": {
    "extends": [
      "../../.eslintrc.cjs"
    ],
    "overrides": [
      {
        "files": [
          "**/bin/*.js"
        ],
        "parser": "espree",
        "rules": {
          "@typescript-eslint/naming-convention": "off",
          "@typescript-eslint/no-floating-promises": "off",
          "@typescript-eslint/no-misused-promises": "off",
          "@typescript-eslint/no-unnecessary-type-assertion": "off",
          "@typescript-eslint/switch-exhaustiveness-check": "off",
          "import/first": "off",
          "import/no-unresolved": "off",
          "node/shebang": "off",
          "@shopify/cli/specific-imports-in-bootstrap-code": [
            "error",
            {
              "static": [
                "../dist/index.js"
              ]
            }
          ]
        }
      },
      {
        "files": [
          "src/index.ts"
        ],
        "rules": {
          "@shopify/cli/specific-imports-in-bootstrap-code": [
            "error",
            {
              "static": [
                "@shopify/cli-kit/node/cli"
              ]
            }
          ]
        }
      }
    ]
  },
  "dependencies": {
<<<<<<< HEAD
    "@oclif/core": "3.23.0",
    "@oclif/plugin-commands": "3.2.2",
    "@oclif/plugin-plugins": "4.3.8",
    "@shopify/app": "3.58.0",
    "@shopify/cli-hydrogen": "link:/Users/isaac/src/github.com/Shopify/hydrogen/packages/cli",
    "@shopify/cli-kit": "3.58.0",
    "@shopify/plugin-cloudflare": "3.58.0",
    "@shopify/plugin-did-you-mean": "3.58.0",
    "@shopify/theme": "3.58.0",
=======
    "@oclif/core": "3.26.5",
    "@oclif/plugin-commands": "3.3.2",
    "@oclif/plugin-plugins": "5.1.2",
    "@shopify/app": "3.60.0",
    "@shopify/cli-kit": "3.60.0",
    "@shopify/plugin-cloudflare": "3.60.0",
    "@shopify/plugin-did-you-mean": "3.60.0",
    "@shopify/theme": "3.60.0",
>>>>>>> 95945c4f
    "esbuild": "0.19.8",
    "zod-to-json-schema": "3.21.4"
  },
  "devDependencies": {
<<<<<<< HEAD
    "@chialab/esbuild-plugin-require-resolve": "^0.18.0",
    "@shopify/app": "3.58.0",
    "@shopify/theme": "3.58.0",
=======
    "@shopify/app": "3.60.0",
    "@shopify/theme": "3.60.0",
>>>>>>> 95945c4f
    "@types/node": "18.19.3",
    "@vitest/coverage-istanbul": "^0.34.3",
    "esbuild-plugin-copy": "^2.1.1",
    "espree": "9.6.1",
    "vitest": "^0.34.3"
  },
  "engines": {
    "node": ">=18.12.0"
  },
  "os": [
    "darwin",
    "linux",
    "win32"
  ],
  "publishConfig": {
    "@shopify:registry": "https://registry.npmjs.org",
    "access": "public"
  },
  "engine-strict": true,
  "oclif": {
    "bin": "shopify",
    "commands": {
      "strategy": "explicit",
      "target": "./dist/index.js",
      "identifier": "COMMANDS"
    },
    "scope": "shopify",
    "topicSeparator": " ",
    "topics": {
      "hydrogen": {
        "description": "Build Hydrogen storefronts."
      },
      "theme": {
        "description": "Build Liquid themes."
      },
      "app": {
        "description": "Build Shopify apps."
      },
      "app:config": {
        "description": "Manage app configuration."
      },
      "app:env": {
        "description": "Manage environment variables."
      },
      "app:function": {
        "description": "Manage Shopify Functions."
      },
      "auth": {
        "description": "Auth operations."
      },
      "kitchen-sink": {
        "description": "View the available UI kit components.",
        "hidden": true
      },
      "plugins": {
        "hidden": true
      }
    },
    "additionalHelpFlags": [
      "-h"
    ],
    "hooks": {
      "init": [
        "./dist/hooks/init.js",
        {
          "target": "./dist/index.js",
          "identifier": "AppInitHook"
        }
      ],
      "prerun": "./dist/hooks/prerun.js",
      "postrun": "./dist/hooks/postrun.js",
      "command_not_found": {
        "target": "./dist/index.js",
        "identifier": "DidYouMeanHook"
      },
      "tunnel_start": {
        "target": "./dist/index.js",
        "identifier": "TunnelStartHook"
      },
      "tunnel_provider": {
        "target": "./dist/index.js",
        "identifier": "TunnelProviderHook"
      },
      "update": {
        "target": "./dist/index.js",
        "identifier": "PluginHook"
      },
      "sensitive_command_metadata": [
        {
          "target": "./dist/index.js",
          "identifier": "AppSensitiveMetadataHook"
        }
      ],
      "public_command_metadata": [
        {
          "target": "./dist/index.js",
          "identifier": "AppPublicMetadataHook"
        }
      ]
    }
  }
}<|MERGE_RESOLUTION|>--- conflicted
+++ resolved
@@ -96,38 +96,21 @@
     ]
   },
   "dependencies": {
-<<<<<<< HEAD
-    "@oclif/core": "3.23.0",
-    "@oclif/plugin-commands": "3.2.2",
-    "@oclif/plugin-plugins": "4.3.8",
-    "@shopify/app": "3.58.0",
-    "@shopify/cli-hydrogen": "link:/Users/isaac/src/github.com/Shopify/hydrogen/packages/cli",
-    "@shopify/cli-kit": "3.58.0",
-    "@shopify/plugin-cloudflare": "3.58.0",
-    "@shopify/plugin-did-you-mean": "3.58.0",
-    "@shopify/theme": "3.58.0",
-=======
     "@oclif/core": "3.26.5",
     "@oclif/plugin-commands": "3.3.2",
     "@oclif/plugin-plugins": "5.1.2",
     "@shopify/app": "3.60.0",
     "@shopify/cli-kit": "3.60.0",
+    "@shopify/cli-hydrogen": "link:/Users/isaac/src/github.com/Shopify/hydrogen/packages/cli",
     "@shopify/plugin-cloudflare": "3.60.0",
     "@shopify/plugin-did-you-mean": "3.60.0",
     "@shopify/theme": "3.60.0",
->>>>>>> 95945c4f
     "esbuild": "0.19.8",
     "zod-to-json-schema": "3.21.4"
   },
   "devDependencies": {
-<<<<<<< HEAD
-    "@chialab/esbuild-plugin-require-resolve": "^0.18.0",
-    "@shopify/app": "3.58.0",
-    "@shopify/theme": "3.58.0",
-=======
     "@shopify/app": "3.60.0",
     "@shopify/theme": "3.60.0",
->>>>>>> 95945c4f
     "@types/node": "18.19.3",
     "@vitest/coverage-istanbul": "^0.34.3",
     "esbuild-plugin-copy": "^2.1.1",
