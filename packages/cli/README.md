--- conflicted
+++ resolved
@@ -23,13 +23,6 @@
 * [`shopify config autocorrect on`](#shopify-config-autocorrect-on)
 * [`shopify config autocorrect status`](#shopify-config-autocorrect-status)
 * [`shopify help [COMMANDS]`](#shopify-help-commands)
-<<<<<<< HEAD
-* [`shopify hydrogen init`](#shopify-hydrogen-init)
-* [`shopify kitchen-sink async`](#shopify-kitchen-sink-async)
-* [`shopify kitchen-sink prompts`](#shopify-kitchen-sink-prompts)
-* [`shopify kitchen-sink static`](#shopify-kitchen-sink-static)
-=======
->>>>>>> f9ff722b
 * [`shopify plugins:install PLUGIN...`](#shopify-pluginsinstall-plugin)
 * [`shopify plugins:inspect PLUGIN...`](#shopify-pluginsinspect-plugin)
 * [`shopify plugins:install PLUGIN...`](#shopify-pluginsinstall-plugin-1)
@@ -570,65 +563,6 @@
 
 _See code: [@oclif/plugin-help](https://github.com/oclif/plugin-help/blob/v5.2.18/src/commands/help.ts)_
 
-<<<<<<< HEAD
-## `shopify hydrogen init`
-
-Create a Hydrogen project
-
-```
-USAGE
-  $ shopify hydrogen init
-
-DESCRIPTION
-  Create a Hydrogen project
-```
-
-_See code: [dist/cli/commands/hydrogen/init.js](https://github.com/Shopify/cli/edit/main/packages/cli/blob/v3.52.0/dist/cli/commands/hydrogen/init.js)_
-
-## `shopify kitchen-sink async`
-
-View the UI kit components that process async tasks
-
-```
-USAGE
-  $ shopify kitchen-sink async
-
-DESCRIPTION
-  View the UI kit components that process async tasks
-```
-
-_See code: [dist/cli/commands/kitchen-sink/async.js](https://github.com/Shopify/cli/edit/main/packages/cli/blob/v3.52.0/dist/cli/commands/kitchen-sink/async.js)_
-
-## `shopify kitchen-sink prompts`
-
-View the UI kit components prompts
-
-```
-USAGE
-  $ shopify kitchen-sink prompts
-
-DESCRIPTION
-  View the UI kit components prompts
-```
-
-_See code: [dist/cli/commands/kitchen-sink/prompts.js](https://github.com/Shopify/cli/edit/main/packages/cli/blob/v3.52.0/dist/cli/commands/kitchen-sink/prompts.js)_
-
-## `shopify kitchen-sink static`
-
-View the UI kit components that display static output
-
-```
-USAGE
-  $ shopify kitchen-sink static
-
-DESCRIPTION
-  View the UI kit components that display static output
-```
-
-_See code: [dist/cli/commands/kitchen-sink/static.js](https://github.com/Shopify/cli/edit/main/packages/cli/blob/v3.52.0/dist/cli/commands/kitchen-sink/static.js)_
-
-=======
->>>>>>> f9ff722b
 ## `shopify plugins:install PLUGIN...`
 
 Installs a plugin into the CLI.
@@ -660,7 +594,7 @@
   $ shopify plugins add
 
 EXAMPLES
-  $ shopify plugins:install myplugin 
+  $ shopify plugins:install myplugin
 
   $ shopify plugins:install https://github.com/someuser/someplugin
 
@@ -725,7 +659,7 @@
   $ shopify plugins add
 
 EXAMPLES
-  $ shopify plugins:install myplugin 
+  $ shopify plugins:install myplugin
 
   $ shopify plugins:install https://github.com/someuser/someplugin
 
