--- conflicted
+++ resolved
@@ -12903,11 +12903,7 @@
       eslint: ^8.12.0
     dependencies:
       '@babel/core': 7.21.0
-<<<<<<< HEAD
-      '@shopify/eslint-plugin': registry.npmjs.org/@shopify/eslint-plugin/42.0.3_uojo4vpcnuctsxxyhb7d4e62du
-=======
       '@shopify/eslint-plugin': registry.npmjs.org/@shopify/eslint-plugin/42.0.3_j7wgdy2hx73uboeuxog2zmqowq
->>>>>>> 17b50857
       '@typescript-eslint/eslint-plugin': 5.54.0_b5t7h5icc5sgu66nrn62jmjpfy
       '@typescript-eslint/parser': 5.54.0_pku7h6lsbnh7tcsfjudlqd5qce
       eslint: 8.28.0
@@ -12933,11 +12929,7 @@
       - typescript
     dev: true
 
-<<<<<<< HEAD
-  registry.npmjs.org/@shopify/eslint-plugin/42.0.3_uojo4vpcnuctsxxyhb7d4e62du:
-=======
   registry.npmjs.org/@shopify/eslint-plugin/42.0.3_j7wgdy2hx73uboeuxog2zmqowq:
->>>>>>> 17b50857
     resolution: {integrity: sha512-Vve7bpv3qeiDSIViHx1v0oJ6jDSiwqFzUlJZXIcgU/AcQTMEVYHozhxnNO02XTVeN1CJS3hiMjq2ruZdBiKWPw==, registry: https://npm.shopify.io/node/, tarball: https://registry.npmjs.org/@shopify/eslint-plugin/-/eslint-plugin-42.0.3.tgz}
     id: registry.npmjs.org/@shopify/eslint-plugin/42.0.3
     name: '@shopify/eslint-plugin'
@@ -12961,11 +12953,7 @@
       eslint-plugin-jest-formatting: 3.1.0_eslint@8.28.0
       eslint-plugin-jsx-a11y: 6.5.1_eslint@8.28.0
       eslint-plugin-node: 11.1.0_eslint@8.28.0
-<<<<<<< HEAD
-      eslint-plugin-prettier: 4.2.1_wu6sbpjwlmhzr6hyelitt25ipy
-=======
       eslint-plugin-prettier: 4.2.1_ut6ng3rjtiriv4gbc46g5qsm4u
->>>>>>> 17b50857
       eslint-plugin-promise: 6.1.1_eslint@8.28.0
       eslint-plugin-react: 7.32.2_eslint@8.28.0
       eslint-plugin-react-hooks: 4.6.0_eslint@8.28.0
