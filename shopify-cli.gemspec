require_relative "lib/shopify_cli/version"

Gem::Specification.new do |spec|
  spec.name = "shopify-cli"
  spec.version = ShopifyCLI::VERSION
  spec.authors = ["Shopify"]
  spec.email = ["dev-tools-education@shopify.com"]
  spec.license = "MIT"

  spec.summary = "Shopify CLI helps you build Shopify apps faster."
  spec.description = <<~HERE
    Shopify CLI helps you build Shopify apps faster. It quickly scaffolds Node.js
    and Ruby on Rails embedded apps. It also automates many common tasks in the
    development process and lets you quickly add popular features, such as billing
    and webhooks.
  HERE
  spec.homepage = "https://shopify.github.io/shopify-cli/"
  spec.required_ruby_version = Gem::Requirement.new(">= 2.6")

  spec.metadata["allowed_push_host"] = "https://rubygems.org"

  spec.metadata["homepage_uri"] = spec.homepage
  spec.metadata["source_code_uri"] = "https://github.com/Shopify/shopify-cli"
  spec.metadata["changelog_uri"] = "https://github.com/Shopify/shopify-cli/blob/main/CHANGELOG.md"

  # Specify which files should be added to the gem when it is released.
  # The `git ls-files -z` loads the files in the RubyGem that have been added into git.
  spec.files = Dir.chdir(File.expand_path("..", __FILE__)) do
    %x(git ls-files -z).split("\x0").reject do |f|
      f.match(%r{^(test|spec|features|packaging)/}) ||
      f.match(%r{^bin/(update-deps|shopify.bat)$})
    end
  end
  spec.bindir = "bin"
  spec.require_paths = ["lib", "vendor"]
  spec.executables << "shopify"

  spec.add_development_dependency("bundler", "~> 2.3.8")
  spec.add_development_dependency("rake", "~> 12.3", ">= 12.3.3")
  spec.add_development_dependency("minitest", "~> 5.0")

  spec.add_dependency("bugsnag", "~> 6.22")
  spec.add_dependency("listen", "~> 3.7.0")
<<<<<<< HEAD
  spec.add_dependency("theme-check", "~> 1.10.1")
=======

  # We prefer being more strict here with the version range to have a more deterministic build.
  # The added benefit is that, if the user upgrades the CLI, and we have "~> 1.10.1" version range,
  # they will get a theme-check update.
  # Whereas if we were to have "~> 1.9", that version would still be satisfied and thus not upgraded.
  # Both shopify-cli and theme-check gems are owned and developed by Shopify.
  # These gems are currently being actively developed and it's easiest to update them together.
  spec.add_dependency("theme-check", "~> 1.9.0")
>>>>>>> 78cd3dd5
end<|MERGE_RESOLUTION|>--- conflicted
+++ resolved
@@ -41,9 +41,6 @@
 
   spec.add_dependency("bugsnag", "~> 6.22")
   spec.add_dependency("listen", "~> 3.7.0")
-<<<<<<< HEAD
-  spec.add_dependency("theme-check", "~> 1.10.1")
-=======
 
   # We prefer being more strict here with the version range to have a more deterministic build.
   # The added benefit is that, if the user upgrades the CLI, and we have "~> 1.10.1" version range,
@@ -51,6 +48,5 @@
   # Whereas if we were to have "~> 1.9", that version would still be satisfied and thus not upgraded.
   # Both shopify-cli and theme-check gems are owned and developed by Shopify.
   # These gems are currently being actively developed and it's easiest to update them together.
-  spec.add_dependency("theme-check", "~> 1.9.0")
->>>>>>> 78cd3dd5
+  spec.add_dependency("theme-check", "~> 1.10.1")
 end