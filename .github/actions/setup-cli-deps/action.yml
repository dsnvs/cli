--- conflicted
+++ resolved
@@ -13,11 +13,7 @@
         git config --global user.name "App Management"
       shell: bash
     - name: Install pnpm
-<<<<<<< HEAD
-      uses: pnpm/action-setup@23657c8550e9be4f7ee7e9d7fe8adda6d703bb4e # pin@v2.2.4
-=======
       uses: pnpm/action-setup@fe02b34f77f8bc703788d5817da081398fad5dd2 # pin@v4.0.0
->>>>>>> 0b90f1ba
       with:
         version: ${{ env.PNPM_VERSION }}
         run_install: false
