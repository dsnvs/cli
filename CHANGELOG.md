--- conflicted
+++ resolved
@@ -4,10 +4,7 @@
 ### Fixed
 * [#1751](https://github.com/Shopify/shopify-cli/pull/1751): A bug in the app creation flow that caused the CLI to abort when the form validation failed.
 * [#1750](https://github.com/Shopify/shopify-cli/pull/1750): Runtime errors in Windows' environments when the `PATHEXT` environment variable is not defined. 
-<<<<<<< HEAD
 * [#1758](https://github.com/Shopify/shopify-cli/pull/1758): Fix tunnel creation for expired anonymous tunnels
-=======
->>>>>>> 9e5d40a1
 
 ## Version 2.7.0
 ### Changed
