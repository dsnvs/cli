From version 2.6.0, the sections in this file adhere to the [keep a changelog](https://keepachangelog.com/en/1.0.0/) specification.

## [Unreleased]

### Fixed
<<<<<<< HEAD
* [#2279](https://github.com/Shopify/shopify-cli/pull/2279): Fix logout when there are theme permission issues
=======
* [#2285](https://github.com/Shopify/shopify-cli/pull/2285): Fix extension loading for extension connect
>>>>>>> 79ec7def

## Version 2.16.0 - 2022-04-25

### Fixed
* [#2274](https://github.com/Shopify/shopify-cli/pull/2274): Fix broken `shopify extension register` and `shopify extension push`

### Added
* [#2189](https://github.com/Shopify/shopify-cli/pull/2189): Retrieve latest CLI version in the background
* [#2263](https://github.com/Shopify/shopify-cli/pull/2263): Add `POS UI Extension` to support third party developers to extend POS smart grid functionality using native retail components. 

### Changed
* [#2272](https://github.com/Shopify/shopify-cli/pull/2272): Changed interactive apps list scope for extension create|register|connect commands

## Version 2.15.6 - 2022-04-12

### Fixed
* [#2246](https://github.com/Shopify/shopify-cli/pull/2246): Fix callback urls for app serve 

## Version 2.15.5 - 2022-04-08

### Fixed
* [#2237](https://github.com/Shopify/shopify-cli/pull/2237): Fix Homebrew Wrapper

## Version 2.15.4 - 2022-04-08

### Fixed
* [#2230](https://github.com/Shopify/shopify-cli/pull/2230): Show an error without ngrok account
* [#2235](https://github.com/Shopify/shopify-cli/pull/2235): Update shopify-extensions to v0.3.0 and fix issues with template choosing and missing dependencies
* [#2226](https://github.com/Shopify/shopify-cli/pull/2226): Fix liquid file size validation to disclude locales directory

## Version 2.15.3 - 2022-04-07

### Changed
* [#2188](https://github.com/Shopify/shopify-cli/pull/2188): Update URLs by default on serve and add --no-update flag to skip it
* [#2203](https://github.com/Shopify/shopify-cli/pull/2203): Use javy version 0.3.0

### Fixed
* [#2162](https://github.com/Shopify/shopify-cli/pull/2162): Improve encoding error handling for Checkout Extension localization
* [#2187](https://github.com/Shopify/shopify-cli/pull/2187): Fix app serve after rails update
* [#2191](https://github.com/Shopify/shopify-cli/pull/2191): Directories with the `.json` extension should not be handled as JSON files
* [#2018](https://github.com/Shopify/shopify-cli/pull/2018): Run theme-check as a code dependency, not a pseudo-CLI invocation
* [#2211](https://github.com/Shopify/shopify-cli/pull/2211): Fix the `theme open` command to open the theme in the browser
* [#2183](https://github.com/Shopify/shopify-cli/pull/2183): Improve error message when suspended users run `theme serve`
* [#2219](https://github.com/Shopify/shopify-cli/pull/2219): Fix issues when creating Rails apps after the release of `shopify_app` v19

### Added
* [#2190](https://github.com/Shopify/shopify-cli/pull/2190): Better login experience with spinner
* [#2200](https://github.com/Shopify/shopify-cli/pull/2200): Add `theme share` command

## Version 2.15.2 - 2022-03-28

### Fixed
* [#2121](https://github.com/Shopify/shopify-cli/pull/2121): Fix the hot-reload to work when the section name is not equal to the type

### Added
* [#2174](https://github.com/Shopify/shopify-cli/pull/2174): Add optional 2-way sync between the CLI (`theme serve`) and the Theme Editor

## Version 2.15.1 - 2022-03-24

### Added
* [#1934](https://github.com/Shopify/shopify-cli/pull/1934): Block directories in theme assets
* [#1880](https://github.com/Shopify/shopify-cli/pull/1880): Recognize attempts to pass a store name and suggest correction

### Fixed
* [#1874](https://github.com/Shopify/shopify-cli/pull/1874): Make ngrok errors more robust and helpful
* [#2172](https://github.com/Shopify/shopify-cli/pull/2172): Fix Ruby check for Rails app creation

## Version 2.15.0 - 2022-03-21

### Fixed
* [#2086](https://github.com/Shopify/shopify-cli/pull/2086): Improve check of dependency versions
* [#2149](https://github.com/Shopify/shopify-cli/pull/2149): Fix `ThemeAdminAPI` not to handle asset errors
* [#2122](https://github.com/Shopify/shopify-cli/pull/2122): Fix `--only`/`--ignore` flags parser to support multiple occurrences without quotes
* [#2146](https://github.com/Shopify/shopify-cli/pull/2146): Prevent duplicate locales for Checkout extension localization

## Version 2.14.0 - 2022-03-15

### Changed
* [#2126](https://github.com/Shopify/shopify-cli/pull/2126): Use javy version 0.2.1

### Added
* [#2103](https://github.com/Shopify/shopify-cli/pull/2103): Improve `shopify theme package` to include the `release-notes.md` file

### Fixed
* [#2112](https://github.com/Shopify/shopify-cli/pull/2112): Fix intermittent error ("can't add a new key into hash during iteration") in the `theme push` command
* [#2088](https://github.com/Shopify/shopify-cli/pull/2088): Update theme-check to 1.10.1
* [#2130](https://github.com/Shopify/shopify-cli/pull/2130): Fix Homebrew installation.
* [#2133](https://github.com/Shopify/shopify-cli/pull/2133): Fix ignore file handling in DevServer::Watcher.

## Version 2.13.0 - 2022-03-02

### Added
* [#2087](https://github.com/Shopify/shopify-cli/pull/2087): Add new Theme CLI commands: `theme list` and `theme open`
* [#2035](https://github.com/Shopify/shopify-cli/pull/2035): Support Ruby 3.1

### Fixed
* [#2092](https://github.com/Shopify/shopify-cli/pull/2092): Fix `RootHelper` parse logic to support options with an equal (e.g.: `option=value`)
* [#2089](https://github.com/Shopify/shopify-cli/pull/2089): Use javy version 0.2.0
* [#2114](https://github.com/Shopify/shopify-cli/pull/2114): Fix `theme` command error messaging with `ThemeAdminAPI` wrapper

### Removed
* [#2102](https://github.com/Shopify/shopify-cli/pull/2102): Remove AssemblyScript as a supported script language.

## Version 2.12.0 - 2022-02-23

### Added
* [#1866](https://github.com/Shopify/shopify-cli/pull/1866): Enforce git dependency
* [#2009](https://github.com/Shopify/shopify-cli/pull/2009): Add localization support for Checkout Extensions
* [#2060](https://github.com/Shopify/shopify-cli/pull/2060): Improve CLI error messages for token-based auth (scripts)
* [#2076](https://github.com/Shopify/shopify-cli/pull/2076): Release Wasm Script Projects
* [#2051](https://github.com/Shopify/shopify-cli/pull/2051): Update `theme serve` to accept `root` argument
* [#2025](https://github.com/Shopify/shopify-cli/pull/2025): Improve `theme pull`/`push` help messages to indicate multiple `--only`/`--ignore` flags are allowed.

### Fixed
* [#2030](https://github.com/Shopify/shopify-cli/pull/2030): Fix Theme::Syncer handling of file deletions in `download_file!`
* [#2071](https://github.com/Shopify/shopify-cli/pull/2071): Fix `theme pull` error message when dev theme doesn't exist
* [#2066](https://github.com/Shopify/shopify-cli/pull/2066): Improve `--only`/`--ignore` parameters on Theme `pull`/`push` commands to work without quotes
* [#2078](https://github.com/Shopify/shopify-cli/pull/2078): Fix errors on section rendering caused by CORS issues

## Version 2.11.2 - 2022-02-14

### Fixed
* [#2047](https://github.com/Shopify/shopify-cli/pull/2047): Fix the Homebrew installation
* [#2019](https://github.com/Shopify/shopify-cli/pull/2019): Provide helpful link when nokogiri fails to load
* [#2055](https://github.com/Shopify/shopify-cli/pull/2055): Remove unneeded Node requirements
* [#2020](https://github.com/Shopify/shopify-cli/pull/2020): Fix `theme pull` so that correct dev theme is used with `-d` option

## Version 2.11.1 - 2022-02-09

### Fixed
* [#1973](https://github.com/Shopify/shopify-cli/pull/1973): Fix `theme serve` to preview generated files (`*.css.liquid`)
* [#2034](https://github.com/Shopify/shopify-cli/pull/2034): Fix `theme serve` to accept parameters with multiple values
* [#2033](https://github.com/Shopify/shopify-cli/pull/2033): Pin Homebrew Ruby to 3.0
* [#2032](https://github.com/Shopify/shopify-cli/pull/2032): Runtime error checking the Node version if Node is not present in the environment.

## Version 2.11.0 - 2022-02-07

### Fixed
* [#2005](https://github.com/Shopify/shopify-cli/pull/2005): Fix PHP app serve on Windows environments

### Added
* [#1998](https://github.com/Shopify/shopify-cli/pull/1998): Add support for Rails 7
* [#1945](https://github.com/Shopify/shopify-cli/pull/1945): Check Node and Ruby versions and warn the user if their environment's version might be incompatible with the version the command expects.
* [#2011](https://github.com/Shopify/shopify-cli/pull/2011): Adds support for the Spin rewrite

### Changed
* [#2001](https://github.com/Shopify/shopify-cli/pull/2001): Improve Bug Issue Template. Includes autofill of CLI/Ruby/environment information.
* [#2004](https://github.com/Shopify/shopify-cli/pull/2004): Template improvements II. Includes autofill of Shell if $SHELL is set.
* [#2002](https://github.com/Shopify/shopify-cli/pull/2002): Update `-o`/`--only` parameter to allow multiple patterns on `theme push`/`theme pull` commands
* [#2022](https://github.com/Shopify/shopify-cli/pull/2022): Don't warn the user if the Ruby version is in the range 3.0.x.

## Version 2.10.2 - 2022-01-31

### Fixed
* [#1983](https://github.com/Shopify/shopify-cli/pull/1983): Improve Windows compatibility
* [#1928](https://github.com/Shopify/shopify-cli/pull/1928): Ensure script Wasm file sizes don't exceed the limit
* [#2006](https://github.com/Shopify/shopify-cli/pull/2006): Fix: More defensive URL generation

## Version 2.10.1 - 2022-01-28

### Fixed
* [#1985](https://github.com/Shopify/shopify-cli/pull/1985): Revert "Fix CORS (Cross-origin resource sharing) errors (#1952)"

## Version 2.10.0 - 2022-01-25

### Fixed
* [#1937](https://github.com/Shopify/shopify-cli/pull/1937): Fix `theme pull` to no longer add empty lines on Windows
* [#1952](https://github.com/Shopify/shopify-cli/pull/1952): Fix CORS (cross-origin resource sharing) errors
* [#1965](https://github.com/Shopify/shopify-cli/pull/1965): Revert: Fix partners ability to login to external shops. (#1873)

### Added
* [#1892](https://github.com/Shopify/shopify-cli/pull/1892): Add `-o`/`--only` parameter to filter files on `theme push`/`theme pull` commands

## Version 2.9.0 - 2022-01-17

### Fixed
* [#1922](https://github.com/Shopify/shopify-cli/pull/1922): Respect RUBY_BINDIR from Homebrew for installing gem
* [#1906](https://github.com/Shopify/shopify-cli/pull/1906): Fix Ngrok incompatibility with some Apple ARM environments
* [#1873](https://github.com/Shopify/shopify-cli/pull/1873): Fix partners ability to login to external shops.
* [#1909](https://github.com/Shopify/shopify-cli/pull/1909): Fix `theme serve` on Safari

### Added
* [#1900](https://github.com/Shopify/shopify-cli/pull/1900): Add `-d`/`--development` flag to Shopify theme pull command
* [#1891](https://github.com/Shopify/shopify-cli/pull/1891): Allow for additional arguments in `shopify push script` on CI.
* [#1877](https://github.com/Shopify/shopify-cli/pull/1877): Add theme (`-t`/`--theme=NAME_OR_ID`) parameter to `theme push`/`theme pull` commands
* [#1871](https://github.com/Shopify/shopify-cli/pull/1871): Add a new `--live-reload` parameter to the `theme serve` command

### Changed
* [#1929](https://github.com/Shopify/shopify-cli/pull/1929): Rename `--registration-id` to `--extension-id` in `shopify extension push`.

## Version 2.8.0 - 2022-01-06

### Fixed
* [#1879](https://github.com/Shopify/shopify-cli/pull/1879): Disambiguate -s as store option

## Version 2.7.4 - 2021-12-22

### Added
* [#1825](https://github.com/Shopify/shopify-cli/pull/1825): Support passing the connection information through arguments

### Fixed
* [#1852](https://github.com/Shopify/shopify-cli/pull/1852): Fix `shopify --help` to include `extension` commands
* [#1853](https://github.com/Shopify/shopify-cli/pull/1853): Fix javy installation failures from MacOS universal ruby installations
* [#1851](https://github.com/Shopify/shopify-cli/pull/1851): Improve `shopify theme push --live` confirmation message to show current live theme
* [#1850](https://github.com/Shopify/shopify-cli/pull/1850): Fix `shopify extension` commands timeout when organization has too many apps
* [#1860](https://github.com/Shopify/shopify-cli/pull/1860): Fix `theme serve` hot reload when there are many tabs active

## Version 2.7.3 - 2021-12-13

### Added
* [#1826](https://github.com/Shopify/shopify-cli/pull/1826): Support using `script.config.yml` file for script configuration
* [#1843](https://github.com/Shopify/shopify-cli/pull/1843): Support using javy on Apple ARM processors
* [#1847](https://github.com/Shopify/shopify-cli/pull/1847): `shopify script connect` command.

### Fixed
* [#1811](https://github.com/Shopify/shopify-cli/pull/1811): Update theme-check to 1.9.0
* [#1831](https://github.com/Shopify/shopify-cli/pull/1831): Ensure correct `ngrok` version is downloaded for Apple M1
* [#1823](https://github.com/Shopify/shopify-cli/pull/1823): Indicate git is unavailable; don't error out
* [#1807](https://github.com/Shopify/shopify-cli/pull/1807): Fix `--live` parameter, it should not imply `--allow-live` in the `theme push` command
* [#1812](https://github.com/Shopify/shopify-cli/pull/1812): App creation with Rails 7
* [#1821](https://github.com/Shopify/shopify-cli/pull/1821): Fix Shopify hosted fonts to load via the local preview URL
* [#1830](https://github.com/Shopify/shopify-cli/pull/1830): Fix hot reload when users update many files "simultaneously"
* [#1837](https://github.com/Shopify/shopify-cli/pull/1837): Fix `ShopifyCLI::Theme::DevServer::CdnFonts` class to support any font

## Version 2.7.2 - 2021-11-30

### Fixed
* [#1763](https://github.com/Shopify/shopify-cli/pull/1763): Fix: Tunnel --PORT parameter not working in Node.js app.
* [#1769](https://github.com/Shopify/shopify-cli/pull/1769): Fix `theme push --development --json` to output the proper exit code
* [#1766](https://github.com/Shopify/shopify-cli/pull/1766): Fix `theme serve` failing with the `--host` property
* [#1771](https://github.com/Shopify/shopify-cli/pull/1771): Fix `theme push --development --json` to output errors in the STDERR
* [#1778](https://github.com/Shopify/shopify-cli/pull/1778): Fix ngrok installation check on Windows
* [#1798](https://github.com/Shopify/shopify-cli/pull/1798): Add `--live` option to the `theme pull` and the `theme push` commands
* [#1788](https://github.com/Shopify/shopify-cli/pull/1788): Improve `theme serve` errors and add logs for successful operations
* [#1794](https://github.com/Shopify/shopify-cli/pull/1794): Fix bug where hidden subcommands appear in the help menu.

## Version 2.7.1 - 2021-11-17

### Fixed
* [#1722](https://github.com/Shopify/shopify-cli/pull/1722): Fix `theme serve` failing when the port is already being used
* [#1751](https://github.com/Shopify/shopify-cli/pull/1751): A bug in the app creation flow that caused the CLI to abort when the form validation failed.
* [#1750](https://github.com/Shopify/shopify-cli/pull/1750): Runtime errors in Windows' environments when the `PATHEXT` environment variable is not defined.
* [#1758](https://github.com/Shopify/shopify-cli/pull/1758): Fix tunnel creation for expired anonymous tunnels

## Version 2.7.0 - 2021-11-15

### Changed
* [#1650](https://github.com/Shopify/shopify-cli/pull/1650): **Breaking** Move app commands under `shopify app`.

### Fixed
* [#1714](https://github.com/Shopify/shopify-cli/pull/1714): Fix theme serve not serving assets locally when two URLs are on the same line
* [#1729](https://github.com/Shopify/shopify-cli/pull/1729): Update theme-check to 1.8.0

## Version 2.6.6
### Added
* [#1609](https://github.com/Shopify/shopify-cli/pull/1609): Add `--http-bind=HOST` option to `shopify theme serve`.

### Fixed
* [#1678](https://github.com/Shopify/shopify-cli/pull/1678): Fix migrator's incompatibility with Ruby 2.5.
* [#1690](https://github.com/Shopify/shopify-cli/pull/1690): Fix `extension push` command for `PRODUCT_SUBSCRIPTION` extensions

### Changed
* [#1678](https://github.com/Shopify/shopify-cli/pull/1678): Change the `@shopify/scripts-checkout-apis-temp` package name to `@shopify/scripts-discount-apis`.

### Removed
* [#1664](https://github.com/Shopify/shopify-cli/pull/1664): Remove ruby-locking extension
## Version 2.6.5
### Fixed
* [#1661](https://github.com/Shopify/shopify-cli/pull/1661): Handle npm list non-zero exit status when pushing scripts
## Version 2.6.4
### Fixed
* [#1633](https://github.com/Shopify/shopify-cli/pull/1633): Runtime error when the shop passed on login is invalid
* [#1625](https://github.com/Shopify/shopify-cli/pull/1625): Fix push bug with post-purchase extensions

### Added
* [#1542](https://github.com/Shopify/shopify-cli/pull/1542): Add option theme serve --poll to force polling when watching files
* [#1635](https://github.com/Shopify/shopify-cli/pull/1635): Command to enable or disable anonymous usage and error reporting.
* [#1614](https://github.com/Shopify/shopify-cli/pull/1614): Add ability to set custom ngrok port for all app serve commands.
### Removed

### Changed
* [#1635](https://github.com/Shopify/shopify-cli/pull/1635): Automatic usage and error reporting configuration has been unified under `analytics.enabled`.

### Security

## Version 2.6.3
* Enable error-reporting.

## Version 2.6.2
* Fix broken installation due to a missing variable in `extconf.rb`

## Version 2.6.1
* [#1608](https://github.com/Shopify/shopify-cli/pull/1608): Fix errors not being reported.
## Version 2.6.0
* [#1574](https://github.com/Shopify/shopify-cli/pull/1574): Hide LoadError for ${RUBY_MAJOR}/ffi_c.
* [#1567](https://github.com/Shopify/shopify-cli/pull/1567): Add ability to set custom port for ngrok tunnel in node serve.
* [#1584](https://github.com/Shopify/shopify-cli/issues/1584): Fixed extended help message not showing.
* [#1566](https://github.com/Shopify/shopify-cli/pull/1566): Fix bug when running `npm | yarn list` for extension package resolution.
* [#1524](https://github.com/Shopify/shopify-cli/pull/1524): Add automatic error-reporting.
* [#1528](https://github.com/Shopify/shopify-cli/pull/1528): Bump theme-check version to 1.7
* [#1566](https://github.com/Shopify/shopify-cli/pull/1566): Fix bug when running `npm | yarn list` for extension package resolution

## Version 2.5.0
* [#1553](https://github.com/Shopify/shopify-cli/pull/1553): Add support for PHP app projects

## Version 2.4.0
* [#1488](https://github.com/Shopify/shopify-cli/pull/1488): Update theme-check to 1.4
* [#1507](https://github.com/Shopify/shopify-cli/pull/1507): Limit the generated name for themes to 50 characters

## Version 2.3.0
* [#1386](https://github.com/Shopify/shopify-cli/pull/1386): Update theme-check to 1.2
* [#1457](https://github.com/Shopify/shopify-cli/pull/1457): Fix uploading of binary theme files under Windows
* [#1480](https://github.com/Shopify/shopify-cli/pull/1480): Fix customers pages not working with `theme serve`
* [#1479](https://github.com/Shopify/shopify-cli/pull/1479): Add theme push & pull option to ignore files per command
v
## Version 2.2.2
* [1382](https:/github.com/Shopify/shopify-cli/pull/1382): Client side module upload for Scripts

## Version 2.2.1
* [1432](https://github.com/Shopify/shopify-cli/pull/1432) New method for determining renderer package name

## Version 2.2.0
* [#1424](https//github.com/Shopify/shopify-cli/pull/1424/): Add `--resourceUrl` flag to extension serve command
* [#1419](https://github.com/Shopify/shopify-cli/pull/1419): Remove analytics prompt when used in CI
* [#1418](https://github.com/Shopify/shopify-cli/pull/1418): Auto configure resource URL for Checkout Extensions
* [#1399](https://github.com/Shopify/shopify-cli/pull/1399): Fix error when running `shopify extension serve` in a theme app extension project

## Version 2.1.0
* [#1357](https//github.com/Shopify/shopify-cli/pull/1357): Update Theme-Check to 1.1
* [#1352](https://github.com/Shopify/shopify-cli/pull/1352): Add `shopify extension check` for checking theme app extensions
* [#1304](https://github.com/Shopify/shopify-cli/pull/1304): Prompt user to run `shopify extension connect` if .env file is missing

## Version 2.0.2
* [#1305](https//github.com/Shopify/shopify-cli/pull/1305): Fix `Uninitialized constant Net::WriteTimeout` error
* [#1319](https://github.com/Shopify/shopify-cli/pull/1319): Fix `theme pull` not pulling some files
* [#1321](https://github.com/Shopify/shopify-cli/pull/1321): Fix error when pulling images with `theme pull`
* [#1322](https://github.com/Shopify/shopify-cli/pull/1322): Fix error when running `shopify theme language-server --help`
* [#1324](https://github.com/Shopify/shopify-cli/pull/1324): Fix issue [#1308](https://github.com/Shopify/shopify-cli/issues/1308) where a non-English language on Partner Account breaks how CLI determines latest API version.
* [#1343](https://github.com/Shopify/shopify-cli/pull/1343): Fix inconsistent use of periods vs ellipsis in messages. This replaces periods with ellipsis.

## Version 2.0.1
* [#1295](https//github.com/Shopify/shopify-cli/pull/1295): Ignore files at the root of a theme app extension project
* [#1296](https://github.com/Shopify/shopify-cli/pull/1296): Fix issue [#1294](https://github.com/Shopify/shopify-cli/issues/1294) regarding call to Windows `start` command with URL.
* [#1298](https://github.com/Shopify/shopify-cli/pull/1298): Fix error in `theme serve` command
* [#1301](https://github.com/Shopify/shopify-cli/pull/1301): Add `theme init` command

## Version 2.0.0
* Adds support or theme development
* Changes to command structure (note that these are breaking changes, see [README](README.md))
* Checkout the [apps](https://shopify.dev/apps/tools/cli) and [themes](https://shopify.dev/themes/tools/cli) sections of the new [shopify.dev](https://shopify.dev) after Unite 2021 (June 29).

## Version 1.14.0
* [#1275](https://github.com/Shopify/shopify-cli/pull/1275): Use script.json to specify script metadata
* [#1279](https://github.com/Shopify/shopify-cli/pull/1279): Fix bug where a script push still fails after the user answers the force push prompt
* [#1288](https://github.com/Shopify/shopify-cli/pull/1288): Fix bug where Scripts SDK was included for projects that don't require it

## Version 1.13.1
* [#1274](https://github.com/Shopify/shopify-cli/pull/1274): Only print api_key during error if it exists
* [#1272](https://github.com/Shopify/shopify-cli/pull/1272): Fix minor bug with extension serve for UI extensions

## Version 1.13.0
* [#1266](https://github.com/Shopify/shopify-cli/pull/1266): Developer Console release
* [#1265](https://github.com/Shopify/shopify-cli/pull/1265): Fix bug where commands hang after an unsuccessful authentication

## Version 1.12.0
* [#1255](https://github.com/Shopify/shopify-cli/pull/1255): Fix beta flag checks when running `shopify serve`

## Version 1.11.0
* [#1221](https://github.com/Shopify/shopify-cli/pull/1221): Prioritizes returning an HTTPS URL over HTTP from `shopify tunnel status`.
* [#1223](https://github.com/Shopify/shopify-cli/pull/1233): Running `shopify serve` in an extension project now automatically runs `shopify tunnel`.
* [#1225](https://github.com/Shopify/shopify-cli/pull/1225): Improved handling of "account not found" scenario, plus improvements to related tests and UX messaging
* [#1229](https://github.com/Shopify/shopify-cli/pull/1229): Allows Checkout Extensions to specify configuration attributes in their extension.config.yml file.
* [#1238](https://github.com/Shopify/shopify-cli/pull/1238): Auto Tunnel Support for Checkout Extension
* [#1256](https://github.com/Shopify/shopify-cli/pull/1256): Allow using spaces around the equal sign on .env file.

## Version 1.10.0
* Updating internal features in development

## Version 1.9.1
* [#1201](https://github.com/Shopify/shopify-cli/pull/1201) Determine Argo Renderer Dynamically. This fixes `shopify serve` and `shopify push` for extensions.

## Version 1.9.0
* [#1181](https://github.com/Shopify/shopify-cli/pull/1181): Remove the subcommand references of the `generate` command for node apps (fixes [1176](https://github.com/Shopify/shopify-cli/issues/1176))

## Version 1.8.0
* [#1119](https://github.com/Shopify/shopify-cli/pull/1119): Enable guest serialization for scripts

## Version 1.7.1

* Updating internal features in development

## Version 1.7.0
* [#1109](https://github.com/Shopify/shopify-cli/pull/1109): Abort app generation if name contains disallowed text.
* [#1075](https://github.com/Shopify/shopify-cli/pull/1075): Add support for kebab-case flags

## Version 1.6.0
* [#1049](https://github.com/Shopify/shopify-cli/pull/1049): Add schema versioning support to the script project type
* [#1059](https://github.com/Shopify/shopify-cli/pull/1059): Remove the functionality of the `generate` command for node apps, since it will no longer be feasible with the new node library
* [#1046](https://github.com/Shopify/shopify-cli/pull/1046): Include a vendored copy of Webrick, as it's no longer included in Ruby 3.
* [#1041](https://github.com/Shopify/shopify-cli/pull/1041): Remove unnecessary shell call to `spring stop`. We already pass `--skip-spring` when creating the app so running `spring stop` would have no effect.
* [#1034](https://github.com/Shopify/shopify-cli/pull/1034): Abort if a system call fails.

## Version 1.5.0
* [#965](https://github.com/Shopify/shopify-cli/pull/965): Remove --no-optional when using npm to create new project
* [#958](https://github.com/Shopify/shopify-cli/pull/958): Split `connect` command into project-specific functionality
* [#992](https://github.com/Shopify/shopify-cli/pull/992): Add Theme Kit functionality to CLI

## Version 1.4.1

* [#917](https://github.com/Shopify/shopify-cli/pull/917): Ensure analytics for create action includes the same fields as other commands

## Version 1.4.0

* Updates to tests, dependencies and internal tooling
* [#924](https://github.com/Shopify/shopify-cli/pull/924): Improve debugging messages on Partner API errors

## Version 1.3.1

* Allow any characters in ngrok account names

## Version 1.3.0
* Support for new `shopify config analytics` command to enable/disable anonymous usage reporting

Version 1.2.0
------
* Improvements and new functionality to various internal components

Version 1.1.2
------
* Fix various minor bugs (check dir before creating Rails project, catch stderr from failed git command)

Version 1.1.1
------
* Fix a bug where usernames with spaces caused issues on Windows

## Version 1.1.0
* Add native Windows 10 support, including variety of stability fixes.

## Version 1.0.5
* Fix a bug in out opt-in metrics

## Version 1.0.4
* Fix a bug when running the `connect` command with an account with multiple organizations

## Version 1.0.3
* Fix a bug which causes an error in the `populate` and `generate` commands when prompting for the shop name

## Version 1.0.2
* Fix missing shop parameter to AdminAPI.query() call (impacting populate and generate commands)

## Version 1.0.1
* Fixed an issue with RVM taking over the shell shim fd when it was not in use

## Version 1.0.0
* Release the installer-based version of the CLI

## Version 0.9.3 - Internal Test Version
* Rebased to master
* Removed auto-generated files from builds directory

## Version 0.9.2 - Internal Test Version
* Rebased to master, to pull in 7+ Pull Requests
* Updates to dependencies to package files (updated Ruby version)

## Version 0.9.1 - Internal Test Version
* Updated required Ruby version for the CLI
* Minor fixes for the build / release process

## Version 0.9.0 - Internal Test Version

* Initial test release of gem-based CLI<|MERGE_RESOLUTION|>--- conflicted
+++ resolved
@@ -3,11 +3,8 @@
 ## [Unreleased]
 
 ### Fixed
-<<<<<<< HEAD
 * [#2279](https://github.com/Shopify/shopify-cli/pull/2279): Fix logout when there are theme permission issues
-=======
 * [#2285](https://github.com/Shopify/shopify-cli/pull/2285): Fix extension loading for extension connect
->>>>>>> 79ec7def
 
 ## Version 2.16.0 - 2022-04-25
 
