--- conflicted
+++ resolved
@@ -1,6 +1,9 @@
 From version 2.6.0, the sections in this file adhere to the [keep a changelog](https://keepachangelog.com/en/1.0.0/) specification.
 
 ## [Unreleased]
+
+### Added
+* [#2189](https://github.com/Shopify/shopify-cli/pull/2189): Retrieve latest CLI version in the background
 
 ## Version 2.15.6 - 2022-04-12
 
@@ -38,14 +41,7 @@
 * [#2190](https://github.com/Shopify/shopify-cli/pull/2190): Better login experience with spinner
 * [#2200](https://github.com/Shopify/shopify-cli/pull/2200): Add `theme share` command
 
-<<<<<<< HEAD
-### Added
-* [#2189](https://github.com/Shopify/shopify-cli/pull/2189): Retrieve latest CLI version in the background
-
-## Version 2.15.2
-=======
 ## Version 2.15.2 - 2022-03-28
->>>>>>> 30bf406c
 
 ### Fixed
 * [#2121](https://github.com/Shopify/shopify-cli/pull/2121): Fix the hot-reload to work when the section name is not equal to the type
