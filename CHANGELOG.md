From version 2.6.0, the sections in this file adhere to the [keep a changelog](https://keepachangelog.com/en/1.0.0/) specification.
## [Unreleased]

### Fixed
<<<<<<< HEAD
* [#1751](https://github.com/Shopify/shopify-cli/pull/1751): A bug in the app creation flow that caused the CLI to abort when the form validation failed.

=======
* [#1750](https://github.com/Shopify/shopify-cli/pull/1750): Runtime errors in Windows' environments when the `PATHEXT` environment variable is not defined. 
>>>>>>> d21510d8
## Version 2.7.0
### Changed
* [#1650](https://github.com/Shopify/shopify-cli/pull/1650): **Breaking** Move app commands under `shopify app`.

### Fixed
* [#1714](https://github.com/Shopify/shopify-cli/pull/1714): Fix theme serve not serving assets locally when two URLs are on the same line
* [#1729](https://github.com/Shopify/shopify-cli/pull/1729): Update theme-check to 1.8.0

## Version 2.6.6
### Added
* [#1609](https://github.com/Shopify/shopify-cli/pull/1609): Add `--http-bind=HOST` option to `shopify theme serve`.

### Fixed
* [#1678](https://github.com/Shopify/shopify-cli/pull/1678): Fix migrator's incompatibility with Ruby 2.5.
* [#1690](https://github.com/Shopify/shopify-cli/pull/1690): Fix `extension push` command for `PRODUCT_SUBSCRIPTION` extensions
  
### Changed
* [#1678](https://github.com/Shopify/shopify-cli/pull/1678): Change the `@shopify/scripts-checkout-apis-temp` package name to `@shopify/scripts-discount-apis`.

### Removed
* [#1664](https://github.com/Shopify/shopify-cli/pull/1664): Remove ruby-locking extension
## Version 2.6.5
### Fixed
* [#1661](https://github.com/Shopify/shopify-cli/pull/1661): Handle npm list non-zero exit status when pushing scripts
## Version 2.6.4
### Fixed
* [#1633](https://github.com/Shopify/shopify-cli/pull/1633): Runtime error when the shop passed on login is invalid
* [#1625](https://github.com/Shopify/shopify-cli/pull/1625): Fix push bug with post-purchase extensions

### Added
* [#1542](https://github.com/Shopify/shopify-cli/pull/1542): Add option theme serve --poll to force polling when watching files
* [#1635](https://github.com/Shopify/shopify-cli/pull/1635): Command to enable or disable anonymous usage and error reporting.
* [#1614](https://github.com/Shopify/shopify-cli/pull/1614): Add ability to set custom ngrok port for all app serve commands.
### Removed

### Changed
* [#1635](https://github.com/Shopify/shopify-cli/pull/1635): Automatic usage and error reporting configuration has been unified under `analytics.enabled`.

### Security

## Version 2.6.3
* Enable error-reporting.

## Version 2.6.2
* Fix broken installation due to a missing variable in `extconf.rb`

## Version 2.6.1
* [#1608](https://github.com/Shopify/shopify-cli/pull/1608): Fix errors not being reported.
## Version 2.6.0
* [#1574](https://github.com/Shopify/shopify-cli/pull/1574): Hide LoadError for ${RUBY_MAJOR}/ffi_c.
* [#1567](https://github.com/Shopify/shopify-cli/pull/1567): Add ability to set custom port for ngrok tunnel in node serve.
* [#1584](https://github.com/Shopify/shopify-cli/issues/1584): Fixed extended help message not showing.
* [#1566](https://github.com/Shopify/shopify-cli/pull/1566): Fix bug when running `npm | yarn list` for extension package resolution.
* [#1524](https://github.com/Shopify/shopify-cli/pull/1524): Add automatic error-reporting.
* [#1528](https://github.com/Shopify/shopify-cli/pull/1528): Bump theme-check version to 1.7
* [#1566](https://github.com/Shopify/shopify-cli/pull/1566): Fix bug when running `npm | yarn list` for extension package resolution

## Version 2.5.0
* [#1553](https://github.com/Shopify/shopify-cli/pull/1553): Add support for PHP app projects

## Version 2.4.0
* [#1488](https://github.com/Shopify/shopify-cli/pull/1488): Update theme-check to 1.4
* [#1507](https://github.com/Shopify/shopify-cli/pull/1507): Limit the generated name for themes to 50 characters

## Version 2.3.0
* [#1386](https://github.com/Shopify/shopify-cli/pull/1386): Update theme-check to 1.2
* [#1457](https://github.com/Shopify/shopify-cli/pull/1457): Fix uploading of binary theme files under Windows
* [#1480](https://github.com/Shopify/shopify-cli/pull/1480): Fix customers pages not working with `theme serve`
* [#1479](https://github.com/Shopify/shopify-cli/pull/1479): Add theme push & pull option to ignore files per command
v
## Version 2.2.2
* [1382](https:/github.com/Shopify/shopify-cli/pull/1382): Client side module upload for Scripts

## Version 2.2.1
* [1432](https://github.com/Shopify/shopify-cli/pull/1432) New method for determining renderer package name

## Version 2.2.0
* [#1424](https//github.com/Shopify/shopify-cli/pull/1424/): Add `--resourceUrl` flag to extension serve command
* [#1419](https://github.com/Shopify/shopify-cli/pull/1419): Remove analytics prompt when used in CI
* [#1418](https://github.com/Shopify/shopify-cli/pull/1418): Auto configure resource URL for Checkout Extensions
* [#1399](https://github.com/Shopify/shopify-cli/pull/1399): Fix error when running `shopify extension serve` in a theme app extension project

## Version 2.1.0
* [#1357](https//github.com/Shopify/shopify-cli/pull/1357): Update Theme-Check to 1.1
* [#1352](https://github.com/Shopify/shopify-cli/pull/1352): Add `shopify extension check` for checking theme app extensions
* [#1304](https://github.com/Shopify/shopify-cli/pull/1304): Prompt user to run `shopify extension connect` if .env file is missing

## Version 2.0.2
* [#1305](https//github.com/Shopify/shopify-cli/pull/1305): Fix `Uninitialized constant Net::WriteTimeout` error
* [#1319](https://github.com/Shopify/shopify-cli/pull/1319): Fix `theme pull` not pulling some files
* [#1321](https://github.com/Shopify/shopify-cli/pull/1321): Fix error when pulling images with `theme pull`
* [#1322](https://github.com/Shopify/shopify-cli/pull/1322): Fix error when running `shopify theme language-server --help`
* [#1324](https://github.com/Shopify/shopify-cli/pull/1324): Fix issue [#1308](https://github.com/Shopify/shopify-cli/issues/1308) where a non-English language on Partner Account breaks how CLI determines latest API version.
* [#1343](https://github.com/Shopify/shopify-cli/pull/1343): Fix inconsistent use of periods vs ellipsis in messages. This replaces periods with ellipsis.

## Version 2.0.1
* [#1295](https//github.com/Shopify/shopify-cli/pull/1295): Ignore files at the root of a theme app extension project
* [#1296](https://github.com/Shopify/shopify-cli/pull/1296): Fix issue [#1294](https://github.com/Shopify/shopify-cli/issues/1294) regarding call to Windows `start` command with URL.
* [#1298](https://github.com/Shopify/shopify-cli/pull/1298): Fix error in `theme serve` command
* [#1301](https://github.com/Shopify/shopify-cli/pull/1301): Add `theme init` command

## Version 2.0.0
* Adds support or theme development
* Changes to command structure (note that these are breaking changes, see [README](README.md))
* Checkout the [apps](https://shopify.dev/apps/tools/cli) and [themes](https://shopify.dev/themes/tools/cli) sections of the new [shopify.dev](https://shopify.dev) after Unite 2021 (June 29).

## Version 1.14.0
* [#1275](https://github.com/Shopify/shopify-cli/pull/1275): Use script.json to specify script metadata
* [#1279](https://github.com/Shopify/shopify-cli/pull/1279): Fix bug where a script push still fails after the user answers the force push prompt
* [#1288](https://github.com/Shopify/shopify-cli/pull/1288): Fix bug where Scripts SDK was included for projects that don't require it

## Version 1.13.1
* [#1274](https://github.com/Shopify/shopify-cli/pull/1274): Only print api_key during error if it exists
* [#1272](https://github.com/Shopify/shopify-cli/pull/1272): Fix minor bug with extension serve for UI extensions

## Version 1.13.0
* [#1266](https://github.com/Shopify/shopify-cli/pull/1266): Developer Console release
* [#1265](https://github.com/Shopify/shopify-cli/pull/1265): Fix bug where commands hang after an unsuccessful authentication

## Version 1.12.0
* [#1255](https://github.com/Shopify/shopify-cli/pull/1255): Fix beta flag checks when running `shopify serve`

## Version 1.11.0
* [#1221](https://github.com/Shopify/shopify-cli/pull/1221): Prioritizes returning an HTTPS URL over HTTP from `shopify tunnel status`.
* [#1223](https://github.com/Shopify/shopify-cli/pull/1233): Running `shopify serve` in an extension project now automatically runs `shopify tunnel`.
* [#1225](https://github.com/Shopify/shopify-cli/pull/1225): Improved handling of "account not found" scenario, plus improvements to related tests and UX messaging
* [#1229](https://github.com/Shopify/shopify-cli/pull/1229): Allows Checkout Extensions to specify configuration attributes in their extension.config.yml file.
* [#1238](https://github.com/Shopify/shopify-cli/pull/1238): Auto Tunnel Support for Checkout Extension
* [#1256](https://github.com/Shopify/shopify-cli/pull/1256): Allow using spaces around the equal sign on .env file.

## Version 1.10.0
* Updating internal features in development

## Version 1.9.1
* [#1201](https://github.com/Shopify/shopify-cli/pull/1201) Determine Argo Renderer Dynamically. This fixes `shopify serve` and `shopify push` for extensions.

## Version 1.9.0
* [#1181](https://github.com/Shopify/shopify-cli/pull/1181): Remove the subcommand references of the `generate` command for node apps (fixes [1176](https://github.com/Shopify/shopify-cli/issues/1176))

## Version 1.8.0
* [#1119](https://github.com/Shopify/shopify-cli/pull/1119): Enable guest serialization for scripts

## Version 1.7.1

* Updating internal features in development

## Version 1.7.0
* [#1109](https://github.com/Shopify/shopify-cli/pull/1109): Abort app generation if name contains disallowed text.
* [#1075](https://github.com/Shopify/shopify-cli/pull/1075): Add support for kebab-case flags

## Version 1.6.0
* [#1049](https://github.com/Shopify/shopify-cli/pull/1049): Add schema versioning support to the script project type
* [#1059](https://github.com/Shopify/shopify-cli/pull/1059): Remove the functionality of the `generate` command for node apps, since it will no longer be feasible with the new node library
* [#1046](https://github.com/Shopify/shopify-cli/pull/1046): Include a vendored copy of Webrick, as it's no longer included in Ruby 3.
* [#1041](https://github.com/Shopify/shopify-cli/pull/1041): Remove unnecessary shell call to `spring stop`. We already pass `--skip-spring` when creating the app so running `spring stop` would have no effect.
* [#1034](https://github.com/Shopify/shopify-cli/pull/1034): Abort if a system call fails.

## Version 1.5.0
* [#965](https://github.com/Shopify/shopify-cli/pull/965): Remove --no-optional when using npm to create new project
* [#958](https://github.com/Shopify/shopify-cli/pull/958): Split `connect` command into project-specific functionality
* [#992](https://github.com/Shopify/shopify-cli/pull/992): Add Theme Kit functionality to CLI

## Version 1.4.1

* [#917](https://github.com/Shopify/shopify-cli/pull/917): Ensure analytics for create action includes the same fields as other commands

## Version 1.4.0

* Updates to tests, dependencies and internal tooling
* [#924](https://github.com/Shopify/shopify-cli/pull/924): Improve debugging messages on Partner API errors

## Version 1.3.1

* Allow any characters in ngrok account names

## Version 1.3.0
* Support for new `shopify config analytics` command to enable/disable anonymous usage reporting

Version 1.2.0
------
* Improvements and new functionality to various internal components

Version 1.1.2
------
* Fix various minor bugs (check dir before creating Rails project, catch stderr from failed git command)

Version 1.1.1
------
* Fix a bug where usernames with spaces caused issues on Windows

## Version 1.1.0
* Add native Windows 10 support, including variety of stability fixes.

## Version 1.0.5
* Fix a bug in out opt-in metrics

## Version 1.0.4
* Fix a bug when running the `connect` command with an account with multiple organizations

## Version 1.0.3
* Fix a bug which causes an error in the `populate` and `generate` commands when prompting for the shop name

## Version 1.0.2
* Fix missing shop parameter to AdminAPI.query() call (impacting populate and generate commands)

## Version 1.0.1
* Fixed an issue with RVM taking over the shell shim fd when it was not in use

## Version 1.0.0
* Release the installer-based version of the CLI

## Version 0.9.3 - Internal Test Version
* Rebased to master
* Removed auto-generated files from builds directory

## Version 0.9.2 - Internal Test Version
* Rebased to master, to pull in 7+ Pull Requests
* Updates to dependencies to package files (updated Ruby version)

## Version 0.9.1 - Internal Test Version
* Updated required Ruby version for the CLI
* Minor fixes for the build / release process

## Version 0.9.0 - Internal Test Version

* Initial test release of gem-based CLI<|MERGE_RESOLUTION|>--- conflicted
+++ resolved
@@ -2,12 +2,9 @@
 ## [Unreleased]
 
 ### Fixed
-<<<<<<< HEAD
 * [#1751](https://github.com/Shopify/shopify-cli/pull/1751): A bug in the app creation flow that caused the CLI to abort when the form validation failed.
-
-=======
 * [#1750](https://github.com/Shopify/shopify-cli/pull/1750): Runtime errors in Windows' environments when the `PATHEXT` environment variable is not defined. 
->>>>>>> d21510d8
+
 ## Version 2.7.0
 ### Changed
 * [#1650](https://github.com/Shopify/shopify-cli/pull/1650): **Breaking** Move app commands under `shopify app`.
