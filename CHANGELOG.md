--- conflicted
+++ resolved
@@ -1,11 +1,7 @@
 From version 2.6.0, the sections in this file adhere to the [keep a changelog](https://keepachangelog.com/en/1.0.0/) specification.
 ## [Unreleased]
-<<<<<<< HEAD
-* [#1609](https://github.com/Shopify/shopify-cli/pull/1609): Add `--bind=HOST` option to `shopify theme serve`.
-=======
 ### Fixed
 * [#1714](https://github.com/Shopify/shopify-cli/pull/1714): Fix theme serve not serving assets locally when two URLs are on the same line
->>>>>>> d0543758
 
 ## Version 2.6.6
 ### Added
