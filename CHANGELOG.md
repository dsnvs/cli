From version 2.6.0, the sections in this file adhere to the [keep a changelog](https://keepachangelog.com/en/1.0.0/) specification.
## [Unreleased]

### Fixed
* [#1633](https://github.com/Shopify/shopify-cli/pull/1633): Runtime error when the shop passed on login is invalid
### Added
* [#1542](https://github.com/Shopify/shopify-cli/pull/1542): Add option theme serve --poll to force polling when watching files
<<<<<<< HEAD
* [#1625](https://github.com/Shopify/shopify-cli/pull/1625): Fix push bug with post-purchase extensions
=======
### Removed
>>>>>>> 047eaaa9

### Changed

### Security

## Version 2.6.3
* Enable error-reporting.

## Version 2.6.2
* Fix broken installation due to a missing variable in `extconf.rb`
  
## Version 2.6.1
* [#1608](https://github.com/Shopify/shopify-cli/pull/1608): Fix errors not being reported.
## Version 2.6.0
* [#1574](https://github.com/Shopify/shopify-cli/pull/1574): Hide LoadError for ${RUBY_MAJOR}/ffi_c.
* [#1567](https://github.com/Shopify/shopify-cli/pull/1567): Add ability to set custom port for ngrok tunnel in node serve.
* [#1584](https://github.com/Shopify/shopify-cli/issues/1584): Fixed extended help message not showing.
* [#1566](https://github.com/Shopify/shopify-cli/pull/1566): Fix bug when running `npm | yarn list` for extension package resolution.
* [#1524](https://github.com/Shopify/shopify-cli/pull/1524): Add automatic error-reporting.
* [#1528](https://github.com/Shopify/shopify-cli/pull/1528): Bump theme-check version to 1.7
* [#1566](https://github.com/Shopify/shopify-cli/pull/1566): Fix bug when running `npm | yarn list` for extension package resolution

## Version 2.5.0
* [#1553](https://github.com/Shopify/shopify-cli/pull/1553): Add support for PHP app projects

## Version 2.4.0
* [#1488](https://github.com/Shopify/shopify-cli/pull/1488): Update Theme-Check to 1.4
* [#1507](https://github.com/Shopify/shopify-cli/pull/1507): Limit the generated name for themes to 50 characters

## Version 2.3.0
* [#1386](https://github.com/Shopify/shopify-cli/pull/1386): Update Theme-Check to 1.2
* [#1457](https://github.com/Shopify/shopify-cli/pull/1457): Fix uploading of binary theme files under Windows
* [#1480](https://github.com/Shopify/shopify-cli/pull/1480): Fix customers pages not working with `theme serve`
* [#1479](https://github.com/Shopify/shopify-cli/pull/1479): Add theme push & pull option to ignore files per command
v
## Version 2.2.2
* [1382](https:/github.com/Shopify/shopify-cli/pull/1382): Client side module upload for Scripts

## Version 2.2.1
* [1432](https://github.com/Shopify/shopify-cli/pull/1432) New method for determining renderer package name

## Version 2.2.0
* [#1424](https//github.com/Shopify/shopify-cli/pull/1424/): Add `--resourceUrl` flag to extension serve command
* [#1419](https://github.com/Shopify/shopify-cli/pull/1419): Remove analytics prompt when used in CI
* [#1418](https://github.com/Shopify/shopify-cli/pull/1418): Auto configure resource URL for Checkout Extensions
* [#1399](https://github.com/Shopify/shopify-cli/pull/1399): Fix error when running `shopify extension serve` in a theme app extension project

## Version 2.1.0
* [#1357](https//github.com/Shopify/shopify-cli/pull/1357): Update Theme-Check to 1.1
* [#1352](https://github.com/Shopify/shopify-cli/pull/1352): Add `shopify extension check` for checking theme app extensions
* [#1304](https://github.com/Shopify/shopify-cli/pull/1304): Prompt user to run `shopify extension connect` if .env file is missing

## Version 2.0.2
* [#1305](https//github.com/Shopify/shopify-cli/pull/1305): Fix `Uninitialized constant Net::WriteTimeout` error
* [#1319](https://github.com/Shopify/shopify-cli/pull/1319): Fix `theme pull` not pulling some files
* [#1321](https://github.com/Shopify/shopify-cli/pull/1321): Fix error when pulling images with `theme pull`
* [#1322](https://github.com/Shopify/shopify-cli/pull/1322): Fix error when running `shopify theme language-server --help`
* [#1324](https://github.com/Shopify/shopify-cli/pull/1324): Fix issue [#1308](https://github.com/Shopify/shopify-cli/issues/1308) where a non-English language on Partner Account breaks how CLI determines latest API version.
* [#1343](https://github.com/Shopify/shopify-cli/pull/1343): Fix inconsistent use of periods vs ellipsis in messages. This replaces periods with ellipsis.

## Version 2.0.1
* [#1295](https//github.com/Shopify/shopify-cli/pull/1295): Ignore files at the root of a theme app extension project
* [#1296](https://github.com/Shopify/shopify-cli/pull/1296): Fix issue [#1294](https://github.com/Shopify/shopify-cli/issues/1294) regarding call to Windows `start` command with URL.
* [#1298](https://github.com/Shopify/shopify-cli/pull/1298): Fix error in `theme serve` command
* [#1301](https://github.com/Shopify/shopify-cli/pull/1301): Add `theme init` command

## Version 2.0.0
* Adds support or theme development
* Changes to command structure (note that these are breaking changes, see [README](README.md))
* Checkout the [apps](https://shopify.dev/apps/tools/cli) and [themes](https://shopify.dev/themes/tools/cli) sections of the new [shopify.dev](https://shopify.dev) after Unite 2021 (June 29).

## Version 1.14.0
* [#1275](https://github.com/Shopify/shopify-cli/pull/1275): Use script.json to specify script metadata
* [#1279](https://github.com/Shopify/shopify-cli/pull/1279): Fix bug where a script push still fails after the user answers the force push prompt
* [#1288](https://github.com/Shopify/shopify-cli/pull/1288): Fix bug where Scripts SDK was included for projects that don't require it

## Version 1.13.1
* [#1274](https://github.com/Shopify/shopify-cli/pull/1274): Only print api_key during error if it exists
* [#1272](https://github.com/Shopify/shopify-cli/pull/1272): Fix minor bug with extension serve for UI extensions

## Version 1.13.0
* [#1266](https://github.com/Shopify/shopify-cli/pull/1266): Developer Console release
* [#1265](https://github.com/Shopify/shopify-cli/pull/1265): Fix bug where commands hang after an unsuccessful authentication

## Version 1.12.0
* [#1255](https://github.com/Shopify/shopify-cli/pull/1255): Fix beta flag checks when running `shopify serve`

## Version 1.11.0
* [#1221](https://github.com/Shopify/shopify-cli/pull/1221): Prioritizes returning an HTTPS URL over HTTP from `shopify tunnel status`.
* [#1223](https://github.com/Shopify/shopify-cli/pull/1233): Running `shopify serve` in an extension project now automatically runs `shopify tunnel`.
* [#1225](https://github.com/Shopify/shopify-cli/pull/1225): Improved handling of "account not found" scenario, plus improvements to related tests and UX messaging
* [#1229](https://github.com/Shopify/shopify-cli/pull/1229): Allows Checkout Extensions to specify configuration attributes in their extension.config.yml file.
* [#1238](https://github.com/Shopify/shopify-cli/pull/1238): Auto Tunnel Support for Checkout Extension
* [#1256](https://github.com/Shopify/shopify-cli/pull/1256): Allow using spaces around the equal sign on .env file.

## Version 1.10.0
* Updating internal features in development

## Version 1.9.1
* [#1201](https://github.com/Shopify/shopify-cli/pull/1201) Determine Argo Renderer Dynamically. This fixes `shopify serve` and `shopify push` for extensions.

## Version 1.9.0
* [#1181](https://github.com/Shopify/shopify-cli/pull/1181): Remove the subcommand references of the `generate` command for node apps (fixes [1176](https://github.com/Shopify/shopify-cli/issues/1176))

## Version 1.8.0
* [#1119](https://github.com/Shopify/shopify-cli/pull/1119): Enable guest serialization for scripts

## Version 1.7.1

* Updating internal features in development

## Version 1.7.0
* [#1109](https://github.com/Shopify/shopify-cli/pull/1109): Abort app generation if name contains disallowed text.
* [#1075](https://github.com/Shopify/shopify-cli/pull/1075): Add support for kebab-case flags

## Version 1.6.0
* [#1049](https://github.com/Shopify/shopify-cli/pull/1049): Add schema versioning support to the script project type
* [#1059](https://github.com/Shopify/shopify-cli/pull/1059): Remove the functionality of the `generate` command for node apps, since it will no longer be feasible with the new node library
* [#1046](https://github.com/Shopify/shopify-cli/pull/1046): Include a vendored copy of Webrick, as it's no longer included in Ruby 3.
* [#1041](https://github.com/Shopify/shopify-cli/pull/1041): Remove unnecessary shell call to `spring stop`. We already pass `--skip-spring` when creating the app so running `spring stop` would have no effect.
* [#1034](https://github.com/Shopify/shopify-cli/pull/1034): Abort if a system call fails.

## Version 1.5.0
* [#965](https://github.com/Shopify/shopify-cli/pull/965): Remove --no-optional when using npm to create new project
* [#958](https://github.com/Shopify/shopify-cli/pull/958): Split `connect` command into project-specific functionality
* [#992](https://github.com/Shopify/shopify-cli/pull/992): Add Theme Kit functionality to CLI

## Version 1.4.1

* [#917](https://github.com/Shopify/shopify-cli/pull/917): Ensure analytics for create action includes the same fields as other commands

## Version 1.4.0

* Updates to tests, dependencies and internal tooling
* [#924](https://github.com/Shopify/shopify-cli/pull/924): Improve debugging messages on Partner API errors

## Version 1.3.1

* Allow any characters in ngrok account names

## Version 1.3.0
* Support for new `shopify config analytics` command to enable/disable anonymous usage reporting

Version 1.2.0
------
* Improvements and new functionality to various internal components

Version 1.1.2
------
* Fix various minor bugs (check dir before creating Rails project, catch stderr from failed git command)

Version 1.1.1
------
* Fix a bug where usernames with spaces caused issues on Windows

## Version 1.1.0
* Add native Windows 10 support, including variety of stability fixes.

## Version 1.0.5
* Fix a bug in out opt-in metrics

## Version 1.0.4
* Fix a bug when running the `connect` command with an account with multiple organizations

## Version 1.0.3
* Fix a bug which causes an error in the `populate` and `generate` commands when prompting for the shop name

## Version 1.0.2
* Fix missing shop parameter to AdminAPI.query() call (impacting populate and generate commands)

## Version 1.0.1
* Fixed an issue with RVM taking over the shell shim fd when it was not in use

## Version 1.0.0
* Release the installer-based version of the CLI

## Version 0.9.3 - Internal Test Version
* Rebased to master
* Removed auto-generated files from builds directory

## Version 0.9.2 - Internal Test Version
* Rebased to master, to pull in 7+ Pull Requests
* Updates to dependencies to package files (updated Ruby version)

## Version 0.9.1 - Internal Test Version
* Updated required Ruby version for the CLI
* Minor fixes for the build / release process

## Version 0.9.0 - Internal Test Version

* Initial test release of gem-based CLI<|MERGE_RESOLUTION|>--- conflicted
+++ resolved
@@ -3,13 +3,12 @@
 
 ### Fixed
 * [#1633](https://github.com/Shopify/shopify-cli/pull/1633): Runtime error when the shop passed on login is invalid
+* [#1625](https://github.com/Shopify/shopify-cli/pull/1625): Fix push bug with post-purchase extensions
+
 ### Added
 * [#1542](https://github.com/Shopify/shopify-cli/pull/1542): Add option theme serve --poll to force polling when watching files
-<<<<<<< HEAD
-* [#1625](https://github.com/Shopify/shopify-cli/pull/1625): Fix push bug with post-purchase extensions
-=======
+
 ### Removed
->>>>>>> 047eaaa9
 
 ### Changed
 
