{
  "private": true,
  "type": "module",
  "scripts": {
    "package": "bin/package.js",
    "update-bugsnag": "bin/update-bugsnag.js",
    "graph": "nx graph",
    "shopify": "nx build cli && node packages/cli/bin/dev.js",
    "shopify:run": "node packages/cli/bin/dev.js",
    "create-app": "nx build create-app && cross-env SHOPIFY_FLAG_PACKAGE_MANAGER=npm node packages/create-app/bin/dev.js",
    "clean": "nx run-many --target=clean --all --skip-nx-cache && nx reset",
    "docs:generate": "nx run-many --target=docs:generate --all --skip-nx-cache",
    "lint": "nx run-many --target=lint --all --skip-nx-cache",
    "lint:affected": "nx affected --target=lint",
    "lint:fix": "nx run-many --target=lint:fix --all --skip-nx-cache",
    "lint:fix:affected": "nx affected --target=lint:fix",
    "test": "nx run-many --target=test --all --skip-nx-cache",
    "test:unit": "nx run-many --target=test --all --skip-nx-cache --exclude=features",
    "test:features": "pnpm nx run features:test",
    "test:affected": "nx affected --target=test",
    "test:regenerate-snapshots": "nx build cli && packages/features/snapshots/regenerate.sh",
    "type-check": "nx run-many --target=type-check --all --skip-nx-cache",
    "type-check:affected": "nx affected --target=type-check",
    "build": "nx run-many --target=build --all --skip-nx-cache",
    "bundle": "nx run-many --target=bundle --all --skip-nx-cache",
    "build:affected": "nx affected --target=build",
    "refresh-templates": "nx run-many --target=refresh-templates --all --skip-nx-cache",
    "refresh-manifests": "nx run-many --target=refresh-manifests --all --skip-nx-cache && bin/prettify-manifests.js && pnpm refresh-readme",
    "changeset-manifests": "changeset version && pnpm install --no-frozen-lockfile && pnpm refresh-manifests && pnpm refresh-readme && pnpm refresh-documentation && bin/update-cli-kit-version.js && pnpm docs:generate",
    "changeset-build-no-docs": "changeset version && pnpm install --no-frozen-lockfile && pnpm build && bin/update-cli-kit-version.js",
    "refresh-documentation": "nx run-many --target=refresh-documentation --all --skip-nx-cache",
    "refresh-readme": "nx run-many --target=refresh-readme --all --skip-nx-cache",
    "build-docs": "sh ./bin/docs/build-docs.sh",
    "knip": "knip"
  },
  "devDependencies": {
    "@bugsnag/source-maps": "^2.3.1",
    "@changesets/cli": "2.26.2",
    "@nx/eslint-plugin": "16.8.1",
    "@nx/workspace": "16.8.1",
    "@octokit/core": "^4.2.4",
    "@shopify/eslint-plugin-cli": "file:packages/eslint-plugin-cli",
    "@shopify/generate-docs": "0.15.6",
    "@types/node": "18.19.3",
    "@types/tmp": "^0.2.3",
    "@typescript-eslint/parser": "^5.62.0",
    "ansi-colors": "^4.1.3",
    "bugsnag-build-reporter": "^2.0.0",
    "commander": "^9.4.0",
    "cross-env": "^7.0.3",
    "esbuild": "0.19.8",
    "eslint": "^8.48.0",
    "execa": "^7.2.0",
    "fast-glob": "^3.3.1",
    "find-up": "^6.3.0",
    "fs-extra": "^11.1.0",
    "graphql": "^16.8.1",
    "graphql-tag": "^2.12.6",
    "json-stringify-deterministic": "1.0.12",
    "knip": "^5.10.0",
    "liquidjs": "^10.9.2",
    "node-fetch": "^3.3.2",
    "nx": "16.8.1",
    "oclif": "4.6.1",
    "octokit-plugin-create-pull-request": "^3.12.2",
    "pathe": "1.1.1",
    "pin-github-action": "^1.8.0",
    "react": "17.0.2",
    "rimraf": "^3.0.2",
    "tmp": "^0.2.1",
    "ts-node": "^10.9.1",
    "typescript": "5.2.2"
  },
  "workspaces": {
    "packages": [
      "packages/*",
      "workspace"
    ]
  },
  "prettier": {
    "arrowParens": "always",
    "singleQuote": true,
    "bracketSpacing": false,
    "trailingComma": "all",
    "semi": false,
    "printWidth": 120
  },
  "version": "0.0.0",
  "resolutions": {
    "@types/react": "17.0.2",
    "vite": "4.4.9",
    "@oclif/core": "3.26.5",
<<<<<<< HEAD
    "@shopify/cli-hydrogen>@shopify/cli-kit": "link:./packages/cli-kit",
    "@shopify/cli-hydrogen>@shopify/plugin-cloudflare": "link:./packages/plugin-cloudflare"
=======
    "whatwg-url": "14.0.0"
>>>>>>> c69f7fa4
  },
  "knip": {
    "$schema": "https://unpkg.com/knip@5/schema.json",
    "rules": {
      "binaries": "error",
      "classMembers": "error",
      "dependencies": "error",
      "devDependencies": "error",
      "duplicates": "error",
      "enumMembers": "error",
      "exports": "error",
      "files": "error",
      "nsExports": "error",
      "nsTypes": "error",
      "types": "error",
      "unlisted": "error",
      "unresolved": "error"
    },
    "ignoreDependencies": [
      "eslint-plugin-react",
      "eslint-plugin-react-hooks",
      "@shopify/cli-hydrogen",
      "@shopify/theme-check-node",
      "@shopify/theme-check-docs-updater"
    ],
    "ignoreWorkspaces": [
      "packages/eslint-plugin-cli"
    ],
    "paths": {
      "@shopify/eslint-plugin-cli/configs": [
        "./packages/eslint-plugin-cli/config.js"
      ]
    },
    "workspaces": {
      ".": {
        "entry": [
          "bin/**/*.js",
          "configurations/vite.config.ts",
          "docs-shopify.dev/**/*.ts",
          "vite.config.ts",
          "docs/api/cli-kit/**/*.js"
        ],
        "ignoreBinaries": [
          "packages/features/snapshots/regenerate.sh",
          "bin/*",
          "istanbul-merge"
        ],
        "ignoreDependencies": [
          "@nx/workspace",
          "graphql",
          "graphql-tag",
          "pin-github-action",
          "react"
        ],
        "ignore": [
          "configurations/vite.config.ts"
        ]
      },
      "packages/app": {
        "entry": [
          "**/{commands,hooks}/**/*.ts!",
          "**/index.ts!"
        ],
        "project": "**/*.{ts,tsx}!",
        "ignoreDependencies": [
          "@shopify/plugin-cloudflare",
          "@shopify/function-runner"
        ],
        "vite": {
          "config": [
            "vite.config.ts"
          ]
        }
      },
      "packages/cli": {
        "entry": [
          "**/{commands,hooks}/**/*.ts!",
          "**/bin/*.js!",
          "**/index.ts!"
        ],
        "project": "**/*.ts!",
        "ignoreDependencies": [
          "@ast-grep/napi",
          "@parcel/watcher"
        ],
        "vite": {
          "config": [
            "vite.config.ts"
          ]
        }
      },
      "packages/create-app": {
        "entry": [
          "**/{commands,hooks}/**/*.ts!",
          "**/index.ts!"
        ],
        "project": "**/*.ts!",
        "vite": {
          "config": [
            "vite.config.ts"
          ]
        }
      },
      "packages/plugin-cloudflare": {
        "entry": [
          "**/{commands,hooks}/**/*.ts!",
          "**/src/*.ts!"
        ],
        "project": "**/*.ts!",
        "ignoreDependencies": [
          "@oclif/core"
        ],
        "vite": {
          "config": [
            "vite.config.ts"
          ]
        }
      },
      "packages/plugin-did-you-mean": {
        "entry": [
          "**/{commands,hooks}/**/*.ts!",
          "**/src/*.ts!"
        ],
        "project": "**/*.ts!",
        "vite": {
          "config": [
            "vite.config.ts"
          ]
        }
      },
      "packages/theme": {
        "project": "**/*.ts!",
        "entry": [
          "**/{commands,hooks}/**/*.ts!",
          "**/index.ts!"
        ],
        "vite": {
          "config": [
            "vite.config.ts"
          ]
        }
      },
      "packages/cli-kit": {
        "entry": [
          "**/{commands,hooks}/**/*.ts!",
          "**/public/**/*.{ts,tsx}!"
        ],
        "project": "**/*.{ts,tsx}!",
        "ignoreBinaries": [
          "bundle",
          "open"
        ],
        "vite": {
          "config": [
            "vite.config.ts"
          ]
        }
      },
      "packages/ui-extensions-dev-console": {
        "entry": [
          "**/src/main.tsx!"
        ],
        "project": "**/*.{ts,tsx}!",
        "ignoreDependencies": [
          "eslint-plugin-jsx-a11y"
        ]
      },
      "packages/ui-extensions-server-kit": {
        "entry": [
          "**/src/index.tsx!",
          "**/scripts/*.ts!",
          "**/src/testing/index.ts"
        ],
        "project": "**/*.{ts,tsx}!",
        "ignoreDependencies": [
          "@shopify/react-testing"
        ]
      },
      "packages/ui-extensions-test-utils": {
        "entry": [
          "**/src/index.ts"
        ],
        "project": "**/*.{ts,tsx}"
      },
      "packages/features": {
        "entry": [
          "**/cucumber.js",
          "**/world/index.ts",
          "**/steps/*.ts",
          "**/lib/*.ts"
        ],
        "project": "**/*.ts",
        "ignoreDependencies": [
          "@cucumber/messages"
        ],
        "ignoreBinaries": [
          "ts-node/esm"
        ]
      }
    }
  }
}<|MERGE_RESOLUTION|>--- conflicted
+++ resolved
@@ -90,12 +90,9 @@
     "@types/react": "17.0.2",
     "vite": "4.4.9",
     "@oclif/core": "3.26.5",
-<<<<<<< HEAD
+    "whatwg-url": "14.0.0",
     "@shopify/cli-hydrogen>@shopify/cli-kit": "link:./packages/cli-kit",
     "@shopify/cli-hydrogen>@shopify/plugin-cloudflare": "link:./packages/plugin-cloudflare"
-=======
-    "whatwg-url": "14.0.0"
->>>>>>> c69f7fa4
   },
   "knip": {
     "$schema": "https://unpkg.com/knip@5/schema.json",
